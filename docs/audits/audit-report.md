--- conflicted
+++ resolved
@@ -207,21 +207,7 @@
 - 12 errors in `src/utils/pwa/serviceWorkerDiagnostics.ts`
 - 12 errors in `src/utils/debug/dataDiagnostic.ts`
 - 12 errors in `src/utils/accounts/accountValidation.ts`
-<<<<<<< HEAD
-- 12 errors in `src/utils/accounts/accountHelpers.ts`
-- 12 errors in `src/stores/ui/uiStore.ts`
-- 12 errors in `src/hooks/transactions/useTransactionImportProcessing.ts`
-- 12 errors in `src/hooks/mobile/useFABLoadingStates.ts`
-- 12 errors in `src/hooks/debts/useDebts.ts`
-- 12 errors in `src/hooks/budgeting/usePaycheckForm.ts`
-- 12 errors in `src/hooks/bills/useBillManager.ts`
-- 12 errors in `src/hooks/analytics/useReportExporter.ts`
-- 12 errors in `src/hooks/accounts/useSupplementalAccounts.ts`
-- 12 errors in `src/components/settings/SettingsDashboard.tsx`
-- 12 errors in `src/components/bills/SmartBillMatcher.tsx`
-=======
 - 12 errors in `src/components/bills/BillManager.tsx`
->>>>>>> ed75b8e0
 - 12 errors in `src/components/automation/tabs/RulesTabComponents.tsx`
 - 11 errors in `src/utils/security/shareCodeUtils.ts`
 - 11 errors in `src/utils/savings/savingsFormUtils.ts`
@@ -2834,42 +2820,10 @@
 src/stores/ui/uiStore.ts(132,10): error TS7006: Parameter 'state' implicitly has an 'any' type.
 src/stores/ui/uiStore.ts(140,12): error TS7006: Parameter 'state' implicitly has an 'any' type.
 src/stores/ui/uiStore.ts(155,12): error TS7006: Parameter 'state' implicitly has an 'any' type.
-<<<<<<< HEAD
-src/stores/ui/uiStore.ts(190,21): error TS7005: Variable 'useUiStore' implicitly has an 'any' type.
-src/stores/ui/uiStore.ts(229,10): error TS7006: Parameter 'state' implicitly has an 'any' type.
-src/stores/ui/uiStore.ts(258,5): error TS7034: Variable 'useUiStore' implicitly has type 'any' in some locations where its type cannot be determined.
-src/stores/ui/uiStore.ts(291,60): error TS2345: Argument of type '{ (nextStateOrUpdater: { loadPatchNotesForUpdate(fromVersion: any, toVersion: any): Promise<{ version: any; summary: string; features: any[]; fixes: any[]; breaking: any[]; other: any[]; hasContent: boolean; } | null>; ... 31 more ...; loadingPatchNotes: boolean; } | Partial<...> | ((state: WritableDraft<...>) => vo...' is not assignable to parameter of type 'ImmerSet<UiStore>'.
-  Type '{ (nextStateOrUpdater: { loadPatchNotesForUpdate(fromVersion: any, toVersion: any): Promise<{ version: any; summary: string; features: any[]; fixes: any[]; breaking: any[]; other: any[]; hasContent: boolean; } | null>; ... 31 more ...; loadingPatchNotes: boolean; } | Partial<...> | ((state: WritableDraft<...>) => vo...' is not assignable to type 'ImmerSet<UiStore>'.
-    Types of parameters 'nextStateOrUpdater' and 'updater' are incompatible.
-      Type '(draft: WritableDraft<UiStore>) => void' is not assignable to type '{ loadPatchNotesForUpdate(fromVersion: any, toVersion: any): Promise<{ version: any; summary: string; features: any[]; fixes: any[]; breaking: any[]; other: any[]; hasContent: boolean; } | null>; ... 31 more ...; loadingPatchNotes: boolean; } | Partial<...> | ((state: WritableDraft<...>) => void)'.
-        Type '(draft: WritableDraft<UiStore>) => void' is not assignable to type '(state: WritableDraft<{ loadPatchNotesForUpdate(fromVersion: any, toVersion: any): Promise<{ version: any; summary: string; features: any[]; fixes: any[]; breaking: any[]; other: any[]; hasContent: boolean; } | null>; ... 31 more ...; loadingPatchNotes: boolean; }>) => void'.
-          Types of parameters 'draft' and 'state' are incompatible.
-            Type 'WritableDraft<{ loadPatchNotesForUpdate(fromVersion: any, toVersion: any): Promise<{ version: any; summary: string; features: any[]; fixes: any[]; breaking: any[]; other: any[]; hasContent: boolean; } | null>; ... 31 more ...; loadingPatchNotes: boolean; }>' is missing the following properties from type 'WritableDraft<UiStore>': updateApp, installApp, manualInstall, dismissInstallPrompt
-src/stores/ui/uiStore.ts(292,61): error TS2345: Argument of type '{ (nextStateOrUpdater: { loadPatchNotesForUpdate(fromVersion: any, toVersion: any): Promise<{ version: any; summary: string; features: any[]; fixes: any[]; breaking: any[]; other: any[]; hasContent: boolean; } | null>; ... 31 more ...; loadingPatchNotes: boolean; } | Partial<...> | ((state: WritableDraft<...>) => vo...' is not assignable to parameter of type 'ImmerSet<UiStore>'.
-  Type '{ (nextStateOrUpdater: { loadPatchNotesForUpdate(fromVersion: any, toVersion: any): Promise<{ version: any; summary: string; features: any[]; fixes: any[]; breaking: any[]; other: any[]; hasContent: boolean; } | null>; ... 31 more ...; loadingPatchNotes: boolean; } | Partial<...> | ((state: WritableDraft<...>) => vo...' is not assignable to type 'ImmerSet<UiStore>'.
-    Types of parameters 'nextStateOrUpdater' and 'updater' are incompatible.
-      Type '(draft: WritableDraft<UiStore>) => void' is not assignable to type '{ loadPatchNotesForUpdate(fromVersion: any, toVersion: any): Promise<{ version: any; summary: string; features: any[]; fixes: any[]; breaking: any[]; other: any[]; hasContent: boolean; } | null>; ... 31 more ...; loadingPatchNotes: boolean; } | Partial<...> | ((state: WritableDraft<...>) => void)'.
-        Type '(draft: WritableDraft<UiStore>) => void' is not assignable to type '(state: WritableDraft<{ loadPatchNotesForUpdate(fromVersion: any, toVersion: any): Promise<{ version: any; summary: string; features: any[]; fixes: any[]; breaking: any[]; other: any[]; hasContent: boolean; } | null>; ... 31 more ...; loadingPatchNotes: boolean; }>) => void'.
-          Types of parameters 'draft' and 'state' are incompatible.
-            Type 'WritableDraft<{ loadPatchNotesForUpdate(fromVersion: any, toVersion: any): Promise<{ version: any; summary: string; features: any[]; fixes: any[]; breaking: any[]; other: any[]; hasContent: boolean; } | null>; ... 31 more ...; loadingPatchNotes: boolean; }>' is missing the following properties from type 'WritableDraft<UiStore>': updateApp, installApp, manualInstall, dismissInstallPrompt
-src/utils/accounts/accountHelpers.ts(41,36): error TS7006: Parameter 'type' implicitly has an 'any' type.
-src/utils/accounts/accountHelpers.ts(53,35): error TS7006: Parameter 'accountForm' implicitly has an 'any' type.
-src/utils/accounts/accountHelpers.ts(53,48): error TS7006: Parameter 'currentUser' implicitly has an 'any' type.
-src/utils/accounts/accountHelpers.ts(116,32): error TS7006: Parameter 'amount' implicitly has an 'any' type.
-src/utils/accounts/accountHelpers.ts(151,3): error TS7031: Binding element 'accountId' implicitly has an 'any' type.
-src/utils/accounts/accountHelpers.ts(152,3): error TS7031: Binding element 'type' implicitly has an 'any' type.
-src/utils/accounts/accountHelpers.ts(153,3): error TS7031: Binding element 'amount' implicitly has an 'any' type.
-src/utils/accounts/accountHelpers.ts(154,3): error TS7031: Binding element 'description' implicitly has an 'any' type.
-src/utils/accounts/accountHelpers.ts(175,37): error TS7006: Parameter 'color' implicitly has an 'any' type.
-src/utils/accounts/accountHelpers.ts(210,45): error TS7006: Parameter 'currentBalance' implicitly has an 'any' type.
-src/utils/accounts/accountHelpers.ts(210,61): error TS7006: Parameter 'annualContribution' implicitly has an 'any' type.
-src/utils/accounts/accountHelpers.ts(295,46): error TS18048: 'filters.minBalance' is possibly 'undefined'.
-=======
 src/stores/ui/uiStore.ts(167,57): error TS18046: 'error' is of type 'unknown'.
 src/stores/ui/uiStore.ts(188,21): error TS7005: Variable 'useUiStore' implicitly has an 'any' type.
 src/stores/ui/uiStore.ts(227,10): error TS7006: Parameter 'state' implicitly has an 'any' type.
 src/stores/ui/uiStore.ts(256,5): error TS7034: Variable 'useUiStore' implicitly has type 'any' in some locations where its type cannot be determined.
->>>>>>> ed75b8e0
 src/utils/accounts/accountValidation.ts(11,37): error TS7006: Parameter 'accountForm' implicitly has an 'any' type.
 src/utils/accounts/accountValidation.ts(93,38): error TS7006: Parameter 'transferForm' implicitly has an 'any' type.
 src/utils/accounts/accountValidation.ts(93,52): error TS7006: Parameter 'fromAccount' implicitly has an 'any' type.
@@ -3374,20 +3328,4 @@
 src/utils/transactions/splitting.ts(141,14): error TS18046: 'error' is of type 'unknown'.
 src/utils/transactions/splitting.ts(182,40): error TS18046: 'error' is of type 'unknown'.
 src/utils/transactions/splitting.ts(432,58): error TS18046: 'error' is of type 'unknown'.
-<<<<<<< HEAD
-src/utils/ui/touchFeedback.ts(41,19): error TS7053: Element implicitly has an 'any' type because expression of type 'string' can't be used to index type '{ light: number[]; medium: number[]; heavy: number[]; tap: number[]; confirm: number[]; error: number[]; success: number[]; warning: number[]; navigation: number[]; select: number[]; longPress: number[]; }'.
-  No index signature with a parameter of type 'string' was found on type '{ light: number[]; medium: number[]; heavy: number[]; tap: number[]; confirm: number[]; error: number[]; success: number[]; warning: number[]; navigation: number[]; select: number[]; longPress: number[]; }'.
-src/utils/ui/touchFeedback.ts(100,36): error TS7006: Parameter 'originalHandler' implicitly has an 'any' type.
-src/utils/ui/touchFeedback.ts(101,11): error TS7006: Parameter 'event' implicitly has an 'any' type.
-src/utils/ui/touchFeedback.ts(115,34): error TS7006: Parameter 'baseClasses' implicitly has an 'any' type.
-src/utils/ui/touchFeedback.ts(116,24): error TS7053: Element implicitly has an 'any' type because expression of type 'string' can't be used to index type '{ primary: string; secondary: string; card: string; small: string; tab: string; destructive: string; success: string; fab: string; envelope: string; navigation: string; comprehensive: string; }'.
-  No index signature with a parameter of type 'string' was found on type '{ primary: string; secondary: string; card: string; small: string; tab: string; destructive: string; success: string; fab: string; envelope: string; navigation: string; comprehensive: string; }'.
-src/utils/ui/touchFeedback.ts(136,29): error TS7006: Parameter '_event' implicitly has an 'any' type.
-src/utils/ui/touchFeedback.ts(140,24): error TS7006: Parameter 'originalHandler' implicitly has an 'any' type.
-src/utils/ui/touchFeedback.ts(141,13): error TS7006: Parameter 'event' implicitly has an 'any' type.
-src/utils/ui/touchFeedback.ts(157,16): error TS7053: Element implicitly has an 'any' type because expression of type 'string' can't be used to index type '{ primary: string; secondary: string; card: string; small: string; tab: string; destructive: string; success: string; fab: string; envelope: string; navigation: string; comprehensive: string; }'.
-  No index signature with a parameter of type 'string' was found on type '{ primary: string; secondary: string; card: string; small: string; tab: string; destructive: string; success: string; fab: string; envelope: string; navigation: string; comprehensive: string; }'.
-```
-=======
-```
->>>>>>> ed75b8e0
+```