# Combined Audit Report

## Summary

| Category | Current | Change |
|----------|---------|--------|
<<<<<<< HEAD
| ESLint Issues | 5 | +1 |
| TypeScript Errors | 49 | +2 |
| TypeScript Strict Mode Errors | 561 | +11 |

*Last updated: 2025-11-25 18:08:59 UTC*
=======
| ESLint Issues | 4 | -3 |
| TypeScript Errors | 47 | -61 |
| TypeScript Strict Mode Errors | 550 | -158 |

*Last updated: 2025-11-25 18:06:16 UTC*
>>>>>>> 265e8991

## Table of Contents
- [Lint Audit](#lint-audit)
  - [Files with Most Issues](#files-with-most-issues)
  - [Issue Count by Category](#issue-count-by-category)
  - [Detailed Lint Report](#detailed-lint-report)
- [Typecheck Audit](#typecheck-audit)
  - [Files with Most Type Errors](#files-with-most-type-errors)
  - [Type Error Breakdown by Category](#type-error-breakdown-by-category)
  - [Detailed Type Error Report](#detailed-type-error-report)
- [Typecheck Strict Mode Audit](#typecheck-strict-mode-audit)
  - [Files with Most Strict Mode Errors](#files-with-most-strict-mode-errors)
  - [Strict Mode Error Breakdown](#strict-mode-error-breakdown)
  - [Detailed Strict Mode Report](#detailed-strict-mode-report)

## Lint Audit

### Files with Most Issues
- 1 issues in `violet-vault/src/utils/budgeting/autofunding/conditions.ts`
<<<<<<< HEAD
- 1 issues in `violet-vault/src/hooks/sync/useManualSync.ts`
=======
>>>>>>> 265e8991
- 1 issues in `violet-vault/src/hooks/budgeting/useSmartSuggestions.ts`
- 1 issues in `violet-vault/src/components/budgeting/EditEnvelopeModal.tsx`
- 1 issues in `violet-vault/src/components/auth/UserSetup.tsx`

### Issue Count by Category
| Count | Rule ID |
|---|---|
| 4 | `max-lines-per-function` |
| 1 | `complexity` |

### Detailed Lint Report
```
violet-vault/src/components/auth/UserSetup.tsx:26:19 - 1 - Arrow function has too many lines (151). Maximum allowed is 150. (max-lines-per-function)
violet-vault/src/components/budgeting/EditEnvelopeModal.tsx:27:27 - 1 - Arrow function has too many lines (152). Maximum allowed is 150. (max-lines-per-function)
violet-vault/src/hooks/budgeting/useSmartSuggestions.ts:63:29 - 1 - Arrow function has too many lines (190). Maximum allowed is 150. (max-lines-per-function)
<<<<<<< HEAD
violet-vault/src/hooks/sync/useManualSync.ts:65:30 - 1 - Arrow function has too many lines (161). Maximum allowed is 150. (max-lines-per-function)
=======
>>>>>>> 265e8991
violet-vault/src/utils/budgeting/autofunding/conditions.ts:355:11 - 1 - Arrow function has a complexity of 17. Maximum allowed is 15. (complexity)
```

## Typecheck Audit

### Files with Most Type Errors
- 2 errors in `src/hooks/settings/useSettingsSectionRenderer.ts`
- 2 errors in `src/hooks/layout/usePaycheckOperations.ts`
- 2 errors in `src/hooks/budgeting/autofunding/useAutoFundingExecution.ts`
- 2 errors in `src/hooks/auth/useAuthManager.ts`
- 2 errors in `src/hooks/analytics/useTransactionAnalysis.ts`
- 2 errors in `src/components/transactions/splitter/SplitAllocationsSection.tsx`
- 2 errors in `src/components/transactions/import/ImportModal.tsx`
- 2 errors in `src/components/transactions/TransactionTable.tsx`
- 2 errors in `src/components/sync/health/SyncHealthDetails.tsx`
- 2 errors in `src/components/savings/SavingsGoals.tsx`
- 2 errors in `src/components/receipts/ReceiptScanner.tsx`
- 2 errors in `src/components/receipts/ReceiptButton.tsx`
- 2 errors in `src/components/layout/ViewRenderer.tsx`
- 2 errors in `src/components/budgeting/EditEnvelopeModal.tsx`
- 2 errors in `src/components/bills/BillTable.tsx`
- 1 errors in `src/hooks/transactions/useTransactionLedger.ts`
- 1 errors in `src/hooks/debts/useDebtDashboard.ts`
- 1 errors in `src/hooks/common/useTransactions.ts`
- 1 errors in `src/hooks/bills/useBillOperations.ts`
- 1 errors in `src/hooks/bills/useBillDetail.ts`
- 1 errors in `src/hooks/analytics/useSmartCategoryAnalysis.ts`
- 1 errors in `src/db/budgetDb.ts`
- 1 errors in `src/components/ui/SecurityAlert.tsx`
- 1 errors in `src/components/ui/ConfirmModal.tsx`
- 1 errors in `src/components/transactions/splitter/SplitterHeader.tsx`
- 1 errors in `src/components/settings/TransactionArchiving.tsx`
- 1 errors in `src/components/settings/SecuritySettings.tsx`
- 1 errors in `src/components/security/LockScreen.tsx`
- 1 errors in `src/components/receipts/components/ExtractedDataField.tsx`
- 1 errors in `src/components/history/BudgetHistoryViewer.tsx`
- 1 errors in `src/components/debt/DebtStrategies.tsx`
- 1 errors in `src/components/debt/DebtDashboard.tsx`
- 1 errors in `src/components/budgeting/PaydayPrediction.tsx`
- 1 errors in `src/components/budgeting/PaycheckProcessor.tsx`
- 1 errors in `src/components/budgeting/CreateEnvelopeModalComponents.tsx`

### Type Error Breakdown by Category
| Count | Error Code |
|---|---|
| 17 | `TS2322` |
<<<<<<< HEAD
| 16 | `TS2345` |
=======
| 14 | `TS2345` |
>>>>>>> 265e8991
| 6 | `TS2769` |
| 2 | `TS2719` |
| 2 | `TS2694` |
| 2 | `TS2459` |
| 1 | `TS2741` |
| 1 | `TS2739` |
| 1 | `TS2353` |
| 1 | `TS18047` |

### Detailed Type Error Report
```
src/components/bills/BillTable.tsx(358,13): error TS2322: Type 'BillEntity[]' is not assignable to type 'Bill[]'.
  Type 'BillEntity' is missing the following properties from type 'Bill': amount, frequency, dueDate, color
src/components/bills/BillTable.tsx(359,13): error TS2322: Type 'Record<string, BillEntity[]>' is not assignable to type 'CategorizedBills'.
  'string' index signatures are incompatible.
    Type 'BillEntity[]' is not assignable to type 'Bill[]'.
      Type 'BillEntity' is missing the following properties from type 'Bill': amount, frequency, dueDate, color
src/components/budgeting/CreateEnvelopeModalComponents.tsx(171,11): error TS2322: Type 'import("violet-vault/src/types/bills").Bill[]' is not assignable to type 'Bill[]'.
  Type 'import("violet-vault/src/types/bills").Bill' is not assignable to type 'Bill'.
    Index signature for type 'string' is missing in type 'Bill'.
src/components/budgeting/EditEnvelopeModal.tsx(66,5): error TS2322: Type 'import("violet-vault/src/types/finance").Envelope' is not assignable to type 'Envelope'.
  Index signature for type 'string' is missing in type 'Envelope'.
src/components/budgeting/EditEnvelopeModal.tsx(185,9): error TS2322: Type '{ id: string; name?: string; currentBalance?: number; targetAmount?: number; }' is not assignable to type 'Envelope'.
  Property 'name' is optional in type '{ id: string; name?: string; currentBalance?: number; targetAmount?: number; }' but required in type 'Envelope'.
src/components/budgeting/PaycheckProcessor.tsx(87,9): error TS2719: Type 'PaycheckHistoryItem[]' is not assignable to type 'PaycheckHistoryItem[]'. Two different types with this name exist, but they are unrelated.
  Type 'PaycheckHistoryItem' is not assignable to type 'PaycheckHistoryItem'. Two different types with this name exist, but they are unrelated.
    Types of property 'id' are incompatible.
      Type 'string | number' is not assignable to type 'string'.
        Type 'number' is not assignable to type 'string'.
src/components/budgeting/PaydayPrediction.tsx(105,11): error TS2769: No overload matches this call.
  The last overload gave the following error.
    Object literal may only specify known properties, and 'title' does not exist in type 'Attributes & { className?: string; }'.
src/components/debt/DebtDashboard.tsx(122,15): error TS2353: Object literal may only specify known properties, and 'paymentDate' does not exist in type '{ amount: number; date?: string; }'.
src/components/debt/DebtStrategies.tsx(110,73): error TS2694: Namespace '"violet-vault/src/components/debt/ui/PaymentImpactTable"' has no exported member 'PaymentImpactScenario'.
src/components/history/BudgetHistoryViewer.tsx(139,15): error TS2322: Type '{ commit: BudgetCommit; changes: BudgetChange[]; }' is not assignable to type 'CommitDetails'.
  Types of property 'commit' are incompatible.
    Type 'BudgetCommit' is not assignable to type 'Commit'.
      Index signature for type 'string' is missing in type 'BudgetCommit'.
src/components/layout/ViewRenderer.tsx(337,78): error TS2694: Namespace '"violet-vault/src/types/bills"' has no exported member 'Transaction'.
src/components/layout/ViewRenderer.tsx(338,9): error TS2322: Type 'import("violet-vault/src/types/bills").Envelope[]' is not assignable to type 'Envelope[]'.
  Type 'import("violet-vault/src/types/bills").Envelope' is not assignable to type 'Envelope'.
    Type 'Envelope' is not assignable to type '{ [key: string]: unknown; id: string | number; }'.
      Index signature for type 'string' is missing in type 'Envelope'.
src/components/receipts/components/ExtractedDataField.tsx(27,49): error TS2345: Argument of type 'number' is not assignable to parameter of type 'ConfidenceLevel'.
src/components/receipts/ReceiptButton.tsx(160,11): error TS2322: Type 'ProcessedReceipt' is not assignable to type 'ReceiptData'.
  Types of property 'total' are incompatible.
    Type 'string' is not assignable to type 'number'.
src/components/receipts/ReceiptButton.tsx(161,11): error TS2322: Type '(transaction: Transaction, receipt: Receipt) => void' is not assignable to type '() => void'.
  Target signature provides too few arguments. Expected 2 or more, but got 0.
src/components/receipts/ReceiptScanner.tsx(60,25): error TS2345: Argument of type '(data: ReceiptProcessedData) => void' is not assignable to parameter of type 'OnReceiptProcessedCallback'.
  Types of parameters 'data' and 'data' are incompatible.
    Type 'ReceiptProcessedData' is not assignable to type 'ReceiptProcessedData'. Two different types with this name exist, but they are unrelated.
      Types of property 'imageData' are incompatible.
        Property 'preview' is missing in type 'UploadedImage' but required in type '{ file: File; preview: string; }'.
<<<<<<< HEAD
src/components/receipts/ReceiptScanner.tsx(95,37): error TS2322: Type 'ExtendedReceiptData' is not assignable to type 'ExtractedData'.
  Types of property 'total' are incompatible.
    Type 'string' is not assignable to type 'number'.
=======
>>>>>>> 265e8991
src/components/savings/SavingsGoals.tsx(45,5): error TS2322: Type '(amount: number, goals: unknown[]) => void' is not assignable to type '(distribution: unknown) => void | Promise<void>'.
  Target signature provides too few arguments. Expected 2 or more, but got 1.
src/components/savings/SavingsGoals.tsx(134,17): error TS2741: Property 'color' is missing in type 'import("violet-vault/src/db/types").SavingsGoal' but required in type 'SavingsGoal'.
src/components/security/LockScreen.tsx(239,20): error TS2345: Argument of type 'KeyboardEvent<HTMLInputElement>' is not assignable to parameter of type 'FormEvent<HTMLFormElement>'.
  Types of property 'currentTarget' are incompatible.
    Type 'EventTarget & HTMLInputElement' is not assignable to type 'EventTarget & HTMLFormElement'.
      Type 'EventTarget & HTMLInputElement' is missing the following properties from type 'HTMLFormElement': acceptCharset, action, elements, encoding, and 11 more.
src/components/settings/SecuritySettings.tsx(74,16): error TS2322: Type '{ isLocked: boolean; securitySettings: SecuritySettings; securityEvents: SecurityEvent[]; timeUntilAutoLock: () => "Active"; }' is not assignable to type 'SecurityStatusSectionProps'.
  Types of property 'securitySettings' are incompatible.
    Type 'import("violet-vault/src/services/security/securityService").SecuritySettings' is not assignable to type 'SecuritySettings'.
      Index signature for type 'string' is missing in type 'SecuritySettings'.
src/components/settings/TransactionArchiving.tsx(87,9): error TS2322: Type '(urgency: string) => string' is not assignable to type '(urgency: string) => ComponentType<{ className?: string; }>'.
  Type 'string' is not assignable to type 'ComponentType<{ className?: string; }>'.
src/components/sync/health/SyncHealthDetails.tsx(57,50): error TS2345: Argument of type 'SyncStatus' is not assignable to parameter of type 'SyncStatus'.
  Index signature for type 'string' is missing in type 'SyncStatus'.
src/components/sync/health/SyncHealthDetails.tsx(59,56): error TS2345: Argument of type 'RecoveryResult' is not assignable to parameter of type 'RecoveryResult'.
  Index signature for type 'string' is missing in type 'RecoveryResult'.
src/components/transactions/import/ImportModal.tsx(60,44): error TS2322: Type '(data: unknown[]) => void' is not assignable to type '(event: ChangeEvent<HTMLInputElement>, options: { clearExisting: boolean; }) => void'.
  Types of parameters 'data' and 'event' are incompatible.
    Type 'ChangeEvent<HTMLInputElement>' is missing the following properties from type 'unknown[]': length, pop, push, concat, and 29 more.
src/components/transactions/import/ImportModal.tsx(64,13): error TS2322: Type 'unknown[]' is not assignable to type 'ImportData | DataRow[]'.
  Type 'unknown[]' is not assignable to type 'DataRow[]'.
    Type 'unknown' is not assignable to type 'DataRow'.
      Index signature for type 'string' is missing in type '{}'.
src/components/transactions/splitter/SplitAllocationsSection.tsx(111,13): error TS2739: Type 'SplitAllocation' is missing the following properties from type 'Split': description, amount, category
src/components/transactions/splitter/SplitAllocationsSection.tsx(117,13): error TS2719: Type 'Envelope[]' is not assignable to type 'Envelope[]'. Two different types with this name exist, but they are unrelated.
  Type 'Envelope' is not assignable to type 'Envelope'. Two different types with this name exist, but they are unrelated.
    Types of property 'id' are incompatible.
      Type 'string | number' is not assignable to type 'string'.
        Type 'number' is not assignable to type 'string'.
src/components/transactions/splitter/SplitterHeader.tsx(42,37): error TS2345: Argument of type 'string' is not assignable to parameter of type 'Record<string, unknown>'.
src/components/transactions/TransactionTable.tsx(124,21): error TS2322: Type 'import("violet-vault/src/types/finance").Transaction' is not assignable to type 'Transaction'.
  Index signature for type 'string' is missing in type 'Transaction'.
src/components/transactions/TransactionTable.tsx(127,21): error TS2322: Type 'VirtualItem' is not assignable to type 'VirtualRow'.
  Index signature for type 'string' is missing in type 'VirtualItem'.
src/components/ui/ConfirmModal.tsx(55,30): error TS2769: No overload matches this call.
  The last overload gave the following error.
    Argument of type 'unknown' is not assignable to parameter of type 'string | FunctionComponent<{ className: string; }> | ComponentClass<{ className: string; }, any>'.
src/components/ui/SecurityAlert.tsx(99,22): error TS2769: No overload matches this call.
  The last overload gave the following error.
    Argument of type 'string | number | bigint | true | ReactElement<unknown, string | JSXElementConstructor<any>> | Iterable<ReactNode> | Promise<...> | ComponentType<...>' is not assignable to parameter of type 'string | FunctionComponent<{ className?: string; }> | ComponentClass<{ className?: string; }, any>'.
      Type 'number' is not assignable to type 'string | FunctionComponent<{ className?: string; }> | ComponentClass<{ className?: string; }, any>'.
src/db/budgetDb.ts(94,9): error TS2769: No overload matches this call.
  The last overload gave the following error.
    Argument of type '"creating"' is not assignable to parameter of type '"deleting"'.
src/hooks/analytics/useSmartCategoryAnalysis.ts(47,5): error TS2345: Argument of type 'TransactionForStats[]' is not assignable to parameter of type 'Transaction[]'.
  Type 'TransactionForStats' is missing the following properties from type 'Transaction': id, description
src/hooks/analytics/useTransactionAnalysis.ts(23,7): error TS2345: Argument of type 'import("violet-vault/src/types/finance").Transaction[]' is not assignable to parameter of type 'import("/Users/thef4tdaddy/Git/violet-vault/src/db/types").Transaction[]'.
  Property 'lastModified' is missing in type 'import("violet-vault/src/types/finance").Transaction' but required in type 'import("/Users/thef4tdaddy/Git/violet-vault/src/db/types").Transaction'.
src/hooks/analytics/useTransactionAnalysis.ts(27,7): error TS2345: Argument of type 'import("violet-vault/src/types/finance").Transaction[]' is not assignable to parameter of type 'import("/Users/thef4tdaddy/Git/violet-vault/src/db/types").Transaction[]'.
  Property 'lastModified' is missing in type 'import("violet-vault/src/types/finance").Transaction' but required in type 'import("/Users/thef4tdaddy/Git/violet-vault/src/db/types").Transaction'.
src/hooks/auth/useAuthManager.ts(17,8): error TS2459: Module '"./authOperations"' declares 'LoginResult' locally, but it is not exported.
src/hooks/auth/useAuthManager.ts(18,8): error TS2459: Module '"./authOperations"' declares 'AuthContext' locally, but it is not exported.
src/hooks/bills/useBillDetail.ts(74,72): error TS18047: 'bill.dueDate' is possibly 'null'.
src/hooks/bills/useBillOperations.ts(42,77): error TS2345: Argument of type 'import("violet-vault/src/types/bills").Envelope[]' is not assignable to parameter of type 'import("/Users/thef4tdaddy/Git/violet-vault/src/types/finance").Envelope[]'.
  Property 'targetAmount' is missing in type 'import("violet-vault/src/types/bills").Envelope' but required in type 'import("/Users/thef4tdaddy/Git/violet-vault/src/types/finance").Envelope'.
<<<<<<< HEAD
src/hooks/budgeting/autofunding/useAutoFundingExecution.ts(49,25): error TS2345: Argument of type 'BudgetData' is not assignable to parameter of type 'Budget'.
  Property 'transferFunds' is missing in type 'BudgetData' but required in type 'Budget'.
src/hooks/budgeting/autofunding/useAutoFundingExecution.ts(84,61): error TS2345: Argument of type '{ trigger: string; currentDate: string; data: { envelopes: unknown[]; unassignedCash: number; transactions: unknown[]; }; }' is not assignable to parameter of type 'ExecutionContext'.
  The types of 'data.envelopes' are incompatible between these types.
    Type 'unknown[]' is not assignable to type 'Envelope[]'.
      Type '{}' is missing the following properties from type 'Envelope': id, currentBalance
=======
>>>>>>> 265e8991
src/hooks/common/useTransactions.ts(42,48): error TS2345: Argument of type 'import("violet-vault/src/db/types").Transaction[]' is not assignable to parameter of type 'import("/Users/thef4tdaddy/Git/violet-vault/src/types/finance").Transaction[]'.
  Type 'import("violet-vault/src/db/types").Transaction' is not assignable to type 'import("/Users/thef4tdaddy/Git/violet-vault/src/types/finance").Transaction'.
    Types of property 'date' are incompatible.
      Type 'Date' is not assignable to type 'string'.
src/hooks/debts/useDebtDashboard.ts(164,35): error TS2345: Argument of type '{ amount: number; date?: string; }' is not assignable to parameter of type '{ amount: number; paymentDate: string; notes?: string; }'.
  Property 'paymentDate' is missing in type '{ amount: number; date?: string; }' but required in type '{ amount: number; paymentDate: string; notes?: string; }'.
src/hooks/layout/usePaycheckOperations.ts(43,71): error TS2345: Argument of type 'PaycheckHistory[]' is not assignable to parameter of type 'Paycheck[]'.
  Type 'PaycheckHistory' is not assignable to type 'Paycheck'.
    Property 'amount' is optional in type 'PaycheckHistory' but required in type 'Paycheck'.
src/hooks/layout/usePaycheckOperations.ts(53,11): error TS2345: Argument of type 'VioletVaultDB' is not assignable to parameter of type '{ envelopes: { get: (id: string | number) => Promise<unknown>; update: (id: string | number, data: unknown) => Promise<void>; }; }'.
  The types of 'envelopes.update' are incompatible between these types.
    Type '(key: string | Envelope, changes: UpdateSpec<Envelope> | ((obj: Envelope, ctx: { value: any; primKey: IndexableType; }) => boolean | void)) => PromiseExtended<...>' is not assignable to type '(id: string | number, data: unknown) => Promise<void>'.
      Types of parameters 'key' and 'id' are incompatible.
        Type 'string | number' is not assignable to type 'string | Envelope'.
          Type 'number' is not assignable to type 'string | Envelope'.
src/hooks/settings/useSettingsSectionRenderer.ts(105,11): error TS2769: No overload matches this call.
  The last overload gave the following error.
    Type 'User' is not assignable to type 'CurrentUser'.
      Index signature for type 'string' is missing in type 'User'.
src/hooks/settings/useSettingsSectionRenderer.ts(114,11): error TS2769: No overload matches this call.
  The last overload gave the following error.
    Property 'lockApp' is missing in type 'SecurityManager' but required in type 'SecurityManager'.
src/hooks/transactions/useTransactionLedger.ts(80,5): error TS2322: Type 'import("violet-vault/src/db/types").Transaction[]' is not assignable to type 'import("/Users/thef4tdaddy/Git/violet-vault/src/types/finance").Transaction[]'.
  Type 'import("violet-vault/src/db/types").Transaction' is not assignable to type 'import("/Users/thef4tdaddy/Git/violet-vault/src/types/finance").Transaction'.
    Types of property 'date' are incompatible.
      Type 'Date' is not assignable to type 'string'.
```

## Typecheck Strict Mode Audit

### Files with Most Strict Mode Errors
- 18 errors in `src/hooks/settings/useSettingsSectionRenderer.ts`
- 11 errors in `src/hooks/bills/useBillManager.ts`
- 11 errors in `src/db/budgetDb.ts`
- 10 errors in `src/components/pwa/UpdateAvailableModal.tsx`
- 10 errors in `src/components/history/viewer/ChangeDetails.tsx`
- 9 errors in `src/utils/budgeting/envelopeFormUtils.ts`
- 9 errors in `src/utils/budgeting/autofunding/simulation.ts`
- 9 errors in `src/hooks/budgeting/autofunding/useAutoFundingExecution.ts`
- 9 errors in `src/components/bills/BillManager.tsx`
- 8 errors in `src/hooks/transactions/helpers/transactionQueryHelpers.ts`
- 7 errors in `src/components/layout/MainLayout.tsx`
- 7 errors in `src/App.tsx`
- 6 errors in `src/hooks/transactions/useTransactionLedger.ts`
- 6 errors in `src/components/transactions/TransactionTable.tsx`
- 5 errors in `src/hooks/savings/useSavingsGoals/index.ts`
- 5 errors in `src/hooks/debts/useDebtManagement.ts`
- 5 errors in `src/hooks/auth/useAuthManager.ts`
- 5 errors in `src/hooks/accounts/useSupplementalAccounts.ts`
- 5 errors in `src/components/sync/health/SyncHealthDetails.tsx`
- 5 errors in `src/components/pwa/PatchNotesModal.tsx`
- 4 errors in `src/stores/ui/uiStore.ts`
- 4 errors in `src/components/settings/SettingsDashboard.tsx`
- 4 errors in `src/components/receipts/ReceiptScanner.tsx`
- 4 errors in `src/components/budgeting/SmartEnvelopeSuggestions.tsx`
- 3 errors in `src/utils/sync/masterSyncValidator.ts`
<<<<<<< HEAD
- 3 errors in `src/utils/budgeting/paycheckProcessing.ts`
- 3 errors in `src/utils/auth/shareCodeManager.ts`
- 3 errors in `src/utils/analytics/transactionAnalyzer.ts`
- 3 errors in `src/stores/ui/fabStore.ts`
- 3 errors in `src/services/bugReport/contextAnalysisService.ts`
- 3 errors in `src/hooks/sync/useFirebaseSync.ts`
- 3 errors in `src/hooks/settings/useSettingsDashboard.ts`
- 3 errors in `src/hooks/mobile/useFABSmartPositioning.ts`
- 3 errors in `src/hooks/common/useNetworkStatus.ts`
- 3 errors in `src/hooks/common/useDataInitialization.ts`
- 3 errors in `src/hooks/common/useConnectionManager/useConnectionOperations.ts`
- 3 errors in `src/hooks/common/bug-report/useBugReportSubmission.ts`
- 3 errors in `src/hooks/common/bug-report/useBugReportDiagnostics.ts`
- 3 errors in `src/hooks/budgeting/useBudgetData/mutationsHelpers.ts`
- 3 errors in `src/hooks/budgeting/autofunding/useUndoOperations.ts`
- 3 errors in `src/hooks/budgeting/autofunding/useAutoFundingData.ts`
- 3 errors in `src/hooks/auth/useAuthenticationManager.ts`
- 3 errors in `src/hooks/auth/mutations/useJoinBudgetMutation.ts`
=======
- 3 errors in `src/hooks/common/bug-report/useBugReportHighlight.ts`
>>>>>>> 265e8991
- 3 errors in `src/components/transactions/import/ImportModal.tsx`
- 3 errors in `src/components/settings/archiving/ArchivingPreviewResults.tsx`
- 3 errors in `src/components/security/LocalDataSecurityWarning.tsx`
- 3 errors in `src/components/receipts/components/ReceiptImagePreview.tsx`
- 3 errors in `src/components/receipts/components/ReceiptActionButtons.tsx`
- 3 errors in `src/components/receipts/components/ExtractedItemsList.tsx`
- 3 errors in `src/components/receipts/ReceiptButton.tsx`
- 3 errors in `src/components/mobile/SlideUpModal.tsx`
- 3 errors in `src/components/layout/ViewRenderer.tsx`
- 3 errors in `src/components/charts/CategoryBarChart.tsx`
- 3 errors in `src/components/budgeting/envelope/EnvelopeItem.tsx`
- 3 errors in `src/components/budgeting/EditEnvelopeModal.tsx`
- 3 errors in `src/components/bills/modals/BillDetailModal.tsx`
- 3 errors in `src/components/bills/AddBillModal.tsx`
- 2 errors in `src/utils/security/keyExport.ts`
- 2 errors in `src/utils/query/queryClientConfig.ts`
- 2 errors in `src/utils/debts/calculations/nextPaymentDate.ts`
- 2 errors in `src/utils/debts/calculations/interestCalculation.ts`
- 2 errors in `src/utils/dataManagement/fileUtils.ts`
- 2 errors in `src/utils/common/transactionArchiving.ts`
- 2 errors in `src/utils/common/lazyImport.ts`
- 2 errors in `src/utils/budgeting/envelopeCalculations.ts`
- 2 errors in `src/utils/bills/billUpdateHelpers.ts`
- 2 errors in `src/services/firebaseMessaging.ts`
- 2 errors in `src/services/editLockService.ts`
- 2 errors in `src/services/chunkedSyncService.ts`
- 2 errors in `src/services/bugReport/errorTrackingService.ts`
- 2 errors in `src/hooks/transactions/useTransactionsV2.ts`
- 2 errors in `src/hooks/transactions/useTransactionTable.ts`
- 2 errors in `src/hooks/transactions/useTransactionQuery.ts`
- 2 errors in `src/hooks/transactions/useTransactionImport.ts`
- 2 errors in `src/hooks/transactions/useTransactionForm.ts`
- 2 errors in `src/hooks/transactions/useTransactionFileUpload.ts`
- 2 errors in `src/hooks/sync/useFirebaseSync.ts`
- 2 errors in `src/hooks/sharing/useShareCodeValidation.ts`
- 2 errors in `src/hooks/security/useSecuritySettingsLogic.ts`
- 2 errors in `src/hooks/mobile/useBottomNavigation.ts`
- 2 errors in `src/hooks/layout/usePaycheckOperations.ts`
- 2 errors in `src/hooks/common/useTransactionArchiving.ts`
- 2 errors in `src/hooks/common/useRouterPageDetection.ts`
- 2 errors in `src/hooks/common/useNetworkStatus.ts`
- 2 errors in `src/hooks/common/useDataInitialization.ts`
- 2 errors in `src/hooks/common/useActualBalance.ts`
- 2 errors in `src/hooks/budgeting/usePaydayPrediction.ts`
- 2 errors in `src/hooks/budgeting/usePaycheckHistory.ts`
- 2 errors in `src/hooks/budgeting/useEnvelopesQuery.ts`
- 2 errors in `src/hooks/budgeting/useBudgetHistoryQuery.ts`
- 2 errors in `src/hooks/budgeting/useBudgetData/utilities.ts`
- 2 errors in `src/hooks/budgeting/autofunding/useUndoOperations.ts`
- 2 errors in `src/hooks/budgeting/autofunding/useExecutionHistory.ts`
- 2 errors in `src/hooks/budgeting/autofunding/useAutoFundingExecution/useExecutionSummary.ts`
- 2 errors in `src/hooks/budgeting/autofunding/useAutoFunding.ts`
- 2 errors in `src/hooks/bills/useBillOperations.ts`
- 2 errors in `src/hooks/bills/useBillManagerHelpers.ts`
- 2 errors in `src/hooks/auth/useAuthenticationManager.ts`
- 2 errors in `src/hooks/auth/useAuthFlow.ts`
- 2 errors in `src/hooks/auth/mutations/useProfileMutations.ts`
- 2 errors in `src/hooks/auth/mutations/useLoginMutations.ts`
- 2 errors in `src/hooks/auth/mutations/useJoinBudgetMutation.ts`
- 2 errors in `src/hooks/analytics/utils/pdfGeneratorUtils.ts`
- 2 errors in `src/hooks/analytics/useTransactionAnalysis.ts`
- 2 errors in `src/hooks/analytics/useBillAnalysis.ts`
- 2 errors in `src/hooks/analytics/useAnalyticsExport.ts`
- 2 errors in `src/hooks/analytics/queries/usePaycheckTrendsQuery.ts`
- 2 errors in `src/contexts/authUtils.ts`
- 2 errors in `src/components/transactions/splitter/SplitAllocationsSection.tsx`
- 2 errors in `src/components/transactions/import/ImportProgress.tsx`
- 2 errors in `src/components/transactions/TransactionLedger.tsx`
- 2 errors in `src/components/settings/sections/SyncDebugToolsSection.tsx`
- 2 errors in `src/components/settings/sections/GeneralSettingsSection.tsx`
- 2 errors in `src/components/settings/sections/DevToolsSection.tsx`
- 2 errors in `src/components/settings/sections/ClipboardSecuritySection.tsx`
- 2 errors in `src/components/settings/archiving/ArchivingProgress.tsx`
- 2 errors in `src/components/settings/archiving/ArchivingHeader.tsx`
- 2 errors in `src/components/settings/EnvelopeIntegrityChecker.tsx`
- 2 errors in `src/components/savings/SavingsGoals.tsx`
- 2 errors in `src/components/receipts/components/ReceiptErrorState.tsx`
- 2 errors in `src/components/pwa/OfflineStatusIndicator.tsx`
- 2 errors in `src/components/pages/MainDashboard.tsx`
- 2 errors in `src/components/onboarding/hooks/useTutorialPositioning.ts`
- 2 errors in `src/components/onboarding/EmptyStateHints.tsx`
- 2 errors in `src/components/modals/UnassignedCashModal.tsx`
- 2 errors in `src/components/layout/SummaryCards.tsx`
- 2 errors in `src/components/history/BudgetHistoryViewer.tsx`
- 2 errors in `src/components/debt/ui/StrategyCard.tsx`
- 2 errors in `src/components/debt/ui/DebtSummaryCards.tsx`
- 2 errors in `src/components/debt/modals/DebtModalHeader.tsx`
- 2 errors in `src/components/debt/DebtStrategies.tsx`
- 2 errors in `src/components/debt/DebtDashboardComponents.tsx`
- 2 errors in `src/components/debt/DebtDashboard.tsx`
- 2 errors in `src/components/charts/ComposedFinancialChart.tsx`
- 2 errors in `src/components/budgeting/shared/FrequencySelector.tsx`
- 2 errors in `src/components/budgeting/shared/AllocationModeSelector.tsx`
- 2 errors in `src/components/budgeting/paycheck/PaycheckAmountInput.tsx`
- 2 errors in `src/components/budgeting/paycheck/AllocationPreview.tsx`
- 2 errors in `src/components/budgeting/envelope/UnassignedCashEnvelope.tsx`
- 2 errors in `src/components/budgeting/envelope/SwipeIndicatorOverlay.tsx`
- 2 errors in `src/components/budgeting/envelope/EnvelopeModalHeader.tsx`
- 2 errors in `src/components/budgeting/EnvelopeGrid.tsx`
- 2 errors in `src/components/budgeting/CreateEnvelopeModalComponents.tsx`
- 2 errors in `src/components/bills/smartBillMatcherHelpers.ts`
- 2 errors in `src/components/bills/BulkUpdateModeSelector.tsx`
- 2 errors in `src/components/bills/BulkBillUpdateModal.tsx`
- 2 errors in `src/components/bills/BillTable.tsx`
- 2 errors in `src/components/bills/BillFormFields.tsx`
- 2 errors in `src/components/automation/steps/TriggerScheduleStep.tsx`
- 2 errors in `src/components/automation/components/StepNavigation.tsx`
- 2 errors in `src/components/auth/components/UserNameInput.tsx`
- 2 errors in `src/components/auth/UserIndicator.tsx`
- 2 errors in `src/components/analytics/tabs/OverviewTab.tsx`
- 2 errors in `src/components/analytics/components/TabContent.tsx`
- 2 errors in `src/components/analytics/AnalyticsDashboard.tsx`
- 1 errors in `src/utils/transactions/operations.ts`
- 1 errors in `src/utils/sync/resilience/index.ts`
- 1 errors in `src/utils/sync/SyncQueue.ts`
- 1 errors in `src/utils/sync/RetryManager.ts`
- 1 errors in `src/utils/stores/createSafeStore.ts`
- 1 errors in `src/utils/query/prefetchHelpers.ts`
- 1 errors in `src/utils/query/backgroundSyncService.ts`
- 1 errors in `src/utils/pwa/patchNotesManager.ts`
- 1 errors in `src/utils/pageDetection/pageIdentifier.ts`
- 1 errors in `src/utils/debts/calculations/payoffProjection.ts`
- 1 errors in `src/utils/dataManagement/firebaseUtils.ts`
- 1 errors in `src/utils/dataManagement/backupUtils.ts`
- 1 errors in `src/utils/common/toastHelpers.ts`
- 1 errors in `src/utils/common/testBudgetHistory.ts`
- 1 errors in `src/utils/common/ocrProcessor.ts`
- 1 errors in `src/utils/common/highlight.ts`
- 1 errors in `src/utils/common/fixAutoAllocateUndefined.ts`
- 1 errors in `src/utils/common/budgetHistoryTracker.ts`
- 1 errors in `src/utils/budgeting/paycheckDeletion.ts`
- 1 errors in `src/utils/billIcons/iconOptions.ts`
- 1 errors in `src/utils/analytics/categoryPatterns.ts`
- 1 errors in `src/stores/ui/toastStore.ts`
- 1 errors in `src/services/typedChunkedSyncService.ts`
- 1 errors in `src/services/firebaseSyncService.ts`
- 1 errors in `src/services/activityLogger.ts`
- 1 errors in `src/hooks/sync/useSyncHealthIndicator.ts`
- 1 errors in `src/hooks/sharing/useQRCodeProcessing.ts`
- 1 errors in `src/hooks/notifications/useFirebaseMessaging.ts`
- 1 errors in `src/hooks/mobile/useSlideUpModal.ts`
- 1 errors in `src/hooks/mobile/useFABBehavior.ts`
- 1 errors in `src/hooks/debts/useDebtModalLogic.ts`
- 1 errors in `src/hooks/debts/useDebtDashboard.ts`
- 1 errors in `src/hooks/dashboard/useMainDashboard.ts`
- 1 errors in `src/hooks/common/useTransactions.ts`
- 1 errors in `src/hooks/common/usePrompt.ts`
- 1 errors in `src/hooks/common/useImportData.ts`
- 1 errors in `src/hooks/common/useConnectionManager/useConnectionConfig.ts`
- 1 errors in `src/hooks/common/useBugReport.ts`
- 1 errors in `src/hooks/budgeting/usePaycheckFormValidated.ts`
- 1 errors in `src/hooks/budgeting/useBudgetData/queryFunctions.ts`
- 1 errors in `src/hooks/budgeting/autofunding/useAutoFundingHistory.ts`
- 1 errors in `src/hooks/bills/useBulkBillOperations.ts`
- 1 errors in `src/hooks/bills/useBills/index.ts`
- 1 errors in `src/hooks/bills/useBillManagerDisplayLogic.ts`
- 1 errors in `src/hooks/auth/useKeyManagementUI.ts`
- 1 errors in `src/hooks/auth/mutations/usePasswordMutations.ts`
- 1 errors in `src/hooks/auth/authOperations.ts`
- 1 errors in `src/hooks/analytics/utils/csvImageExportUtils.ts`
- 1 errors in `src/hooks/analytics/useTransactionFiltering.ts`
- 1 errors in `src/hooks/analytics/useSmartCategoryAnalysis.ts`
- 1 errors in `src/hooks/analytics/useAnalyticsIntegration.ts`
- 1 errors in `src/components/ui/SecurityAlert.tsx`
- 1 errors in `src/components/ui/ConfirmModal.tsx`
- 1 errors in `src/components/transactions/splitter/SplitterHeader.tsx`
- 1 errors in `src/components/transactions/splitter/SplitTotals.tsx`
- 1 errors in `src/components/sync/ConflictResolutionModal.tsx`
- 1 errors in `src/components/settings/archiving/ArchivingResult.tsx`
- 1 errors in `src/components/settings/TransactionArchiving.tsx`
- 1 errors in `src/components/settings/SecuritySettings.tsx`
- 1 errors in `src/components/security/LockScreen.tsx`
- 1 errors in `src/components/receipts/components/ReceiptScannerHeader.tsx`
- 1 errors in `src/components/receipts/components/ExtractedDataField.tsx`
- 1 errors in `src/components/monitoring/HighlightLoader.tsx`
- 1 errors in `src/components/mobile/FABActionMenu.tsx`
- 1 errors in `src/components/layout/AppWrapper.tsx`
- 1 errors in `src/components/history/viewer/HistoryStatistics.tsx`
- 1 errors in `src/components/history/viewer/HistoryHeader.tsx`
- 1 errors in `src/components/history/ObjectHistoryViewer.tsx`
- 1 errors in `src/components/history/IntegrityStatusIndicatorHelpers.tsx`
- 1 errors in `src/components/history/IntegrityStatusIndicator.tsx`
- 1 errors in `src/components/debt/ui/DebtProgressBar.tsx`
- 1 errors in `src/components/debt/ui/DebtCardProgressBar.tsx`
- 1 errors in `src/components/debt/modals/DebtFormFields.tsx`
- 1 errors in `src/components/debt/modals/DebtDetailModal.tsx`
- 1 errors in `src/components/debt/modals/AddDebtModal.tsx`
- 1 errors in `src/components/charts/TrendLineChart.tsx`
- 1 errors in `src/components/budgeting/suggestions/SuggestionsList.tsx`
- 1 errors in `src/components/budgeting/envelope/EnvelopeSummary.tsx`
- 1 errors in `src/components/budgeting/envelope/EnvelopeGridView.tsx`
- 1 errors in `src/components/budgeting/envelope/EnvelopeActivitySummary.tsx`
- 1 errors in `src/components/budgeting/PaydayPrediction.tsx`
- 1 errors in `src/components/budgeting/PaycheckProcessor.tsx`
- 1 errors in `src/components/budgeting/CashFlowSummary.tsx`
- 1 errors in `src/components/bills/modals/BulkUpdateConfirmModal.tsx`
- 1 errors in `src/components/bills/modals/BillDetailStats.tsx`
- 1 errors in `src/components/bills/modals/BillDetailSections.tsx`
- 1 errors in `src/components/bills/BillManagerModals.tsx`
- 1 errors in `src/components/bills/BillFormSections.tsx`
- 1 errors in `src/components/bills/BillDiscoveryModal.tsx`
- 1 errors in `src/components/automation/AutoFundingView.tsx`
- 1 errors in `src/components/automation/AutoFundingRuleBuilder.tsx`
- 1 errors in `src/components/auth/key-management/MainContent.tsx`
- 1 errors in `src/components/auth/components/UserSetupLayout.tsx`
- 1 errors in `src/components/auth/UserSetup.tsx`
- 1 errors in `src/components/auth/KeyManagementSettings.tsx`
- 1 errors in `src/components/analytics/TrendAnalysisCharts.tsx`
- 1 errors in `src/components/analytics/SmartCategoryManager.tsx`
- 1 errors in `src/components/analytics/CategorySuggestionsTab.tsx`
- 1 errors in `src/components/accounts/SupplementalAccounts.tsx`
- 1 errors in `src/components/accounts/ExpirationAlert.tsx`
- 1 errors in `src/components/accounts/AccountsGrid.tsx`

### Strict Mode Error Breakdown
| Count | Error Code |
|---|---|
<<<<<<< HEAD
| 117 | `TS2322` |
| 106 | `TS2345` |
| 69 | `TS7031` |
| 64 | `TS7006` |
| 42 | `TS7005` |
| 37 | `TS2769` |
| 28 | `TS7034` |
| 26 | `TS18048` |
| 17 | `TS18046` |
| 16 | `TS7053` |
| 10 | `TS18047` |
| 6 | `TS2339` |
| 3 | `TS2783` |
| 2 | `TS7022` |
=======
| 118 | `TS2322` |
| 99 | `TS2345` |
| 70 | `TS7031` |
| 59 | `TS7006` |
| 40 | `TS7005` |
| 35 | `TS2769` |
| 27 | `TS7034` |
| 27 | `TS18048` |
| 19 | `TS18046` |
| 15 | `TS7053` |
| 11 | `TS2339` |
| 10 | `TS18047` |
| 4 | `TS2783` |
| 3 | `TS2719` |
>>>>>>> 265e8991
| 2 | `TS2722` |
| 2 | `TS2694` |
| 2 | `TS2459` |
| 2 | `TS2353` |
| 1 | `TS7016` |
| 1 | `TS2741` |
| 1 | `TS2739` |
| 1 | `TS2352` |
| 1 | `TS2349` |

### Detailed Strict Mode Report
```
src/App.tsx(16,8): error TS7034: Variable 'useUiStore' implicitly has type 'any' in some locations where its type cannot be determined.
src/App.tsx(29,9): error TS7005: Variable 'useUiStore' implicitly has an 'any' type.
src/App.tsx(30,17): error TS7005: Variable 'useUiStore' implicitly has an 'any' type.
src/App.tsx(31,31): error TS7005: Variable 'useUiStore' implicitly has an 'any' type.
src/App.tsx(33,16): error TS7005: Variable 'useUiStore' implicitly has an 'any' type.
src/App.tsx(36,16): error TS7005: Variable 'useUiStore' implicitly has an 'any' type.
src/App.tsx(63,25): error TS2322: Type 'CloudSyncService' is not assignable to type 'FirebaseSyncService'.
  Types of property 'start' are incompatible.
    Type '(config: SyncConfig) => void' is not assignable to type '(config: unknown) => void'.
      Types of parameters 'config' and 'config' are incompatible.
        Type 'unknown' is not assignable to type 'SyncConfig'.
src/components/accounts/AccountsGrid.tsx(68,66): error TS2345: Argument of type 'string | null' is not assignable to parameter of type 'string | undefined'.
  Type 'null' is not assignable to type 'string | undefined'.
src/components/accounts/ExpirationAlert.tsx(31,57): error TS2345: Argument of type 'string | null' is not assignable to parameter of type 'string | undefined'.
  Type 'null' is not assignable to type 'string | undefined'.
src/components/accounts/SupplementalAccounts.tsx(157,11): error TS2322: Type '(accountId: string) => Promise<void>' is not assignable to type '(accountId: string | number) => void'.
  Types of parameters 'accountId' and 'accountId' are incompatible.
    Type 'string | number' is not assignable to type 'string'.
      Type 'number' is not assignable to type 'string'.
src/components/analytics/AnalyticsDashboard.tsx(169,5): error TS2322: Type 'unknown[]' is not assignable to type 'never[]'.
  Type 'unknown' is not assignable to type 'never'.
src/components/analytics/AnalyticsDashboard.tsx(170,5): error TS2322: Type 'NormalizedEnvelope[]' is not assignable to type 'never[]'.
  Type 'NormalizedEnvelope' is not assignable to type 'never'.
src/components/analytics/CategorySuggestionsTab.tsx(93,32): error TS2345: Argument of type 'string | undefined' is not assignable to parameter of type 'string'.
  Type 'undefined' is not assignable to type 'string'.
src/components/analytics/components/TabContent.tsx(113,32): error TS2322: Type 'AnalyticsData | null | undefined' is not assignable to type 'AnalyticsData'.
  Type 'undefined' is not assignable to type 'AnalyticsData'.
src/components/analytics/components/TabContent.tsx(113,62): error TS2322: Type 'Record<string, unknown> | null | undefined' is not assignable to type 'BalanceData'.
  Type 'undefined' is not assignable to type 'BalanceData'.
src/components/analytics/SmartCategoryManager.tsx(120,9): error TS2322: Type '(tabId: CategoryTabId) => void' is not assignable to type '(tabId: string) => void'.
  Types of parameters 'tabId' and 'tabId' are incompatible.
    Type 'string' is not assignable to type 'CategoryTabId'.
src/components/analytics/tabs/OverviewTab.tsx(7,24): error TS7031: Binding element 'monthlyTrends' implicitly has an 'any' type.
src/components/analytics/tabs/OverviewTab.tsx(7,39): error TS7031: Binding element 'envelopeSpending' implicitly has an 'any' type.
src/components/analytics/TrendAnalysisCharts.tsx(47,22): error TS2322: Type 'SpendingVelocity[]' is not assignable to type 'never[]'.
  Type 'SpendingVelocity' is not assignable to type 'never'.
src/components/auth/components/UserNameInput.tsx(7,3): error TS7031: Binding element 'value' implicitly has an 'any' type.
src/components/auth/components/UserNameInput.tsx(8,3): error TS7031: Binding element 'onChange' implicitly has an 'any' type.
src/components/auth/components/UserSetupLayout.tsx(6,28): error TS7031: Binding element 'children' implicitly has an 'any' type.
src/components/auth/key-management/MainContent.tsx(116,9): error TS2322: Type 'string | null' is not assignable to type 'string'.
  Type 'null' is not assignable to type 'string'.
src/components/auth/KeyManagementSettings.tsx(166,11): error TS2322: Type 'RefObject<HTMLInputElement | null>' is not assignable to type 'RefObject<HTMLInputElement>'.
  Type 'HTMLInputElement | null' is not assignable to type 'HTMLInputElement'.
    Type 'null' is not assignable to type 'HTMLInputElement'.
src/components/auth/UserIndicator.tsx(71,23): error TS2349: This expression is not callable.
  Type 'never' has no call signatures.
src/components/auth/UserIndicator.tsx(116,11): error TS2322: Type '((updates: { [key: string]: unknown; userName: string; userColor: string; budgetId?: string | undefined; }) => Promise<void>) | undefined' is not assignable to type '(updates: Record<string, unknown>) => void | Promise<void>'.
  Type 'undefined' is not assignable to type '(updates: Record<string, unknown>) => void | Promise<void>'.
src/components/auth/UserSetup.tsx(158,13): error TS2322: Type '(e: FormEvent) => Promise<void>' is not assignable to type '(e?: FormEvent<Element> | undefined) => void | Promise<void>'.
  Types of parameters 'e' and 'e' are incompatible.
    Type 'FormEvent<Element> | undefined' is not assignable to type 'FormEvent<Element>'.
      Type 'undefined' is not assignable to type 'FormEvent<Element>'.
src/components/automation/AutoFundingRuleBuilder.tsx(158,9): error TS2322: Type '(envelopeId: string) => void' is not assignable to type '(envelopeId: string | number) => void'.
  Types of parameters 'envelopeId' and 'envelopeId' are incompatible.
    Type 'string | number' is not assignable to type 'string'.
      Type 'number' is not assignable to type 'string'.
src/components/automation/AutoFundingView.tsx(120,11): error TS2322: Type 'FC<HistoryTabProps>' is not assignable to type 'ComponentType<{ executionHistory: unknown[]; showExecutionDetails: string | null; onToggleDetails: (show: string | null) => void; }>'.
  Type 'FunctionComponent<HistoryTabProps>' is not assignable to type 'FunctionComponent<{ executionHistory: unknown[]; showExecutionDetails: string | null; onToggleDetails: (show: string | null) => void; }>'.
    Type '{ executionHistory: unknown[]; showExecutionDetails: string | null; onToggleDetails: (show: string | null) => void; }' is not assignable to type 'HistoryTabProps'.
      Types of property 'executionHistory' are incompatible.
        Type 'unknown[]' is not assignable to type 'ExecutionHistoryEntry[]'.
          Type 'unknown' is not assignable to type 'ExecutionHistoryEntry'.
src/components/automation/components/StepNavigation.tsx(4,27): error TS7031: Binding element 'currentStep' implicitly has an 'any' type.
src/components/automation/components/StepNavigation.tsx(4,40): error TS7031: Binding element 'onStepChange' implicitly has an 'any' type.
src/components/automation/steps/TriggerScheduleStep.tsx(5,32): error TS7031: Binding element 'ruleData' implicitly has an 'any' type.
src/components/automation/steps/TriggerScheduleStep.tsx(5,42): error TS7031: Binding element 'updateRuleData' implicitly has an 'any' type.
src/components/bills/AddBillModal.tsx(211,5): error TS2345: Argument of type 'string | null' is not assignable to parameter of type 'string'.
  Type 'null' is not assignable to type 'string'.
src/components/bills/AddBillModal.tsx(257,5): error TS2322: Type 'RefObject<HTMLDivElement | null>' is not assignable to type 'RefObject<HTMLDivElement>'.
  Type 'HTMLDivElement | null' is not assignable to type 'HTMLDivElement'.
    Type 'null' is not assignable to type 'HTMLDivElement'.
src/components/bills/AddBillModal.tsx(316,13): error TS2322: Type 'unknown' is not assignable to type 'LockData | null | undefined'.
src/components/bills/BillDiscoveryModal.tsx(76,23): error TS7053: Element implicitly has an 'any' type because expression of type 'string' can't be used to index type '{}'.
  No index signature with a parameter of type 'string' was found on type '{}'.
src/components/bills/BillFormFields.tsx(89,9): error TS2322: Type 'string | undefined' is not assignable to type 'string'.
  Type 'undefined' is not assignable to type 'string'.
src/components/bills/BillFormFields.tsx(101,11): error TS2322: Type 'boolean | null | undefined' is not assignable to type 'boolean | undefined'.
  Type 'null' is not assignable to type 'boolean | undefined'.
src/components/bills/BillFormSections.tsx(266,17): error TS2769: No overload matches this call.
  The last overload gave the following error.
    Object literal may only specify known properties, and 'className' does not exist in type 'Attributes'.
src/components/bills/BillManager.tsx(144,5): error TS2322: Type '(bill: BillRecord | null) => void' is not assignable to type '(bill: unknown) => void'.
  Types of parameters 'bill' and 'bill' are incompatible.
    Type 'unknown' is not assignable to type 'BillRecord | null'.
src/components/bills/BillManager.tsx(145,5): error TS2322: Type '(bill: BillRecord | null) => void' is not assignable to type '(bill: unknown) => void'.
  Types of parameters 'bill' and 'bill' are incompatible.
    Type 'unknown' is not assignable to type 'BillRecord | null'.
src/components/bills/BillManager.tsx(172,9): error TS2322: Type 'string | undefined' is not assignable to type 'string'.
  Type 'undefined' is not assignable to type 'string'.
src/components/bills/BillManager.tsx(208,9): error TS2322: Type '(bill: BillRecord | null) => void' is not assignable to type '(bill: BillEntity) => void'.
  Types of parameters 'bill' and 'bill' are incompatible.
    Type 'BillEntity' is not assignable to type 'BillRecord | null'.
src/components/bills/BillManager.tsx(230,9): error TS2322: Type '(bill: BillRecord | null) => void' is not assignable to type '(bill: BillEntity | null) => void'.
  Types of parameters 'bill' and 'bill' are incompatible.
    Type 'BillEntity | null' is not assignable to type 'BillRecord | null'.
      Type 'BillEntity' is not assignable to type 'BillRecord | null'.
src/components/bills/BillManager.tsx(231,9): error TS2322: Type '(bill: BillRecord | null) => void' is not assignable to type '(bill: BillEntity | null) => void'.
  Types of parameters 'bill' and 'bill' are incompatible.
    Type 'BillEntity | null' is not assignable to type 'BillRecord | null'.
      Type 'BillEntity' is not assignable to type 'BillRecord | null'.
src/components/bills/BillManager.tsx(236,9): error TS2322: Type '(updatedBills: Bill[]) => Promise<void>' is not assignable to type '(updates: BillEntity[]) => Promise<void>'.
  Types of parameters 'updatedBills' and 'updates' are incompatible.
    Type 'BillEntity[]' is not assignable to type 'Bill[]'.
      Type 'BillEntity' is missing the following properties from type 'Bill': amount, frequency, dueDate, category, color
src/components/bills/BillManager.tsx(237,9): error TS2322: Type '(billsToAdd: Bill[]) => Promise<void>' is not assignable to type '(bills: BillEntity[]) => Promise<void>'.
  Types of parameters 'billsToAdd' and 'bills' are incompatible.
    Type 'BillEntity[]' is not assignable to type 'Bill[]'.
      Type 'BillEntity' is missing the following properties from type 'Bill': amount, frequency, dueDate, category, color
src/components/bills/BillManager.tsx(239,9): error TS2322: Type '((error: string) => void) | undefined' is not assignable to type '(error: string) => void'.
  Type 'undefined' is not assignable to type '(error: string) => void'.
src/components/bills/BillManagerModals.tsx(115,11): error TS2322: Type '(billId: string, deleteEnvelope?: boolean | undefined) => Promise<void>' is not assignable to type '(id: unknown, deleteEnvelope?: boolean | undefined) => void | Promise<void>'.
  Types of parameters 'billId' and 'id' are incompatible.
    Type 'unknown' is not assignable to type 'string'.
src/components/bills/BillTable.tsx(358,13): error TS2322: Type 'BillEntity[]' is not assignable to type 'Bill[]'.
  Type 'BillEntity' is missing the following properties from type 'Bill': amount, frequency, dueDate, color
src/components/bills/BillTable.tsx(359,13): error TS2322: Type 'Record<string, BillEntity[]>' is not assignable to type 'CategorizedBills'.
  'string' index signatures are incompatible.
    Type 'BillEntity[]' is not assignable to type 'Bill[]'.
      Type 'BillEntity' is missing the following properties from type 'Bill': amount, frequency, dueDate, color
src/components/bills/BulkBillUpdateModal.tsx(111,17): error TS2322: Type '(billId: string, field: BillField, value: string | number) => void' is not assignable to type '(billId: string, field: string, value: string | number) => void'.
  Types of parameters 'field' and 'field' are incompatible.
    Type 'string' is not assignable to type 'BillField'.
src/components/bills/BulkBillUpdateModal.tsx(112,17): error TS2322: Type '(field: BillField, value: string | number) => void' is not assignable to type '(field: string, value: string | number) => void'.
  Types of parameters 'field' and 'field' are incompatible.
    Type 'string' is not assignable to type 'BillField'.
src/components/bills/BulkUpdateModeSelector.tsx(9,35): error TS7031: Binding element 'updateMode' implicitly has an 'any' type.
src/components/bills/BulkUpdateModeSelector.tsx(9,47): error TS7031: Binding element 'setUpdateMode' implicitly has an 'any' type.
src/components/bills/modals/BillDetailModal.tsx(53,23): error TS2322: Type 'Bill | null' is not assignable to type 'Bill'.
  Type 'null' is not assignable to type 'Bill'.
src/components/bills/modals/BillDetailModal.tsx(59,44): error TS2345: Argument of type 'string | undefined' is not assignable to parameter of type 'string'.
  Type 'undefined' is not assignable to type 'string'.
src/components/bills/modals/BillDetailModal.tsx(136,11): error TS2322: Type '(e: FormEvent<HTMLFormElement>) => Promise<void>' is not assignable to type '(e: FormEvent<Element>) => void | Promise<void>'.
  Types of parameters 'e' and 'e' are incompatible.
    Type 'FormEvent<Element>' is not assignable to type 'FormEvent<HTMLFormElement>'.
      Type 'Element' is missing the following properties from type 'HTMLFormElement': acceptCharset, action, autocomplete, elements, and 148 more.
src/components/bills/modals/BillDetailSections.tsx(45,29): error TS2769: No overload matches this call.
  Overload 1 of 4, '(value: string | number | Date): Date', gave the following error.
    Argument of type 'string | undefined' is not assignable to parameter of type 'string | number | Date'.
      Type 'undefined' is not assignable to type 'string | number | Date'.
  Overload 2 of 4, '(value: string | number): Date', gave the following error.
    Argument of type 'string | undefined' is not assignable to parameter of type 'string | number'.
      Type 'undefined' is not assignable to type 'string | number'.
src/components/bills/modals/BillDetailStats.tsx(10,35): error TS7031: Binding element 'bill' implicitly has an 'any' type.
src/components/bills/modals/BulkUpdateConfirmModal.tsx(74,53): error TS2345: Argument of type 'string | undefined' is not assignable to parameter of type 'string'.
  Type 'undefined' is not assignable to type 'string'.
src/components/bills/smartBillMatcherHelpers.ts(45,36): error TS7006: Parameter 'confidence' implicitly has an 'any' type.
src/components/bills/smartBillMatcherHelpers.ts(52,35): error TS7006: Parameter 'confidence' implicitly has an 'any' type.
src/components/budgeting/CashFlowSummary.tsx(4,28): error TS7031: Binding element 'cashFlow' implicitly has an 'any' type.
src/components/budgeting/CreateEnvelopeModalComponents.tsx(171,11): error TS2322: Type 'import("violet-vault/src/types/bills").Bill[]' is not assignable to type 'Bill[]'.
  Type 'import("violet-vault/src/types/bills").Bill' is not assignable to type 'Bill'.
    Index signature for type 'string' is missing in type 'Bill'.
src/components/budgeting/CreateEnvelopeModalComponents.tsx(172,11): error TS2322: Type 'string | undefined' is not assignable to type 'string | null'.
  Type 'undefined' is not assignable to type 'string | null'.
src/components/budgeting/EditEnvelopeModal.tsx(66,5): error TS2322: Type 'Envelope | null' is not assignable to type 'Envelope | null | undefined'.
  Type 'import("violet-vault/src/types/finance").Envelope' is not assignable to type 'Envelope'.
    Index signature for type 'string' is missing in type 'Envelope'.
src/components/budgeting/EditEnvelopeModal.tsx(154,13): error TS2322: Type 'LockDocument | null' is not assignable to type 'null | undefined'.
  Type 'LockDocument' is not assignable to type 'null | undefined'.
src/components/budgeting/EditEnvelopeModal.tsx(185,9): error TS2322: Type '{ id: string; name?: string | undefined; currentBalance?: number | undefined; targetAmount?: number | undefined; } | null' is not assignable to type 'Envelope | null'.
  Type '{ id: string; name?: string | undefined; currentBalance?: number | undefined; targetAmount?: number | undefined; }' is not assignable to type 'Envelope'.
    Types of property 'name' are incompatible.
      Type 'string | undefined' is not assignable to type 'string'.
        Type 'undefined' is not assignable to type 'string'.
src/components/budgeting/envelope/EnvelopeActivitySummary.tsx(11,36): error TS7031: Binding element 'envelope' implicitly has an 'any' type.
src/components/budgeting/envelope/EnvelopeGridView.tsx(101,30): error TS2345: Argument of type '(envelope: { id: string; [key: string]: unknown; }) => JSX.Element' is not assignable to parameter of type '(value: unknown, index: number, array: unknown[]) => Element'.
  Types of parameters 'envelope' and 'value' are incompatible.
    Type 'unknown' is not assignable to type '{ [key: string]: unknown; id: string; }'.
src/components/budgeting/envelope/EnvelopeItem.tsx(77,9): error TS2322: Type '((envelopeId: string) => void) | undefined' is not assignable to type '(envelopeId: string) => void'.
  Type 'undefined' is not assignable to type '(envelopeId: string) => void'.
src/components/budgeting/envelope/EnvelopeItem.tsx(78,9): error TS2322: Type '((envelope: Envelope) => void) | undefined' is not assignable to type '(envelope: Envelope) => void'.
  Type 'undefined' is not assignable to type '(envelope: Envelope) => void'.
src/components/budgeting/envelope/EnvelopeItem.tsx(79,9): error TS2322: Type '((envelope: Envelope) => void) | undefined' is not assignable to type '(envelope: Envelope) => void'.
  Type 'undefined' is not assignable to type '(envelope: Envelope) => void'.
src/components/budgeting/envelope/EnvelopeModalHeader.tsx(15,3): error TS7031: Binding element 'onBreakLock' implicitly has an 'any' type.
src/components/budgeting/envelope/EnvelopeModalHeader.tsx(16,3): error TS7031: Binding element 'onClose' implicitly has an 'any' type.
src/components/budgeting/envelope/EnvelopeSummary.tsx(3,28): error TS7031: Binding element 'totals' implicitly has an 'any' type.
src/components/budgeting/envelope/SwipeIndicatorOverlay.tsx(11,34): error TS7031: Binding element 'swipeState' implicitly has an 'any' type.
src/components/budgeting/envelope/SwipeIndicatorOverlay.tsx(11,46): error TS7031: Binding element 'unassignedCash' implicitly has an 'any' type.
src/components/budgeting/envelope/UnassignedCashEnvelope.tsx(4,10): error TS7034: Variable 'useBudgetStore' implicitly has type 'any' in some locations where its type cannot be determined.
src/components/budgeting/envelope/UnassignedCashEnvelope.tsx(15,35): error TS7005: Variable 'useBudgetStore' implicitly has an 'any' type.
src/components/budgeting/EnvelopeGrid.tsx(3,8): error TS7034: Variable 'useUiStoreRaw' implicitly has type 'any' in some locations where its type cannot be determined.
src/components/budgeting/EnvelopeGrid.tsx(302,22): error TS7005: Variable 'useUiStoreRaw' implicitly has an 'any' type.
src/components/budgeting/paycheck/AllocationPreview.tsx(147,51): error TS18048: 'allocation.monthlyAmount' is possibly 'undefined'.
src/components/budgeting/paycheck/AllocationPreview.tsx(149,44): error TS18048: 'allocation.monthlyAmount' is possibly 'undefined'.
src/components/budgeting/paycheck/PaycheckAmountInput.tsx(8,32): error TS7031: Binding element 'value' implicitly has an 'any' type.
src/components/budgeting/paycheck/PaycheckAmountInput.tsx(8,39): error TS7031: Binding element 'onChange' implicitly has an 'any' type.
src/components/budgeting/PaycheckProcessor.tsx(87,9): error TS2719: Type 'PaycheckHistoryItem[]' is not assignable to type 'PaycheckHistoryItem[]'. Two different types with this name exist, but they are unrelated.
  Type 'PaycheckHistoryItem' is not assignable to type 'PaycheckHistoryItem'. Two different types with this name exist, but they are unrelated.
    Types of property 'id' are incompatible.
      Type 'string | number' is not assignable to type 'string'.
        Type 'number' is not assignable to type 'string'.
src/components/budgeting/PaydayPrediction.tsx(105,11): error TS2769: No overload matches this call.
  The last overload gave the following error.
    Object literal may only specify known properties, and 'title' does not exist in type 'Attributes & { className?: string | undefined; }'.
src/components/budgeting/shared/AllocationModeSelector.tsx(9,35): error TS7031: Binding element 'autoAllocate' implicitly has an 'any' type.
src/components/budgeting/shared/AllocationModeSelector.tsx(9,49): error TS7031: Binding element 'onAutoAllocateChange' implicitly has an 'any' type.
src/components/budgeting/shared/FrequencySelector.tsx(11,3): error TS7031: Binding element 'selectedFrequency' implicitly has an 'any' type.
src/components/budgeting/shared/FrequencySelector.tsx(12,3): error TS7031: Binding element 'onFrequencyChange' implicitly has an 'any' type.
src/components/budgeting/SmartEnvelopeSuggestions.tsx(227,5): error TS2322: Type '(envelope: Partial<Envelope>) => void' is not assignable to type '(data: unknown) => void | Promise<void>'.
  Types of parameters 'envelope' and 'data' are incompatible.
    Type 'unknown' is not assignable to type 'Partial<Envelope>'.
src/components/budgeting/SmartEnvelopeSuggestions.tsx(282,11): error TS2322: Type '(newSettings: Partial<typeof DEFAULT_ANALYSIS_SETTINGS>) => void' is not assignable to type '(settings: unknown) => void'.
  Types of parameters 'newSettings' and 'settings' are incompatible.
    Type 'unknown' is not assignable to type 'Partial<{ minAmount: number; minTransactions: number; overspendingThreshold: number; overfundingThreshold: number; bufferPercentage: number; }>'.
src/components/budgeting/SmartEnvelopeSuggestions.tsx(289,11): error TS2322: Type '(suggestion: { id: string; action: string; data: Record<string, unknown>; [key: string]: unknown; }) => Promise<void>' is not assignable to type '(suggestion: unknown) => void'.
<<<<<<< HEAD
  Types of parameters 'suggestion' and 'suggestion' are incompatible.
    Type 'unknown' is not assignable to type '{ [key: string]: unknown; id: string; action: string; data: Record<string, unknown>; }'.
src/components/budgeting/SmartEnvelopeSuggestions.tsx(290,11): error TS2322: Type '(suggestionId: string) => void' is not assignable to type '(suggestion: unknown) => void'.
  Types of parameters 'suggestionId' and 'suggestion' are incompatible.
    Type 'unknown' is not assignable to type 'string'.
src/components/budgeting/suggestions/SuggestionsList.tsx(128,19): error TS2322: Type '(suggestion: import("violet-vault/src/components/budgeting/suggestions/SuggestionsList").Suggestion) => void' is not assignable to type '(suggestion: Suggestion) => void'.
  Types of parameters 'suggestion' and 'suggestion' are incompatible.
=======
  Types of parameters 'suggestion' and 'suggestion' are incompatible.
    Type 'unknown' is not assignable to type '{ [key: string]: unknown; id: string; action: string; data: Record<string, unknown>; }'.
src/components/budgeting/SmartEnvelopeSuggestions.tsx(290,11): error TS2322: Type '(suggestionId: string) => void' is not assignable to type '(suggestion: unknown) => void'.
  Types of parameters 'suggestionId' and 'suggestion' are incompatible.
    Type 'unknown' is not assignable to type 'string'.
src/components/budgeting/suggestions/SuggestionsList.tsx(128,19): error TS2322: Type '(suggestion: import("violet-vault/src/components/budgeting/suggestions/SuggestionsList").Suggestion) => void' is not assignable to type '(suggestion: Suggestion) => void'.
  Types of parameters 'suggestion' and 'suggestion' are incompatible.
>>>>>>> 265e8991
    Type 'Suggestion' is not assignable to type 'import("violet-vault/src/components/budgeting/suggestions/SuggestionsList").Suggestion'.
      Index signature for type 'string' is missing in type 'Suggestion'.
src/components/charts/CategoryBarChart.tsx(153,14): error TS2769: No overload matches this call.
  Overload 2 of 2, '(props: Props): string | number | bigint | boolean | ReactElement<unknown, string | JSXElementConstructor<any>> | Iterable<ReactNode> | Promise<...> | Component<...> | null | undefined', gave the following error.
    Type 'unknown' is not assignable to type 'Key | null | undefined'.
  Overload 2 of 2, '(props: Props): string | number | bigint | boolean | ReactElement<unknown, string | JSXElementConstructor<any>> | Iterable<ReactNode> | Promise<...> | Component<...> | null | undefined', gave the following error.
    Type 'number[]' is not assignable to type 'number | [number, number, number, number] | undefined'.
      Type 'number[]' is not assignable to type '[number, number, number, number]'.
        Target requires 4 element(s) but source may have fewer.
  Overload 2 of 2, '(props: Props): string | number | bigint | boolean | ReactElement<unknown, string | JSXElementConstructor<any>> | Iterable<ReactNode> | Promise<...> | Component<...> | null | undefined', gave the following error.
    Type '{}' is not assignable to type 'string'.
src/components/charts/CategoryBarChart.tsx(157,15): error TS2783: 'fill' is specified more than once, so this usage will be overwritten.
src/components/charts/CategoryBarChart.tsx(157,57): error TS2345: Argument of type 'unknown' is not assignable to parameter of type 'string'.
src/components/charts/ComposedFinancialChart.tsx(230,33): error TS7031: Binding element 'data' implicitly has an 'any' type.
src/components/charts/ComposedFinancialChart.tsx(258,3): error TS7031: Binding element 'data' implicitly has an 'any' type.
src/components/charts/TrendLineChart.tsx(63,18): error TS7053: Element implicitly has an 'any' type because expression of type 'string' can't be used to index type '{ line: { type: string; dataKey: string; name: string; stroke: string; strokeWidth: number; }[]; area: ({ type: string; dataKey: string; name: string; stroke: string; fill: string; fillOpacity: number; strokeWidth?: undefined; } | { ...; })[]; bar: ({ ...; } | { ...; })[]; }'.
  No index signature with a parameter of type 'string' was found on type '{ line: { type: string; dataKey: string; name: string; stroke: string; strokeWidth: number; }[]; area: ({ type: string; dataKey: string; name: string; stroke: string; fill: string; fillOpacity: number; strokeWidth?: undefined; } | { ...; })[]; bar: ({ ...; } | { ...; })[]; }'.
src/components/debt/DebtDashboard.tsx(66,52): error TS2322: Type 'Dispatch<SetStateAction<{ type: string; status: string; sortBy: string; sortOrder: string; }>>' is not assignable to type 'Dispatch<SetStateAction<Record<string, string | boolean>>>'.
  Type 'SetStateAction<Record<string, string | boolean>>' is not assignable to type 'SetStateAction<{ type: string; status: string; sortBy: string; sortOrder: string; }>'.
    Type 'Record<string, string | boolean>' is not assignable to type 'SetStateAction<{ type: string; status: string; sortBy: string; sortOrder: string; }>'.
      Type 'Record<string, string | boolean>' is missing the following properties from type '{ type: string; status: string; sortBy: string; sortOrder: string; }': type, status, sortBy, sortOrder
src/components/debt/DebtDashboard.tsx(122,15): error TS2353: Object literal may only specify known properties, and 'paymentDate' does not exist in type '{ amount: number; date?: string | undefined; }'.
src/components/debt/DebtDashboardComponents.tsx(62,15): error TS2322: Type '(debt: DebtAccount) => void' is not assignable to type '(debt: DebtAccount | Debt) => void'.
  Types of parameters 'debt' and 'debt' are incompatible.
    Type 'DebtAccount | Debt' is not assignable to type 'DebtAccount'.
      Type 'Debt' is missing the following properties from type 'DebtAccount': balance, interestRate, minimumPayment, status, and 2 more.
src/components/debt/DebtDashboardComponents.tsx(63,15): error TS2322: Type '(debt: DebtAccount, amount: number) => void' is not assignable to type '(debt: DebtAccount | Debt, amount: number) => void'.
  Types of parameters 'debt' and 'debt' are incompatible.
    Type 'DebtAccount | Debt' is not assignable to type 'DebtAccount'.
      Type 'Debt' is missing the following properties from type 'DebtAccount': balance, interestRate, minimumPayment, status, and 2 more.
src/components/debt/DebtStrategies.tsx(11,27): error TS7031: Binding element 'debts' implicitly has an 'any' type.
src/components/debt/DebtStrategies.tsx(110,73): error TS2694: Namespace '"violet-vault/src/components/debt/ui/PaymentImpactTable"' has no exported member 'PaymentImpactScenario'.
src/components/debt/modals/AddDebtModal.tsx(47,7): error TS2322: Type 'string | undefined' is not assignable to type 'string'.
  Type 'undefined' is not assignable to type 'string'.
src/components/debt/modals/DebtDetailModal.tsx(89,27): error TS2322: Type '{ expectedPayoff: string; totalInterest: string; payoffDate: string; } | null' is not assignable to type '{ expectedPayoff: string; totalInterest: string; payoffDate: string; }'.
  Type 'null' is not assignable to type '{ expectedPayoff: string; totalInterest: string; payoffDate: string; }'.
src/components/debt/modals/DebtFormFields.tsx(96,11): error TS2322: Type 'string | null | undefined' is not assignable to type 'string'.
  Type 'undefined' is not assignable to type 'string'.
src/components/debt/modals/DebtModalHeader.tsx(9,28): error TS7031: Binding element 'isEditMode' implicitly has an 'any' type.
src/components/debt/modals/DebtModalHeader.tsx(9,40): error TS7031: Binding element 'onClose' implicitly has an 'any' type.
src/components/debt/ui/DebtCardProgressBar.tsx(5,32): error TS7031: Binding element 'progressData' implicitly has an 'any' type.
src/components/debt/ui/DebtProgressBar.tsx(5,28): error TS7031: Binding element 'progressData' implicitly has an 'any' type.
src/components/debt/ui/DebtSummaryCards.tsx(8,29): error TS7031: Binding element 'stats' implicitly has an 'any' type.
src/components/debt/ui/DebtSummaryCards.tsx(8,36): error TS7031: Binding element 'onDueSoonClick' implicitly has an 'any' type.
src/components/debt/ui/StrategyCard.tsx(8,25): error TS7031: Binding element 'strategy' implicitly has an 'any' type.
src/components/debt/ui/StrategyCard.tsx(78,35): error TS7006: Parameter 'debt' implicitly has an 'any' type.
src/components/history/BudgetHistoryViewer.tsx(62,28): error TS2345: Argument of type 'string | null' is not assignable to parameter of type 'string'.
  Type 'null' is not assignable to type 'string'.
src/components/history/BudgetHistoryViewer.tsx(139,15): error TS2322: Type '{ commit: BudgetCommit | undefined; changes: BudgetChange[]; } | null | undefined' is not assignable to type 'CommitDetails | null'.
  Type 'undefined' is not assignable to type 'CommitDetails | null'.
src/components/history/IntegrityStatusIndicator.tsx(148,40): error TS2769: No overload matches this call.
  Overload 1 of 4, '(value: string | number | Date): Date', gave the following error.
    Argument of type 'string | undefined' is not assignable to parameter of type 'string | number | Date'.
      Type 'undefined' is not assignable to type 'string | number | Date'.
  Overload 2 of 4, '(value: string | number): Date', gave the following error.
    Argument of type 'string | undefined' is not assignable to parameter of type 'string | number'.
      Type 'undefined' is not assignable to type 'string | number'.
src/components/history/IntegrityStatusIndicatorHelpers.tsx(185,75): error TS2345: Argument of type 'string | undefined' is not assignable to parameter of type 'string'.
  Type 'undefined' is not assignable to type 'string'.
src/components/history/ObjectHistoryViewer.tsx(39,7): error TS2322: Type 'string | boolean' is not assignable to type 'boolean'.
  Type 'string' is not assignable to type 'boolean'.
src/components/history/viewer/ChangeDetails.tsx(71,18): error TS18048: 'commitDetails.commit' is possibly 'undefined'.
src/components/history/viewer/ChangeDetails.tsx(75,61): error TS18048: 'commitDetails.commit' is possibly 'undefined'.
src/components/history/viewer/ChangeDetails.tsx(79,43): error TS18048: 'commitDetails.commit' is possibly 'undefined'.
src/components/history/viewer/ChangeDetails.tsx(82,50): error TS18048: 'commitDetails.commit' is possibly 'undefined'.
src/components/history/viewer/ChangeDetails.tsx(82,50): error TS2769: No overload matches this call.
  Overload 1 of 4, '(value: string | number | Date): Date', gave the following error.
    Argument of type 'string | number | undefined' is not assignable to parameter of type 'string | number | Date'.
      Type 'undefined' is not assignable to type 'string | number | Date'.
  Overload 2 of 4, '(value: string | number): Date', gave the following error.
    Argument of type 'string | number | undefined' is not assignable to parameter of type 'string | number'.
      Type 'undefined' is not assignable to type 'string | number'.
src/components/history/viewer/ChangeDetails.tsx(84,16): error TS18048: 'commitDetails.commit' is possibly 'undefined'.
src/components/history/viewer/ChangeDetails.tsx(88,22): error TS18048: 'commitDetails.commit' is possibly 'undefined'.
src/components/history/viewer/ChangeDetails.tsx(111,36): error TS2345: Argument of type 'string | undefined' is not assignable to parameter of type 'string'.
  Type 'undefined' is not assignable to type 'string'.
src/components/history/viewer/ChangeDetails.tsx(120,73): error TS18048: 'change.diff' is possibly 'undefined'.
src/components/history/viewer/ChangeDetails.tsx(121,47): error TS18048: 'change.diff' is possibly 'undefined'.
src/components/history/viewer/HistoryHeader.tsx(7,26): error TS7031: Binding element 'onClose' implicitly has an 'any' type.
src/components/history/viewer/HistoryStatistics.tsx(4,30): error TS7031: Binding element 'statistics' implicitly has an 'any' type.
src/components/layout/AppWrapper.tsx(9,23): error TS7031: Binding element 'firebaseSync' implicitly has an 'any' type.
src/components/layout/MainLayout.tsx(3,10): error TS7034: Variable 'useBudgetStore' implicitly has type 'any' in some locations where its type cannot be determined.
src/components/layout/MainLayout.tsx(210,54): error TS2322: Type '(id: number) => void' is not assignable to type '(id: string | number) => void'.
  Types of parameters 'id' and 'id' are incompatible.
    Type 'string | number' is not assignable to type 'number'.
      Type 'string' is not assignable to type 'number'.
src/components/layout/MainLayout.tsx(236,24): error TS7005: Variable 'useBudgetStore' implicitly has an 'any' type.
src/components/layout/MainLayout.tsx(256,18): error TS7053: Element implicitly has an 'any' type because expression of type 'string' can't be used to index type '{ dashboard: string; envelopes: string; savings: string; supplemental: string; paycheck: string; bills: string; transactions: string; debts: string; analytics: string; automation: string; activity: string; }'.
  No index signature with a parameter of type 'string' was found on type '{ dashboard: string; envelopes: string; savings: string; supplemental: string; paycheck: string; bills: string; transactions: string; debts: string; analytics: string; automation: string; activity: string; }'.
src/components/layout/MainLayout.tsx(287,20): error TS7005: Variable 'useBudgetStore' implicitly has an 'any' type.
src/components/layout/MainLayout.tsx(290,21): error TS7005: Variable 'useBudgetStore' implicitly has an 'any' type.
src/components/layout/MainLayout.tsx(489,11): error TS2322: Type 'unknown' is not assignable to type '{ userName?: string | undefined; userColor?: string | undefined; }'.
src/components/layout/SummaryCards.tsx(4,10): error TS7034: Variable 'useBudgetStore' implicitly has type 'any' in some locations where its type cannot be determined.
src/components/layout/SummaryCards.tsx(33,35): error TS7005: Variable 'useBudgetStore' implicitly has an 'any' type.
src/components/layout/ViewRenderer.tsx(321,9): error TS2322: Type '(paycheck: PaycheckHistory) => Promise<void>' is not assignable to type '(paycheck: PaycheckHistoryItem) => Promise<void>'.
  Types of parameters 'paycheck' and 'paycheck' are incompatible.
    Property 'lastModified' is missing in type 'PaycheckHistoryItem' but required in type 'PaycheckHistory'.
src/components/layout/ViewRenderer.tsx(337,78): error TS2694: Namespace '"violet-vault/src/types/bills"' has no exported member 'Transaction'.
src/components/layout/ViewRenderer.tsx(338,9): error TS2322: Type 'import("violet-vault/src/types/bills").Envelope[]' is not assignable to type 'Envelope[]'.
  Type 'import("violet-vault/src/types/bills").Envelope' is not assignable to type 'Envelope'.
    Type 'Envelope' is not assignable to type '{ [key: string]: unknown; id: string | number; }'.
      Index signature for type 'string' is missing in type 'Envelope'.
src/components/mobile/FABActionMenu.tsx(124,11): error TS2719: Type 'FABAction' is not assignable to type 'FABAction'. Two different types with this name exist, but they are unrelated.
  Types of property 'action' are incompatible.
    Type '(() => void) | null' is not assignable to type '(() => void) | undefined'.
      Type 'null' is not assignable to type '(() => void) | undefined'.
src/components/mobile/SlideUpModal.tsx(302,5): error TS2345: Argument of type 'RefObject<HTMLDivElement | null>' is not assignable to parameter of type 'RefObject<HTMLDivElement>'.
  Type 'HTMLDivElement | null' is not assignable to type 'HTMLDivElement'.
    Type 'null' is not assignable to type 'HTMLDivElement'.
src/components/mobile/SlideUpModal.tsx(350,9): error TS2322: Type 'RefObject<HTMLDivElement | null>' is not assignable to type 'RefObject<HTMLDivElement>'.
  Type 'HTMLDivElement | null' is not assignable to type 'HTMLDivElement'.
    Type 'null' is not assignable to type 'HTMLDivElement'.
src/components/mobile/SlideUpModal.tsx(351,9): error TS2322: Type 'RefObject<HTMLDivElement | null>' is not assignable to type 'RefObject<HTMLDivElement>'.
  Type 'HTMLDivElement | null' is not assignable to type 'HTMLDivElement'.
    Type 'null' is not assignable to type 'HTMLDivElement'.
src/components/modals/UnassignedCashModal.tsx(311,6): error TS7006: Parameter 'state' implicitly has an 'any' type.
src/components/modals/UnassignedCashModal.tsx(315,6): error TS7006: Parameter 'state' implicitly has an 'any' type.
src/components/monitoring/HighlightLoader.tsx(22,63): error TS2345: Argument of type 'unknown' is not assignable to parameter of type 'Record<string, unknown> | undefined'.
src/components/onboarding/EmptyStateHints.tsx(228,46): error TS7053: Element implicitly has an 'any' type because expression of type 'string' can't be used to index type '{ blue: string; red: string; orange: string; green: string; purple: string; indigo: string; teal: string; }'.
  No index signature with a parameter of type 'string' was found on type '{ blue: string; red: string; orange: string; green: string; purple: string; indigo: string; teal: string; }'.
src/components/onboarding/EmptyStateHints.tsx(258,37): error TS7053: Element implicitly has an 'any' type because expression of type 'string' can't be used to index type '{ blue: string; red: string; orange: string; green: string; purple: string; indigo: string; teal: string; }'.
  No index signature with a parameter of type 'string' was found on type '{ blue: string; red: string; orange: string; green: string; purple: string; indigo: string; teal: string; }'.
src/components/onboarding/hooks/useTutorialPositioning.ts(8,43): error TS7006: Parameter 'element' implicitly has an 'any' type.
src/components/onboarding/hooks/useTutorialPositioning.ts(8,52): error TS7006: Parameter 'step' implicitly has an 'any' type.
src/components/pages/MainDashboard.tsx(81,38): error TS7006: Parameter 'newBalance' implicitly has an 'any' type.
src/components/pages/MainDashboard.tsx(167,9): error TS2322: Type '(updates: Partial<TransactionFormState>) => void' is not assignable to type '(updates: Partial<NewTransaction>) => void'.
  Types of parameters 'updates' and 'updates' are incompatible.
    Type 'Partial<NewTransaction>' is not assignable to type 'Partial<TransactionFormState>'.
      Types of property 'amount' are incompatible.
        Type 'string | number | undefined' is not assignable to type 'string | undefined'.
          Type 'number' is not assignable to type 'string'.
src/components/pwa/OfflineStatusIndicator.tsx(4,8): error TS7034: Variable 'useUiStore' implicitly has type 'any' in some locations where its type cannot be determined.
src/components/pwa/OfflineStatusIndicator.tsx(34,20): error TS7005: Variable 'useUiStore' implicitly has an 'any' type.
src/components/pwa/PatchNotesModal.tsx(6,8): error TS7034: Variable 'useUiStore' implicitly has type 'any' in some locations where its type cannot be determined.
src/components/pwa/PatchNotesModal.tsx(89,26): error TS7005: Variable 'useUiStore' implicitly has an 'any' type.
src/components/pwa/PatchNotesModal.tsx(90,26): error TS7005: Variable 'useUiStore' implicitly has an 'any' type.
src/components/pwa/PatchNotesModal.tsx(93,29): error TS7005: Variable 'useUiStore' implicitly has an 'any' type.
src/components/pwa/PatchNotesModal.tsx(94,31): error TS7005: Variable 'useUiStore' implicitly has an 'any' type.
src/components/pwa/UpdateAvailableModal.tsx(4,8): error TS7034: Variable 'useUiStore' implicitly has type 'any' in some locations where its type cannot be determined.
src/components/pwa/UpdateAvailableModal.tsx(35,61): error TS2345: Argument of type 'unknown' is not assignable to parameter of type 'Record<string, unknown> | undefined'.
src/components/pwa/UpdateAvailableModal.tsx(53,27): error TS7005: Variable 'useUiStore' implicitly has an 'any' type.
src/components/pwa/UpdateAvailableModal.tsx(53,39): error TS7006: Parameter 'state' implicitly has an 'any' type.
src/components/pwa/UpdateAvailableModal.tsx(54,22): error TS7005: Variable 'useUiStore' implicitly has an 'any' type.
src/components/pwa/UpdateAvailableModal.tsx(54,34): error TS7006: Parameter 'state' implicitly has an 'any' type.
src/components/pwa/UpdateAvailableModal.tsx(55,30): error TS7005: Variable 'useUiStore' implicitly has an 'any' type.
src/components/pwa/UpdateAvailableModal.tsx(55,42): error TS7006: Parameter 'state' implicitly has an 'any' type.
src/components/pwa/UpdateAvailableModal.tsx(56,21): error TS7005: Variable 'useUiStore' implicitly has an 'any' type.
src/components/pwa/UpdateAvailableModal.tsx(56,33): error TS7006: Parameter 'state' implicitly has an 'any' type.
src/components/receipts/components/ExtractedDataField.tsx(27,49): error TS2345: Argument of type 'number' is not assignable to parameter of type 'ConfidenceLevel'.
src/components/receipts/components/ExtractedItemsList.tsx(5,31): error TS7031: Binding element 'items' implicitly has an 'any' type.
src/components/receipts/components/ExtractedItemsList.tsx(16,35): error TS7006: Parameter 'item' implicitly has an 'any' type.
src/components/receipts/components/ExtractedItemsList.tsx(16,41): error TS7006: Parameter 'index' implicitly has an 'any' type.
src/components/receipts/components/ReceiptActionButtons.tsx(8,33): error TS7031: Binding element 'extractedData' implicitly has an 'any' type.
src/components/receipts/components/ReceiptActionButtons.tsx(8,48): error TS7031: Binding element 'onReset' implicitly has an 'any' type.
src/components/receipts/components/ReceiptActionButtons.tsx(8,57): error TS7031: Binding element 'onConfirm' implicitly has an 'any' type.
src/components/receipts/components/ReceiptErrorState.tsx(9,30): error TS7031: Binding element 'error' implicitly has an 'any' type.
src/components/receipts/components/ReceiptErrorState.tsx(9,37): error TS7031: Binding element 'onRetry' implicitly has an 'any' type.
<<<<<<< HEAD
=======
src/components/receipts/components/ReceiptExtractedData.tsx(11,33): error TS7031: Binding element 'extractedData' implicitly has an 'any' type.
src/components/receipts/components/ReceiptExtractedData.tsx(14,27): error TS7006: Parameter 'value' implicitly has an 'any' type.
src/components/receipts/components/ReceiptExtractedData.tsx(39,13): error TS2322: Type '(value: any) => string | null' is not assignable to type '(val: string | number) => string | number'.
  Type 'string | null' is not assignable to type 'string | number'.
    Type 'null' is not assignable to type 'string | number'.
src/components/receipts/components/ReceiptExtractedData.tsx(57,15): error TS2322: Type '(value: any) => string | null' is not assignable to type '(val: string | number) => string | number'.
  Type 'string | null' is not assignable to type 'string | number'.
    Type 'null' is not assignable to type 'string | number'.
src/components/receipts/components/ReceiptExtractedData.tsx(67,15): error TS2322: Type '(value: any) => string | null' is not assignable to type '(val: string | number) => string | number'.
  Type 'string | null' is not assignable to type 'string | number'.
    Type 'null' is not assignable to type 'string | number'.
>>>>>>> 265e8991
src/components/receipts/components/ReceiptImagePreview.tsx(10,32): error TS7031: Binding element 'uploadedImage' implicitly has an 'any' type.
src/components/receipts/components/ReceiptImagePreview.tsx(10,47): error TS7031: Binding element 'showImagePreview' implicitly has an 'any' type.
src/components/receipts/components/ReceiptImagePreview.tsx(10,65): error TS7031: Binding element 'onTogglePreview' implicitly has an 'any' type.
src/components/receipts/components/ReceiptScannerHeader.tsx(9,33): error TS7031: Binding element 'onClose' implicitly has an 'any' type.
src/components/receipts/ReceiptButton.tsx(55,47): error TS2345: Argument of type 'unknown' is not assignable to parameter of type 'Record<string, unknown> | undefined'.
src/components/receipts/ReceiptButton.tsx(160,11): error TS2322: Type 'ProcessedReceipt' is not assignable to type 'ReceiptData'.
  Types of property 'merchant' are incompatible.
    Type 'string | null' is not assignable to type 'string | undefined'.
      Type 'null' is not assignable to type 'string | undefined'.
src/components/receipts/ReceiptButton.tsx(161,11): error TS2322: Type '(transaction: Transaction, receipt: Receipt) => void' is not assignable to type '() => void'.
  Target signature provides too few arguments. Expected 2 or more, but got 0.
src/components/receipts/ReceiptScanner.tsx(60,25): error TS2345: Argument of type '(data: ReceiptProcessedData) => void' is not assignable to parameter of type 'OnReceiptProcessedCallback'.
  Types of parameters 'data' and 'data' are incompatible.
    Type 'ReceiptProcessedData' is not assignable to type 'ReceiptProcessedData'. Two different types with this name exist, but they are unrelated.
      Types of property 'imageData' are incompatible.
        Property 'preview' is missing in type 'UploadedImage' but required in type '{ file: File; preview: string; }'.
src/components/receipts/ReceiptScanner.tsx(77,15): error TS2322: Type 'RefObject<HTMLInputElement | null>' is not assignable to type 'RefObject<HTMLInputElement>'.
  Type 'HTMLInputElement | null' is not assignable to type 'HTMLInputElement'.
    Type 'null' is not assignable to type 'HTMLInputElement'.
src/components/receipts/ReceiptScanner.tsx(78,15): error TS2322: Type 'RefObject<HTMLInputElement | null>' is not assignable to type 'RefObject<HTMLInputElement>'.
  Type 'HTMLInputElement | null' is not assignable to type 'HTMLInputElement'.
    Type 'null' is not assignable to type 'HTMLInputElement'.
<<<<<<< HEAD
src/components/receipts/ReceiptScanner.tsx(95,37): error TS2322: Type 'ExtendedReceiptData' is not assignable to type 'ExtractedData'.
  Types of property 'merchant' are incompatible.
    Type 'string | null' is not assignable to type 'string | undefined'.
      Type 'null' is not assignable to type 'string | undefined'.
=======
>>>>>>> 265e8991
src/components/savings/SavingsGoals.tsx(45,5): error TS2322: Type '(amount: number, goals: unknown[]) => void' is not assignable to type '(distribution: unknown) => void | Promise<void>'.
  Target signature provides too few arguments. Expected 2 or more, but got 1.
src/components/savings/SavingsGoals.tsx(134,17): error TS2741: Property 'color' is missing in type 'import("violet-vault/src/db/types").SavingsGoal' but required in type 'SavingsGoal'.
src/components/security/LocalDataSecurityWarning.tsx(12,37): error TS7031: Binding element 'onClose' implicitly has an 'any' type.
src/components/security/LocalDataSecurityWarning.tsx(12,46): error TS7031: Binding element 'onAcknowledge' implicitly has an 'any' type.
src/components/security/LocalDataSecurityWarning.tsx(133,26): error TS7031: Binding element 'onAcknowledge' implicitly has an 'any' type.
src/components/security/LockScreen.tsx(239,20): error TS2345: Argument of type 'KeyboardEvent<HTMLInputElement>' is not assignable to parameter of type 'FormEvent<HTMLFormElement>'.
  Types of property 'currentTarget' are incompatible.
    Type 'EventTarget & HTMLInputElement' is not assignable to type 'EventTarget & HTMLFormElement'.
      Type 'EventTarget & HTMLInputElement' is missing the following properties from type 'HTMLFormElement': acceptCharset, action, elements, encoding, and 11 more.
src/components/settings/archiving/ArchivingHeader.tsx(5,28): error TS7031: Binding element 'onRefresh' implicitly has an 'any' type.
src/components/settings/archiving/ArchivingHeader.tsx(5,39): error TS7031: Binding element 'isLoading' implicitly has an 'any' type.
src/components/settings/archiving/ArchivingPreviewResults.tsx(5,36): error TS7031: Binding element 'showPreview' implicitly has an 'any' type.
src/components/settings/archiving/ArchivingPreviewResults.tsx(5,49): error TS7031: Binding element 'previewData' implicitly has an 'any' type.
src/components/settings/archiving/ArchivingPreviewResults.tsx(5,62): error TS7031: Binding element 'onClosePreview' implicitly has an 'any' type.
src/components/settings/archiving/ArchivingProgress.tsx(4,30): error TS7031: Binding element 'isArchiving' implicitly has an 'any' type.
src/components/settings/archiving/ArchivingProgress.tsx(4,43): error TS7031: Binding element 'archivingProgress' implicitly has an 'any' type.
src/components/settings/archiving/ArchivingResult.tsx(4,28): error TS7031: Binding element 'lastResult' implicitly has an 'any' type.
src/components/settings/EnvelopeIntegrityChecker.tsx(17,37): error TS7031: Binding element 'isOpen' implicitly has an 'any' type.
src/components/settings/EnvelopeIntegrityChecker.tsx(17,45): error TS7031: Binding element 'onClose' implicitly has an 'any' type.
src/components/settings/sections/ClipboardSecuritySection.tsx(8,37): error TS7031: Binding element 'securitySettings' implicitly has an 'any' type.
src/components/settings/sections/ClipboardSecuritySection.tsx(8,55): error TS7031: Binding element 'handleSettingChange' implicitly has an 'any' type.
src/components/settings/sections/DevToolsSection.tsx(17,28): error TS7031: Binding element 'onOpenEnvelopeChecker' implicitly has an 'any' type.
src/components/settings/sections/DevToolsSection.tsx(17,51): error TS7031: Binding element 'onCreateTestHistory' implicitly has an 'any' type.
src/components/settings/sections/GeneralSettingsSection.tsx(4,8): error TS7034: Variable 'useUiStore' implicitly has type 'any' in some locations where its type cannot be determined.
src/components/settings/sections/GeneralSettingsSection.tsx(286,25): error TS7005: Variable 'useUiStore' implicitly has an 'any' type.
src/components/settings/sections/SyncDebugToolsSection.tsx(193,42): error TS2722: Cannot invoke an object which is possibly 'undefined'.
src/components/settings/sections/SyncDebugToolsSection.tsx(193,42): error TS18048: 'window.forceCloudDataReset' is possibly 'undefined'.
src/components/settings/SecuritySettings.tsx(74,16): error TS2322: Type '{ isLocked: boolean; securitySettings: SecuritySettings; securityEvents: SecurityEvent[]; timeUntilAutoLock: () => "Active" | null; }' is not assignable to type 'SecurityStatusSectionProps'.
  Types of property 'securitySettings' are incompatible.
    Type 'import("violet-vault/src/services/security/securityService").SecuritySettings' is not assignable to type 'SecuritySettings'.
      Index signature for type 'string' is missing in type 'SecuritySettings'.
src/components/settings/SettingsDashboard.tsx(100,7): error TS2322: Type 'unknown' is not assignable to type 'ReactNode'.
src/components/settings/SettingsDashboard.tsx(215,5): error TS2322: Type '(profile: { userName: string; userColor: string; }) => void' is not assignable to type '(profile: UserProfile) => void'.
  Types of parameters 'profile' and 'profile' are incompatible.
    Type 'UserProfile' is not assignable to type '{ userName: string; userColor: string; }'.
      Types of property 'userName' are incompatible.
        Type 'string | undefined' is not assignable to type 'string'.
          Type 'undefined' is not assignable to type 'string'.
src/components/settings/SettingsDashboard.tsx(218,5): error TS2322: Type 'unknown' is not assignable to type 'SecurityManager | undefined'.
src/components/settings/SettingsDashboard.tsx(257,9): error TS2322: Type 'RefObject<HTMLDivElement | null>' is not assignable to type 'RefObject<HTMLDivElement>'.
  Type 'HTMLDivElement | null' is not assignable to type 'HTMLDivElement'.
    Type 'null' is not assignable to type 'HTMLDivElement'.
src/components/settings/TransactionArchiving.tsx(87,9): error TS2322: Type '(urgency: string) => string' is not assignable to type '(urgency: string) => ComponentType<{ className?: string | undefined; }>'.
  Type 'string' is not assignable to type 'ComponentType<{ className?: string | undefined; }>'.
src/components/sync/ConflictResolutionModal.tsx(66,22): error TS18047: 'syncConflicts' is possibly 'null'.
src/components/sync/health/SyncHealthDetails.tsx(57,50): error TS2345: Argument of type 'SyncStatus' is not assignable to parameter of type 'SyncStatus'.
  Index signature for type 'string' is missing in type 'SyncStatus'.
src/components/sync/health/SyncHealthDetails.tsx(59,56): error TS2345: Argument of type 'RecoveryResult | null' is not assignable to parameter of type 'RecoveryResult | null'.
  Type 'RecoveryResult' is not assignable to type 'RecoveryResult'. Two different types with this name exist, but they are unrelated.
    Index signature for type 'string' is missing in type 'RecoveryResult'.
src/components/sync/health/SyncHealthDetails.tsx(110,16): error TS18048: 'syncStatus.failedTests' is possibly 'undefined'.
src/components/sync/health/SyncHealthDetails.tsx(112,13): error TS2322: Type 'unknown' is not assignable to type 'ReactNode'.
src/components/sync/health/SyncHealthDetails.tsx(143,13): error TS2322: Type 'unknown' is not assignable to type 'ReactNode'.
src/components/transactions/import/ImportModal.tsx(60,44): error TS2322: Type '(data: unknown[]) => void' is not assignable to type '(event: ChangeEvent<HTMLInputElement>, options: { clearExisting: boolean; }) => void'.
  Types of parameters 'data' and 'event' are incompatible.
    Type 'ChangeEvent<HTMLInputElement>' is missing the following properties from type 'unknown[]': length, pop, push, concat, and 29 more.
src/components/transactions/import/ImportModal.tsx(64,13): error TS2322: Type 'unknown[]' is not assignable to type 'ImportData | DataRow[]'.
  Type 'unknown[]' is not assignable to type 'DataRow[]'.
    Type 'unknown' is not assignable to type 'DataRow'.
src/components/transactions/import/ImportModal.tsx(66,13): error TS2322: Type '(mapping: Record<string, string>) => void' is not assignable to type '(mapping: FieldMapping) => void'.
  Types of parameters 'mapping' and 'mapping' are incompatible.
    Type 'FieldMapping' is not assignable to type 'Record<string, string>'.
      'string' index signatures are incompatible.
        Type 'string | undefined' is not assignable to type 'string'.
          Type 'undefined' is not assignable to type 'string'.
src/components/transactions/import/ImportProgress.tsx(4,27): error TS7031: Binding element 'importData' implicitly has an 'any' type.
src/components/transactions/import/ImportProgress.tsx(4,39): error TS7031: Binding element 'importProgress' implicitly has an 'any' type.
src/components/transactions/splitter/SplitAllocationsSection.tsx(111,13): error TS2739: Type 'SplitAllocation' is missing the following properties from type 'Split': description, amount, category
src/components/transactions/splitter/SplitAllocationsSection.tsx(117,13): error TS2719: Type 'Envelope[]' is not assignable to type 'Envelope[]'. Two different types with this name exist, but they are unrelated.
  Type 'Envelope' is not assignable to type 'Envelope'. Two different types with this name exist, but they are unrelated.
    Types of property 'id' are incompatible.
      Type 'string | number' is not assignable to type 'string'.
        Type 'number' is not assignable to type 'string'.
src/components/transactions/splitter/SplitterHeader.tsx(42,37): error TS2345: Argument of type 'string' is not assignable to parameter of type 'Record<string, unknown>'.
src/components/transactions/splitter/SplitTotals.tsx(5,24): error TS7031: Binding element 'totals' implicitly has an 'any' type.
src/components/transactions/TransactionLedger.tsx(481,7): error TS2322: Type 'Dispatch<SetStateAction<null>>' is not assignable to type '(transaction: Transaction | null) => void'.
  Types of parameters 'value' and 'transaction' are incompatible.
    Type 'Transaction | null' is not assignable to type 'SetStateAction<null>'.
      Type 'Transaction' is not assignable to type 'SetStateAction<null>'.
        Type 'Transaction' provides no match for the signature '(prevState: null): null'.
src/components/transactions/TransactionLedger.tsx(491,7): error TS2322: Type 'Dispatch<SetStateAction<{ date: string; description: string; amount: string; type: string; envelopeId: string; category: string; notes: string; reconciled: boolean; }>>' is not assignable to type '(form: unknown) => void'.
  Types of parameters 'value' and 'form' are incompatible.
    Type 'unknown' is not assignable to type 'SetStateAction<{ date: string; description: string; amount: string; type: string; envelopeId: string; category: string; notes: string; reconciled: boolean; }>'.
src/components/transactions/TransactionTable.tsx(124,21): error TS2322: Type 'import("violet-vault/src/types/finance").Transaction' is not assignable to type 'Transaction'.
  Index signature for type 'string' is missing in type 'Transaction'.
src/components/transactions/TransactionTable.tsx(127,21): error TS2322: Type 'VirtualItem' is not assignable to type 'VirtualRow'.
  Index signature for type 'string' is missing in type 'VirtualItem'.
src/components/transactions/TransactionTable.tsx(322,27): error TS2345: Argument of type 'Transaction[]' is not assignable to parameter of type 'never[]'.
  Type 'Transaction' is not assignable to type 'never'.
src/components/transactions/TransactionTable.tsx(326,36): error TS2339: Property 'id' does not exist on type 'never'.
src/components/transactions/TransactionTable.tsx(374,40): error TS2339: Property 'id' does not exist on type 'never'.
src/components/transactions/TransactionTable.tsx(376,42): error TS2339: Property 'description' does not exist on type 'never'.
src/components/ui/ConfirmModal.tsx(55,30): error TS2769: No overload matches this call.
  The last overload gave the following error.
    Argument of type '{}' is not assignable to parameter of type 'string | FunctionComponent<{ className: string; }> | ComponentClass<{ className: string; }, any>'.
src/components/ui/SecurityAlert.tsx(99,22): error TS2769: No overload matches this call.
  The last overload gave the following error.
    Argument of type 'string | number | bigint | true | ReactElement<unknown, string | JSXElementConstructor<any>> | Iterable<ReactNode> | Promise<...> | ComponentType<...>' is not assignable to parameter of type 'string | FunctionComponent<{ className?: string | undefined; }> | ComponentClass<{ className?: string | undefined; }, any>'.
      Type 'number' is not assignable to type 'string | FunctionComponent<{ className?: string | undefined; }> | ComponentClass<{ className?: string | undefined; }, any>'.
src/contexts/authUtils.ts(81,18): error TS2345: Argument of type '(prev: AuthContextState) => { user: UserData; isAuthenticated: true; isUnlocked: true; budgetId: string | undefined; encryptionKey: CryptoKey | null; salt: Uint8Array<...> | null; lastActivity: number; error: null; isLoading: boolean; }' is not assignable to parameter of type 'SetStateAction<AuthContextState>'.
  Type '(prev: AuthContextState) => { user: UserData; isAuthenticated: true; isUnlocked: true; budgetId: string | undefined; encryptionKey: CryptoKey | null; salt: Uint8Array<...> | null; lastActivity: number; error: null; isLoading: boolean; }' is not assignable to type '(prevState: AuthContextState) => AuthContextState'.
    Call signature return types '{ user: UserData; isAuthenticated: true; isUnlocked: true; budgetId: string | undefined; encryptionKey: CryptoKey | null; salt: Uint8Array<ArrayBufferLike> | null; lastActivity: number; error: null; isLoading: boolean; }' and 'AuthContextState' are incompatible.
      The types of 'budgetId' are incompatible between these types.
        Type 'string | undefined' is not assignable to type 'string | null'.
          Type 'undefined' is not assignable to type 'string | null'.
src/contexts/authUtils.ts(106,18): error TS2345: Argument of type '(prev: AuthContextState) => { user: { userName?: string | undefined; userColor?: string | undefined; budgetId?: string | undefined; shareCode?: string | undefined; sharedBy?: string | undefined; password?: string | undefined; }; ... 7 more ...; error: string | null; }' is not assignable to parameter of type 'SetStateAction<AuthContextState>'.
  Type '(prev: AuthContextState) => { user: { userName?: string | undefined; userColor?: string | undefined; budgetId?: string | undefined; shareCode?: string | undefined; sharedBy?: string | undefined; password?: string | undefined; }; ... 7 more ...; error: string | null; }' is not assignable to type '(prevState: AuthContextState) => AuthContextState'.
    Call signature return types '{ user: { userName?: string | undefined; userColor?: string | undefined; budgetId?: string | undefined; shareCode?: string | undefined; sharedBy?: string | undefined; password?: string | undefined; }; ... 7 more ...; error: string | null; }' and 'AuthContextState' are incompatible.
      The types of 'user.userName' are incompatible between these types.
        Type 'string | undefined' is not assignable to type 'string'.
          Type 'undefined' is not assignable to type 'string'.
src/db/budgetDb.ts(94,9): error TS2769: No overload matches this call.
  The last overload gave the following error.
    Argument of type '"creating"' is not assignable to parameter of type '"deleting"'.
src/db/budgetDb.ts(142,31): error TS2769: No overload matches this call.
  Overload 1 of 4, '(target: {}, source: Record<string, unknown>): Record<string, unknown>', gave the following error.
    Argument of type 'unknown' is not assignable to parameter of type '{}'.
  Overload 2 of 4, '(target: object, ...sources: any[]): any', gave the following error.
    Argument of type 'unknown' is not assignable to parameter of type 'object'.
src/db/budgetDb.ts(191,9): error TS2769: No overload matches this call.
  The last overload gave the following error.
    Argument of type '"updating"' is not assignable to parameter of type '"deleting"'.
src/db/budgetDb.ts(203,23): error TS2345: Argument of type 'Table<Envelope, string, Envelope>' is not assignable to parameter of type 'Table<unknown, unknown, unknown>'.
  Types of property 'hook' are incompatible.
    Types of parameters 'subscriber' and 'subscriber' are incompatible.
      Type 'unknown' is not assignable to type 'string | void | undefined'.
src/db/budgetDb.ts(204,23): error TS2345: Argument of type 'Table<Transaction, string, Transaction>' is not assignable to parameter of type 'Table<unknown, unknown, unknown>'.
  Types of property 'hook' are incompatible.
    Types of parameters 'subscriber' and 'subscriber' are incompatible.
      Type 'unknown' is not assignable to type 'string | void | undefined'.
src/db/budgetDb.ts(205,23): error TS2345: Argument of type 'Table<Bill, string, Bill>' is not assignable to parameter of type 'Table<unknown, unknown, unknown>'.
  Types of property 'hook' are incompatible.
    Types of parameters 'subscriber' and 'subscriber' are incompatible.
      Type 'unknown' is not assignable to type 'string | void | undefined'.
src/db/budgetDb.ts(206,23): error TS2345: Argument of type 'Table<SavingsGoal, string, SavingsGoal>' is not assignable to parameter of type 'Table<unknown, unknown, unknown>'.
  Types of property 'hook' are incompatible.
    Types of parameters 'subscriber' and 'subscriber' are incompatible.
      Type 'unknown' is not assignable to type 'string | void | undefined'.
src/db/budgetDb.ts(207,23): error TS2345: Argument of type 'Table<PaycheckHistory, string, PaycheckHistory>' is not assignable to parameter of type 'Table<unknown, unknown, unknown>'.
  Types of property 'hook' are incompatible.
    Types of parameters 'subscriber' and 'subscriber' are incompatible.
      Type 'unknown' is not assignable to type 'string | void | undefined'.
src/db/budgetDb.ts(208,23): error TS2345: Argument of type 'Table<Debt, string, Debt>' is not assignable to parameter of type 'Table<unknown, unknown, unknown>'.
  Types of property 'hook' are incompatible.
    Types of parameters 'subscriber' and 'subscriber' are incompatible.
      Type 'unknown' is not assignable to type 'string | void | undefined'.
src/db/budgetDb.ts(578,5): error TS2322: Type 'BudgetRecord | undefined' is not assignable to type 'BudgetRecord | null'.
  Type 'undefined' is not assignable to type 'BudgetRecord | null'.
src/db/budgetDb.ts(602,5): error TS2322: Type 'BudgetRecord | undefined' is not assignable to type 'BudgetRecord | null'.
  Type 'undefined' is not assignable to type 'BudgetRecord | null'.
src/hooks/accounts/useSupplementalAccounts.ts(99,43): error TS2345: Argument of type 'string | undefined' is not assignable to parameter of type 'string'.
  Type 'undefined' is not assignable to type 'string'.
src/hooks/accounts/useSupplementalAccounts.ts(129,44): error TS2345: Argument of type '{ name: string; type: string; currentBalance: number; annualContribution?: number | undefined; expirationDate?: string | null | undefined; description?: string | null | undefined; color: string; ... 5 more ...; transactions?: unknown[] | undefined; }' is not assignable to parameter of type 'Account'.
  Types of property 'expirationDate' are incompatible.
    Type 'string | null | undefined' is not assignable to type 'string | undefined'.
      Type 'null' is not assignable to type 'string | undefined'.
src/hooks/accounts/useSupplementalAccounts.ts(198,22): error TS2345: Argument of type '{ name: string; type: string; currentBalance: number; annualContribution?: number | undefined; expirationDate?: string | null | undefined; description?: string | null | undefined; color: string; ... 5 more ...; transactions?: unknown[] | undefined; }' is not assignable to parameter of type 'Account'.
  Types of property 'expirationDate' are incompatible.
    Type 'string | null | undefined' is not assignable to type 'string | undefined'.
      Type 'null' is not assignable to type 'string | undefined'.
src/hooks/accounts/useSupplementalAccounts.ts(263,7): error TS2345: Argument of type '{ name: string; type: string; currentBalance: number; annualContribution?: number | undefined; expirationDate?: string | null | undefined; description?: string | null | undefined; color: string; ... 5 more ...; transactions?: unknown[] | undefined; }' is not assignable to parameter of type 'Account'.
  Types of property 'expirationDate' are incompatible.
    Type 'string | null | undefined' is not assignable to type 'string | undefined'.
      Type 'null' is not assignable to type 'string | undefined'.
src/hooks/accounts/useSupplementalAccounts.ts(272,59): error TS2345: Argument of type 'TransferringAccount | null' is not assignable to parameter of type 'Account'.
  Type 'null' is not assignable to type 'Account'.
src/hooks/analytics/queries/usePaycheckTrendsQuery.ts(3,10): error TS7034: Variable 'useBudgetStore' implicitly has type 'any' in some locations where its type cannot be determined.
src/hooks/analytics/queries/usePaycheckTrendsQuery.ts(16,31): error TS7005: Variable 'useBudgetStore' implicitly has an 'any' type.
src/hooks/analytics/useAnalyticsExport.ts(8,44): error TS7006: Parameter 'data' implicitly has an 'any' type.
src/hooks/analytics/useAnalyticsExport.ts(8,50): error TS7006: Parameter 'currentUser' implicitly has an 'any' type.
src/hooks/analytics/useAnalyticsIntegration.ts(129,36): error TS7006: Parameter 'newTimeFilter' implicitly has an 'any' type.
src/hooks/analytics/useBillAnalysis.ts(11,33): error TS7006: Parameter 'bills' implicitly has an 'any' type.
src/hooks/analytics/useBillAnalysis.ts(11,40): error TS7006: Parameter 'settings' implicitly has an 'any' type.
src/hooks/analytics/useSmartCategoryAnalysis.ts(47,5): error TS2345: Argument of type 'TransactionForStats[]' is not assignable to parameter of type 'Transaction[]'.
  Type 'TransactionForStats' is missing the following properties from type 'Transaction': id, description
src/hooks/analytics/useTransactionAnalysis.ts(23,7): error TS2345: Argument of type 'import("violet-vault/src/types/finance").Transaction[]' is not assignable to parameter of type 'import("/Users/thef4tdaddy/Git/violet-vault/src/db/types").Transaction[]'.
  Property 'lastModified' is missing in type 'import("violet-vault/src/types/finance").Transaction' but required in type 'import("/Users/thef4tdaddy/Git/violet-vault/src/db/types").Transaction'.
src/hooks/analytics/useTransactionAnalysis.ts(27,7): error TS2345: Argument of type 'import("violet-vault/src/types/finance").Transaction[]' is not assignable to parameter of type 'import("/Users/thef4tdaddy/Git/violet-vault/src/db/types").Transaction[]'.
  Property 'lastModified' is missing in type 'import("violet-vault/src/types/finance").Transaction' but required in type 'import("/Users/thef4tdaddy/Git/violet-vault/src/db/types").Transaction'.
src/hooks/analytics/useTransactionFiltering.ts(15,23): error TS7053: Element implicitly has an 'any' type because expression of type 'string' can't be used to index type '{ 7: Date; 30: Date; 90: Date; "6months": Date; }'.
  No index signature with a parameter of type 'string' was found on type '{ 7: Date; 30: Date; 90: Date; "6months": Date; }'.
src/hooks/analytics/utils/csvImageExportUtils.ts(97,57): error TS2345: Argument of type 'unknown' is not assignable to parameter of type 'Record<string, unknown> | undefined'.
src/hooks/analytics/utils/pdfGeneratorUtils.ts(85,30): error TS2345: Argument of type 'unknown' is not assignable to parameter of type 'AnalyticsData'.
src/hooks/analytics/utils/pdfGeneratorUtils.ts(94,39): error TS2345: Argument of type 'unknown' is not assignable to parameter of type 'BalanceData'.
src/hooks/auth/authOperations.ts(102,18): error TS2783: 'success' is specified more than once, so this usage will be overwritten.
src/hooks/auth/mutations/useJoinBudgetMutation.ts(193,19): error TS7034: Variable 'useBudgetStore' implicitly has type 'any' in some locations where its type cannot be determined.
src/hooks/auth/mutations/useJoinBudgetMutation.ts(194,32): error TS7005: Variable 'useBudgetStore' implicitly has an 'any' type.
src/hooks/auth/mutations/useLoginMutations.ts(52,13): error TS7034: Variable 'useBudgetStore' implicitly has type 'any' in some locations where its type cannot be determined.
src/hooks/auth/mutations/useLoginMutations.ts(53,25): error TS7005: Variable 'useBudgetStore' implicitly has an 'any' type.
src/hooks/auth/mutations/usePasswordMutations.ts(70,18): error TS2345: Argument of type 'string | undefined' is not assignable to parameter of type 'string | null'.
  Type 'undefined' is not assignable to type 'string | null'.
src/hooks/auth/mutations/useProfileMutations.ts(37,44): error TS2345: Argument of type '{ userName: string | undefined; userColor: string | undefined; }' is not assignable to parameter of type '{ userName: string; userColor: string; shareCode?: string | undefined; joinedVia?: string | undefined; sharedBy?: string | undefined; }'.
  Types of property 'userName' are incompatible.
    Type 'string | undefined' is not assignable to type 'string'.
      Type 'undefined' is not assignable to type 'string'.
src/hooks/auth/mutations/useProfileMutations.ts(67,20): error TS2345: Argument of type 'UpdateProfileInput | undefined' is not assignable to parameter of type 'Partial<UserData>'.
  Type 'undefined' is not assignable to type 'Partial<UserData>'.
<<<<<<< HEAD
src/hooks/auth/useAuthenticationManager.ts(85,45): error TS2339: Property 'budgetId' does not exist on type 'never'.
src/hooks/auth/useAuthenticationManager.ts(86,39): error TS2339: Property 'budgetId' does not exist on type 'never'.
src/hooks/auth/useAuthenticationManager.ts(140,5): error TS2322: Type '(updatedProfile: UserProfile) => Promise<void>' is not assignable to type '(updatedProfile: unknown) => void'.
  Types of parameters 'updatedProfile' and 'updatedProfile' are incompatible.
    Type 'unknown' is not assignable to type 'UserProfile'.
=======
src/hooks/auth/useAuthenticationManager.ts(98,45): error TS2339: Property 'budgetId' does not exist on type 'never'.
src/hooks/auth/useAuthenticationManager.ts(99,39): error TS2339: Property 'budgetId' does not exist on type 'never'.
>>>>>>> 265e8991
src/hooks/auth/useAuthFlow.ts(73,57): error TS2345: Argument of type 'UserData | null' is not assignable to parameter of type 'UserData'.
  Type 'null' is not assignable to type 'UserData'.
src/hooks/auth/useAuthFlow.ts(77,51): error TS2345: Argument of type 'UserData | null' is not assignable to parameter of type 'UserData'.
  Type 'null' is not assignable to type 'UserData'.
src/hooks/auth/useAuthManager.ts(17,8): error TS2459: Module '"./authOperations"' declares 'LoginResult' locally, but it is not exported.
src/hooks/auth/useAuthManager.ts(18,8): error TS2459: Module '"./authOperations"' declares 'AuthContext' locally, but it is not exported.
src/hooks/auth/useAuthManager.ts(50,38): error TS2345: Argument of type 'UseMutationResult<LoginResult, Error, LoginMutationVariables, unknown>' is not assignable to parameter of type 'UseMutationResult<LoginResult, Error, LoginData, unknown>'.
  Type 'Override<MutationObserverIdleResult<LoginResult, Error, LoginMutationVariables, unknown>, { mutate: UseMutateFunction<LoginResult, Error, LoginMutationVariables, unknown>; }> & { ...; }' is not assignable to type 'UseMutationResult<LoginResult, Error, LoginData, unknown>'.
    Type 'Override<MutationObserverIdleResult<LoginResult, Error, LoginMutationVariables, unknown>, { mutate: UseMutateFunction<LoginResult, Error, LoginMutationVariables, unknown>; }> & { ...; }' is not assignable to type 'Override<MutationObserverIdleResult<LoginResult, Error, LoginData, unknown>, { mutate: UseMutateFunction<LoginResult, Error, LoginData, unknown>; }> & { ...; }'.
      Type 'Override<MutationObserverIdleResult<LoginResult, Error, LoginMutationVariables, unknown>, { mutate: UseMutateFunction<LoginResult, Error, LoginMutationVariables, unknown>; }> & { ...; }' is not assignable to type 'Override<MutationObserverIdleResult<LoginResult, Error, LoginData, unknown>, { mutate: UseMutateFunction<LoginResult, Error, LoginData, unknown>; }>'.
        Types of property 'mutate' are incompatible.
          Type 'UseMutateFunction<LoginResult, Error, LoginMutationVariables, unknown>' is not assignable to type 'UseMutateFunction<LoginResult, Error, LoginData, unknown>'.
            Types of parameters 'variables' and 'variables' are incompatible.
              Type 'LoginData' is not assignable to type 'LoginMutationVariables'.
                Types of property 'userData' are incompatible.
                  Type 'unknown' is not assignable to type 'Record<string, unknown> | undefined'.
src/hooks/auth/useAuthManager.ts(63,54): error TS2345: Argument of type 'UseMutationResult<{ success: boolean; error: string; profile?: undefined; } | { success: boolean; profile: UpdateProfileInput; error?: undefined; }, Error, UpdateProfileInput, unknown>' is not assignable to parameter of type 'UseMutationResult<UpdateProfileResult, Error, UpdateProfileData, unknown>'.
  Type 'Override<MutationObserverIdleResult<{ success: boolean; error: string; profile?: undefined; } | { success: boolean; profile: UpdateProfileInput; error?: undefined; }, Error, UpdateProfileInput, unknown>, { ...; }> & { ...; }' is not assignable to type 'UseMutationResult<UpdateProfileResult, Error, UpdateProfileData, unknown>'.
    Type 'Override<MutationObserverIdleResult<{ success: boolean; error: string; profile?: undefined; } | { success: boolean; profile: UpdateProfileInput; error?: undefined; }, Error, UpdateProfileInput, unknown>, { ...; }> & { ...; }' is not assignable to type 'Override<MutationObserverIdleResult<UpdateProfileResult, Error, UpdateProfileData, unknown>, { mutate: UseMutateFunction<...>; }> & { ...; }'.
      Type 'Override<MutationObserverIdleResult<{ success: boolean; error: string; profile?: undefined; } | { success: boolean; profile: UpdateProfileInput; error?: undefined; }, Error, UpdateProfileInput, unknown>, { ...; }> & { ...; }' is not assignable to type 'Override<MutationObserverIdleResult<UpdateProfileResult, Error, UpdateProfileData, unknown>, { mutate: UseMutateFunction<...>; }>'.
        Types of property 'mutate' are incompatible.
          Type 'UseMutateFunction<{ success: boolean; error: string; profile?: undefined; } | { success: boolean; profile: UpdateProfileInput; error?: undefined; }, Error, UpdateProfileInput, unknown>' is not assignable to type 'UseMutateFunction<UpdateProfileResult, Error, UpdateProfileData, unknown>'.
            Types of parameters 'variables' and 'variables' are incompatible.
              Type 'UpdateProfileData' is not assignable to type 'UpdateProfileInput'.
                Index signature for type 'string' is missing in type 'UpdateProfileData'.
src/hooks/auth/useAuthManager.ts(107,31): error TS7006: Parameter 'password' implicitly has an 'any' type.
src/hooks/auth/useKeyManagementUI.ts(164,5): error TS2322: Type 'RefObject<HTMLInputElement | null>' is not assignable to type 'RefObject<HTMLInputElement>'.
  Type 'HTMLInputElement | null' is not assignable to type 'HTMLInputElement'.
    Type 'null' is not assignable to type 'HTMLInputElement'.
src/hooks/bills/useBillManager.ts(12,10): error TS7034: Variable 'useBudgetStore' implicitly has type 'any' in some locations where its type cannot be determined.
src/hooks/bills/useBillManager.ts(93,18): error TS7005: Variable 'useBudgetStore' implicitly has an 'any' type.
src/hooks/bills/useBillManager.ts(118,9): error TS2345: Argument of type '((bill: Bill) => void | Promise<void>) | undefined' is not assignable to parameter of type '((bill: BillRecord) => void | Promise<void>) | undefined'.
  Type '(bill: Bill) => void | Promise<void>' is not assignable to type '(bill: BillRecord) => void | Promise<void>'.
    Types of parameters 'bill' and 'bill' are incompatible.
      Type 'BillRecord' is missing the following properties from type 'Bill': frequency, color
src/hooks/bills/useBillManager.ts(143,5): error TS2322: Type '((bill: Bill) => void | Promise<void>) | undefined' is not assignable to type '((bill: import("violet-vault/src/types/bills").Bill) => void | Promise<void>) | undefined'.
  Type '(bill: Bill) => void | Promise<void>' is not assignable to type '(bill: import("violet-vault/src/types/bills").Bill) => void | Promise<void>'.
    Types of parameters 'bill' and 'bill' are incompatible.
      Type 'import("violet-vault/src/types/bills").Bill' is not assignable to type 'Bill'.
        Index signature for type 'string' is missing in type 'Bill'.
src/hooks/bills/useBillManager.ts(145,5): error TS2322: Type '{ unassignedCash?: number | undefined; updateBill?: ((bill: Bill) => void | Promise<void>) | undefined; }' is not assignable to type 'BudgetContext'.
  Types of property 'updateBill' are incompatible.
    Type '((bill: Bill) => void | Promise<void>) | undefined' is not assignable to type '((bill: import("violet-vault/src/types/bills").Bill) => void | Promise<void>) | undefined'.
      Type '(bill: Bill) => void | Promise<void>' is not assignable to type '(bill: import("violet-vault/src/types/bills").Bill) => void | Promise<void>'.
        Types of parameters 'bill' and 'bill' are incompatible.
          Type 'import("violet-vault/src/types/bills").Bill' is not assignable to type 'Bill'.
            Index signature for type 'string' is missing in type 'Bill'.
src/hooks/bills/useBillManager.ts(164,11): error TS2322: Type 'Dispatch<SetStateAction<never[]>>' is not assignable to type '(bills: BillRecord[]) => void'.
  Types of parameters 'value' and 'bills' are incompatible.
    Type 'BillRecord[]' is not assignable to type 'SetStateAction<never[]>'.
      Type 'BillRecord[]' is not assignable to type 'never[]'.
        Type 'BillRecord' is not assignable to type 'never'.
src/hooks/bills/useBillManager.ts(176,11): error TS2322: Type '((bill: Bill) => void | Promise<void>) | undefined' is not assignable to type '((bill: BillRecord) => void | Promise<void>) | undefined'.
  Type '(bill: Bill) => void | Promise<void>' is not assignable to type '(bill: BillRecord) => void | Promise<void>'.
    Types of parameters 'bill' and 'bill' are incompatible.
      Type 'BillRecord' is missing the following properties from type 'Bill': frequency, color
src/hooks/bills/useBillManager.ts(177,11): error TS2322: Type '(bill: Bill) => Promise<void>' is not assignable to type '(bill: BillRecord) => Promise<void>'.
  Types of parameters 'bill' and 'bill' are incompatible.
    Type 'BillRecord' is missing the following properties from type 'Bill': frequency, color
src/hooks/bills/useBillManager.ts(201,5): error TS2322: Type '(bill: Bill | null) => void' is not assignable to type '(bill: BillRecord | null) => void'.
  Types of parameters 'bill' and 'bill' are incompatible.
    Type 'BillRecord | null' is not assignable to type 'Bill | null'.
      Type 'BillRecord' is missing the following properties from type 'Bill': frequency, color
src/hooks/bills/useBillManager.ts(203,5): error TS2322: Type '(bill: Bill | null) => void' is not assignable to type '(bill: BillRecord | null) => void'.
  Types of parameters 'bill' and 'bill' are incompatible.
    Type 'BillRecord | null' is not assignable to type 'Bill | null'.
      Type 'BillRecord' is missing the following properties from type 'Bill': frequency, color
src/hooks/bills/useBillManager.ts(206,5): error TS2322: Type '(bill: Bill | null) => void' is not assignable to type '(bill: BillRecord | null) => void'.
  Types of parameters 'bill' and 'bill' are incompatible.
    Type 'BillRecord | null' is not assignable to type 'Bill | null'.
      Type 'BillRecord' is missing the following properties from type 'Bill': frequency, color
src/hooks/bills/useBillManagerDisplayLogic.ts(36,26): error TS2345: Argument of type 'string | undefined' is not assignable to parameter of type 'string'.
  Type 'undefined' is not assignable to type 'string'.
src/hooks/bills/useBillManagerHelpers.ts(286,44): error TS2345: Argument of type 'BillRecord[]' is not assignable to parameter of type 'Bill[]'.
  Type 'BillRecord' is not assignable to type 'Bill'.
    Types of property 'dueDate' are incompatible.
      Type 'string | Date | null' is not assignable to type 'string | Date | undefined'.
        Type 'null' is not assignable to type 'string | Date | undefined'.
src/hooks/bills/useBillManagerHelpers.ts(317,22): error TS2345: Argument of type 'BillRecord[]' is not assignable to parameter of type 'Bill[]'.
  Type 'BillRecord' is not assignable to type 'Bill'.
    Types of property 'dueDate' are incompatible.
      Type 'string | Date | null' is not assignable to type 'string | Date | undefined'.
        Type 'null' is not assignable to type 'string | Date | undefined'.
<<<<<<< HEAD
=======
src/hooks/bills/useBillManagerUI.ts(94,50): error TS2345: Argument of type '(bill: { id: string; }) => string' is not assignable to parameter of type '(value: unknown, index: number, array: unknown[]) => string'.
  Types of parameters 'bill' and 'value' are incompatible.
    Type 'unknown' is not assignable to type '{ id: string; }'.
>>>>>>> 265e8991
src/hooks/bills/useBillOperations.ts(42,77): error TS2345: Argument of type 'import("violet-vault/src/types/bills").Envelope[]' is not assignable to parameter of type 'import("/Users/thef4tdaddy/Git/violet-vault/src/types/finance").Envelope[]'.
  Property 'targetAmount' is missing in type 'import("violet-vault/src/types/bills").Envelope' but required in type 'import("/Users/thef4tdaddy/Git/violet-vault/src/types/finance").Envelope'.
src/hooks/bills/useBillOperations.ts(68,7): error TS2322: Type '(updatedBills: Bill[]) => Promise<BulkOperationResult>' is not assignable to type '(updatedBills: unknown[]) => Promise<{ success: boolean; successCount: number; errorCount: number; errors: string[]; message: string; }>'.
  Types of parameters 'updatedBills' and 'updatedBills' are incompatible.
    Type 'unknown[]' is not assignable to type 'Bill[]'.
      Type 'unknown' is not assignable to type 'Bill'.
src/hooks/bills/useBills/index.ts(43,5): error TS2783: 'upcomingBills' is specified more than once, so this usage will be overwritten.
src/hooks/bills/useBulkBillOperations.ts(31,39): error TS7006: Parameter 'bill' implicitly has an 'any' type.
src/hooks/budgeting/autofunding/useAutoFunding.ts(6,10): error TS7034: Variable 'useBudgetStore' implicitly has type 'any' in some locations where its type cannot be determined.
src/hooks/budgeting/autofunding/useAutoFunding.ts(41,18): error TS7005: Variable 'useBudgetStore' implicitly has an 'any' type.
src/hooks/budgeting/autofunding/useAutoFundingExecution.ts(3,8): error TS7034: Variable 'useUiStore' implicitly has type 'any' in some locations where its type cannot be determined.
src/hooks/budgeting/autofunding/useAutoFundingExecution.ts(34,18): error TS7005: Variable 'useUiStore' implicitly has an 'any' type.
src/hooks/budgeting/autofunding/useAutoFundingExecution.ts(49,25): error TS2345: Argument of type 'BudgetData | undefined' is not assignable to parameter of type 'Budget'.
  Type 'undefined' is not assignable to type 'Budget'.
src/hooks/budgeting/autofunding/useAutoFundingExecution.ts(71,24): error TS18048: 'budget' is possibly 'undefined'.
src/hooks/budgeting/autofunding/useAutoFundingExecution.ts(72,29): error TS18048: 'budget' is possibly 'undefined'.
src/hooks/budgeting/autofunding/useAutoFundingExecution.ts(73,27): error TS18048: 'budget' is possibly 'undefined'.
src/hooks/budgeting/autofunding/useAutoFundingExecution.ts(84,61): error TS2345: Argument of type '{ trigger: string; currentDate: string; data: { envelopes: unknown[]; unassignedCash: number; transactions: unknown[]; }; }' is not assignable to parameter of type 'ExecutionContext'.
  The types of 'data.envelopes' are incompatible between these types.
    Type 'unknown[]' is not assignable to type 'Envelope[]'.
      Type 'unknown' is not assignable to type 'Envelope'.
src/hooks/budgeting/autofunding/useAutoFundingExecution.ts(89,28): error TS18048: 'result.execution' is possibly 'undefined'.
src/hooks/budgeting/autofunding/useAutoFundingExecution.ts(90,26): error TS18048: 'result.execution' is possibly 'undefined'.
src/hooks/budgeting/autofunding/useAutoFundingExecution/useExecutionSummary.ts(7,37): error TS7006: Parameter 'lastExecution' implicitly has an 'any' type.
src/hooks/budgeting/autofunding/useAutoFundingExecution/useExecutionSummary.ts(23,47): error TS7006: Parameter 'r' implicitly has an 'any' type.
src/hooks/budgeting/autofunding/useAutoFundingHistory.ts(77,21): error TS7006: Parameter 'options' implicitly has an 'any' type.
src/hooks/budgeting/autofunding/useExecutionHistory.ts(68,37): error TS2769: No overload matches this call.
  Overload 1 of 4, '(value: string | number | Date): Date', gave the following error.
    Argument of type 'string | undefined' is not assignable to parameter of type 'string | number | Date'.
      Type 'undefined' is not assignable to type 'string | number | Date'.
  Overload 2 of 4, '(value: string | number): Date', gave the following error.
    Argument of type 'string | undefined' is not assignable to parameter of type 'string | number'.
      Type 'undefined' is not assignable to type 'string | number'.
src/hooks/budgeting/autofunding/useExecutionHistory.ts(75,37): error TS2769: No overload matches this call.
  Overload 1 of 4, '(value: string | number | Date): Date', gave the following error.
    Argument of type 'string | undefined' is not assignable to parameter of type 'string | number | Date'.
      Type 'undefined' is not assignable to type 'string | number | Date'.
  Overload 2 of 4, '(value: string | number): Date', gave the following error.
    Argument of type 'string | undefined' is not assignable to parameter of type 'string | number'.
      Type 'undefined' is not assignable to type 'string | number'.
src/hooks/budgeting/autofunding/useUndoOperations.ts(2,8): error TS7034: Variable 'useUiStore' implicitly has type 'any' in some locations where its type cannot be determined.
<<<<<<< HEAD
src/hooks/budgeting/autofunding/useUndoOperations.ts(190,18): error TS7005: Variable 'useUiStore' implicitly has an 'any' type.
src/hooks/budgeting/autofunding/useUndoOperations.ts(190,30): error TS7006: Parameter 'state' implicitly has an 'any' type.
src/hooks/budgeting/useBudgetData/mutationsHelpers.ts(81,26): error TS18048: 'envelope.currentBalance' is possibly 'undefined'.
src/hooks/budgeting/useBudgetData/mutationsHelpers.ts(105,49): error TS2345: Argument of type 'BudgetRecord | null' is not assignable to parameter of type 'BudgetMetadata'.
  Type 'null' is not assignable to type 'BudgetMetadata'.
src/hooks/budgeting/useBudgetData/mutationsHelpers.ts(106,36): error TS2345: Argument of type 'EnvelopeAllocation[] | undefined' is not assignable to parameter of type 'EnvelopeAllocation[]'.
  Type 'undefined' is not assignable to type 'EnvelopeAllocation[]'.
=======
src/hooks/budgeting/autofunding/useUndoOperations.ts(195,18): error TS7005: Variable 'useUiStore' implicitly has an 'any' type.
src/hooks/budgeting/mutations/useDeleteEnvelope.ts(27,23): error TS18048: 'envelope.currentBalance' is possibly 'undefined'.
src/hooks/budgeting/mutations/useDeleteEnvelope.ts(31,59): error TS18048: 'envelope.currentBalance' is possibly 'undefined'.
src/hooks/budgeting/mutations/useDeleteEnvelope.ts(36,27): error TS18048: 'envelope.currentBalance' is possibly 'undefined'.
src/hooks/budgeting/mutations/useDeleteEnvelope.ts(71,52): error TS2322: Type 'null' is not assignable to type 'string | PropModification | undefined'.
src/hooks/budgeting/mutations/useDeleteEnvelope.ts(72,72): error TS2322: Type 'null' is not assignable to type 'string | undefined'.
src/hooks/budgeting/mutations/useTransferFunds.ts(39,11): error TS18048: 'fromEnvelope.currentBalance' is possibly 'undefined'.
src/hooks/budgeting/mutations/useTransferFunds.ts(45,25): error TS18048: 'fromEnvelope.currentBalance' is possibly 'undefined'.
src/hooks/budgeting/mutations/useTransferFunds.ts(50,25): error TS18048: 'toEnvelope.currentBalance' is possibly 'undefined'.
src/hooks/budgeting/mutations/useTransferFunds.ts(70,25): error TS18048: 'fromEnvelope.currentBalance' is possibly 'undefined'.
src/hooks/budgeting/mutations/useTransferFunds.ts(74,25): error TS18048: 'toEnvelope.currentBalance' is possibly 'undefined'.
>>>>>>> 265e8991
src/hooks/budgeting/useBudgetData/queryFunctions.ts(66,66): error TS2345: Argument of type 'unknown' is not assignable to parameter of type 'Record<string, unknown> | undefined'.
src/hooks/budgeting/useBudgetData/utilities.ts(17,17): error TS7006: Parameter 'filters' implicitly has an 'any' type.
src/hooks/budgeting/useBudgetData/utilities.ts(19,20): error TS7006: Parameter 'dateRange' implicitly has an 'any' type.
src/hooks/budgeting/useBudgetHistoryQuery.ts(25,56): error TS2345: Argument of type 'unknown' is not assignable to parameter of type 'Record<string, unknown> | undefined'.
src/hooks/budgeting/useBudgetHistoryQuery.ts(63,40): error TS2345: Argument of type '{ hash: string; message: string; author: string; parentHash: string | null; deviceFingerprint: string; encryptedSnapshot: number[]; iv: number[]; timestamp: number; }' is not assignable to parameter of type 'BudgetCommit'.
  Types of property 'parentHash' are incompatible.
    Type 'string | null' is not assignable to type 'string | undefined'.
      Type 'null' is not assignable to type 'string | undefined'.
src/hooks/budgeting/useEnvelopesQuery.ts(117,22): error TS7053: Element implicitly has an 'any' type because expression of type 'string' can't be used to index type 'Envelope'.
  No index signature with a parameter of type 'string' was found on type 'Envelope'.
src/hooks/budgeting/useEnvelopesQuery.ts(118,22): error TS7053: Element implicitly has an 'any' type because expression of type 'string' can't be used to index type 'Envelope'.
  No index signature with a parameter of type 'string' was found on type 'Envelope'.
src/hooks/budgeting/usePaycheckFormValidated.ts(62,26): error TS2769: No overload matches this call.
  Overload 1 of 4, '(value: string | number | Date): Date', gave the following error.
    Argument of type 'Date | undefined' is not assignable to parameter of type 'string | number | Date'.
      Type 'undefined' is not assignable to type 'string | number | Date'.
  Overload 2 of 4, '(value: string | number): Date', gave the following error.
    Argument of type 'Date | undefined' is not assignable to parameter of type 'string | number'.
      Type 'undefined' is not assignable to type 'string | number'.
src/hooks/budgeting/usePaycheckHistory.ts(10,38): error TS7031: Binding element 'onDeletePaycheck' implicitly has an 'any' type.
src/hooks/budgeting/usePaycheckHistory.ts(14,39): error TS7006: Parameter 'paycheck' implicitly has an 'any' type.
src/hooks/budgeting/usePaydayPrediction.ts(11,30): error TS7006: Parameter 'paycheckHistory' implicitly has an 'any' type.
src/hooks/budgeting/usePaydayPrediction.ts(11,47): error TS7006: Parameter 'isUnlocked' implicitly has an 'any' type.
<<<<<<< HEAD
src/hooks/common/bug-report/useBugReportDiagnostics.ts(36,22): error TS2345: Argument of type '{ success: boolean; components: { screenshot: { success: boolean; screenshot: boolean; info: ScreenshotInfo | null; methods: { displayMedia: boolean; html2canvas: boolean; }; error?: undefined; } | { ...; }; systemInfo: { ...; } | { ...; }; contextAnalysis: { ...; } | { ...; }; }; timestamp: string; error?: undefine...' is not assignable to parameter of type 'SetStateAction<null>'.
  Type '{ success: boolean; components: { screenshot: { success: boolean; screenshot: boolean; info: ScreenshotInfo | null; methods: { displayMedia: boolean; html2canvas: boolean; }; error?: undefined; } | { ...; }; systemInfo: { ...; } | { ...; }; contextAnalysis: { ...; } | { ...; }; }; timestamp: string; error?: undefine...' is not assignable to type 'SetStateAction<null>'.
    Type '{ success: boolean; components: { screenshot: { success: boolean; screenshot: boolean; info: ScreenshotInfo | null; methods: { displayMedia: boolean; html2canvas: boolean; }; error?: undefined; } | { ...; }; systemInfo: { ...; } | { ...; }; contextAnalysis: { ...; } | { ...; }; }; timestamp: string; error?: undefine...' provides no match for the signature '(prevState: null): null'.
src/hooks/common/bug-report/useBugReportDiagnostics.ts(42,16): error TS18046: 'error' is of type 'unknown'.
src/hooks/common/bug-report/useBugReportDiagnostics.ts(45,22): error TS2345: Argument of type '{ success: boolean; error: any; timestamp: string; }' is not assignable to parameter of type 'SetStateAction<null>'.
  Type '{ success: boolean; error: any; timestamp: string; }' provides no match for the signature '(prevState: null): null'.
src/hooks/common/bug-report/useBugReportSubmission.ts(109,7): error TS2322: Type 'null' is not assignable to type 'string | undefined'.
src/hooks/common/bug-report/useBugReportSubmission.ts(179,22): error TS18046: 'error' is of type 'unknown'.
src/hooks/common/bug-report/useBugReportSubmission.ts(230,5): error TS2322: Type '(description: string, severity?: "low" | "medium" | "high" | "critical") => Promise<{ success: boolean; reportData: { title: string; hasScreenshot: boolean; systemInfo: SystemInfo | Promise<...>; }; ... 7 more ...; screenshotStatus?: { captured: boolean; size: number; uploaded: boolean; reason?: string; }; }>' is not assignable to type '(description: string, severity?: string | undefined) => Promise<unknown>'.
  Types of parameters 'severity' and 'severity' are incompatible.
    Type 'string | undefined' is not assignable to type '"low" | "medium" | "high" | "critical" | undefined'.
      Type 'string' is not assignable to type '"low" | "medium" | "high" | "critical" | undefined'.
=======
src/hooks/common/bug-report/useBugReportHighlight.ts(91,62): error TS2345: Argument of type 'unknown' is not assignable to parameter of type 'Record<string, unknown> | undefined'.
src/hooks/common/bug-report/useBugReportHighlight.ts(103,67): error TS2345: Argument of type 'unknown' is not assignable to parameter of type 'Record<string, unknown> | undefined'.
src/hooks/common/bug-report/useBugReportHighlight.ts(118,7): error TS2322: Type 'string | undefined' is not assignable to type 'string | null'.
  Type 'undefined' is not assignable to type 'string | null'.
>>>>>>> 265e8991
src/hooks/common/useActualBalance.ts(2,10): error TS7034: Variable 'useBudgetStore' implicitly has type 'any' in some locations where its type cannot be determined.
src/hooks/common/useActualBalance.ts(33,7): error TS7005: Variable 'useBudgetStore' implicitly has an 'any' type.
src/hooks/common/useBugReport.ts(60,53): error TS2345: Argument of type 'unknown' is not assignable to parameter of type 'Record<string, unknown> | undefined'.
src/hooks/common/useConnectionManager/useConnectionConfig.ts(6,32): error TS7006: Parameter 'entityType' implicitly has an 'any' type.
src/hooks/common/useDataInitialization.ts(2,10): error TS7034: Variable 'useBudgetStore' implicitly has type 'any' in some locations where its type cannot be determined.
src/hooks/common/useDataInitialization.ts(40,28): error TS7005: Variable 'useBudgetStore' implicitly has an 'any' type.
src/hooks/common/useImportData.ts(166,26): error TS2345: Argument of type 'unknown' is not assignable to parameter of type 'null | undefined'.
src/hooks/common/useNetworkStatus.ts(2,10): error TS7034: Variable 'useBudgetStore' implicitly has type 'any' in some locations where its type cannot be determined.
src/hooks/common/useNetworkStatus.ts(11,27): error TS7005: Variable 'useBudgetStore' implicitly has an 'any' type.
src/hooks/common/usePrompt.ts(109,12): error TS7006: Parameter 'value' implicitly has an 'any' type.
src/hooks/common/useRouterPageDetection.ts(22,25): error TS7053: Element implicitly has an 'any' type because expression of type 'string' can't be used to index type '{ "/app": string; "/app/dashboard": string; "/app/envelopes": string; "/app/savings": string; "/app/supplemental": string; "/app/paycheck": string; "/app/bills": string; "/app/transactions": string; "/app/debts": string; "/app/analytics": string; "/app/automation": string; "/app/activity": string; }'.
  No index signature with a parameter of type 'string' was found on type '{ "/app": string; "/app/dashboard": string; "/app/envelopes": string; "/app/savings": string; "/app/supplemental": string; "/app/paycheck": string; "/app/bills": string; "/app/transactions": string; "/app/debts": string; "/app/analytics": string; "/app/automation": string; "/app/activity": string; }'.
src/hooks/common/useRouterPageDetection.ts(66,24): error TS7053: Element implicitly has an 'any' type because expression of type 'any' can't be used to index type '{ dashboard: string; envelopes: string; savings: string; supplemental: string; paycheck: string; bills: string; transactions: string; debts: string; analytics: string; automation: string; activity: string; }'.
src/hooks/common/useTransactionArchiving.ts(105,12): error TS7006: Parameter 'archiveId' implicitly has an 'any' type.
src/hooks/common/useTransactionArchiving.ts(126,41): error TS7006: Parameter 'transactionCount' implicitly has an 'any' type.
src/hooks/common/useTransactions.ts(42,48): error TS2345: Argument of type 'import("violet-vault/src/db/types").Transaction[]' is not assignable to parameter of type 'import("/Users/thef4tdaddy/Git/violet-vault/src/types/finance").Transaction[]'.
  Type 'import("violet-vault/src/db/types").Transaction' is not assignable to type 'import("/Users/thef4tdaddy/Git/violet-vault/src/types/finance").Transaction'.
    Types of property 'date' are incompatible.
      Type 'Date' is not assignable to type 'string'.
src/hooks/dashboard/useMainDashboard.ts(173,6): error TS7006: Parameter 'difference' implicitly has an 'any' type.
src/hooks/debts/useDebtDashboard.ts(164,35): error TS2345: Argument of type '{ amount: number; date?: string | undefined; }' is not assignable to parameter of type '{ amount: number; paymentDate: string; notes?: string | undefined; }'.
  Property 'paymentDate' is missing in type '{ amount: number; date?: string | undefined; }' but required in type '{ amount: number; paymentDate: string; notes?: string | undefined; }'.
src/hooks/debts/useDebtManagement.ts(81,7): error TS2345: Argument of type 'UseMutateAsyncFunction<{ createdAt: number; id: string; name: string; dueDate: Date; amount: number; category: string; isPaid: boolean; isRecurring: boolean; lastModified: number; }, Error, Record<string, unknown>, { ...; }>' is not assignable to parameter of type '(data: unknown) => unknown'.
  Types of parameters 'variables' and 'data' are incompatible.
    Type 'unknown' is not assignable to type 'Record<string, unknown>'.
src/hooks/debts/useDebtManagement.ts(211,7): error TS2322: Type '(params: { id: string; updates: { [key: string]: unknown; id: string; name: string; currentBalance: number; minimumPayment: number; }; }) => Promise<void>' is not assignable to type '(params: { id: string; updates: Debt; }) => Promise<void>'.
  Types of parameters 'params' and 'params' are incompatible.
    Type '{ id: string; updates: Debt; }' is not assignable to type '{ id: string; updates: { [key: string]: unknown; id: string; name: string; currentBalance: number; minimumPayment: number; }; }'.
      Types of property 'updates' are incompatible.
        Type 'Debt' is not assignable to type '{ [key: string]: unknown; id: string; name: string; currentBalance: number; minimumPayment: number; }'.
          Index signature for type 'string' is missing in type 'Debt'.
src/hooks/debts/useDebtManagement.ts(224,7): error TS2322: Type '(params: { id: string; updates: { [key: string]: unknown; id: string; name: string; currentBalance: number; minimumPayment: number; }; }) => Promise<void>' is not assignable to type '(params: { id: string; updates: Partial<Debt>; }) => Promise<void>'.
  Types of parameters 'params' and 'params' are incompatible.
    Type '{ id: string; updates: Partial<Debt>; }' is not assignable to type '{ id: string; updates: { [key: string]: unknown; id: string; name: string; currentBalance: number; minimumPayment: number; }; }'.
      The types of 'updates.id' are incompatible between these types.
        Type 'string | undefined' is not assignable to type 'string'.
          Type 'undefined' is not assignable to type 'string'.
src/hooks/debts/useDebtManagement.ts(233,7): error TS2322: Type '(params: { id: string; updates: { [key: string]: unknown; id: string; name: string; currentBalance: number; minimumPayment: number; }; }) => Promise<void>' is not assignable to type '(params: { id: string; updates: Partial<Debt>; }) => Promise<void>'.
  Types of parameters 'params' and 'params' are incompatible.
    Type '{ id: string; updates: Partial<Debt>; }' is not assignable to type '{ id: string; updates: { [key: string]: unknown; id: string; name: string; currentBalance: number; minimumPayment: number; }; }'.
      The types of 'updates.id' are incompatible between these types.
        Type 'string | undefined' is not assignable to type 'string'.
          Type 'undefined' is not assignable to type 'string'.
src/hooks/debts/useDebtManagement.ts(243,59): error TS2322: Type '(params: { id: string; updates: { [key: string]: unknown; id: string; name: string; currentBalance: number; minimumPayment: number; }; }) => Promise<void>' is not assignable to type '(params: { id: string; updates: Partial<Debt>; author?: string | undefined; }) => Promise<void>'.
  Types of parameters 'params' and 'params' are incompatible.
    Type '{ id: string; updates: Partial<Debt>; author?: string | undefined; }' is not assignable to type '{ id: string; updates: { [key: string]: unknown; id: string; name: string; currentBalance: number; minimumPayment: number; }; }'.
      The types of 'updates.id' are incompatible between these types.
        Type 'string | undefined' is not assignable to type 'string'.
          Type 'undefined' is not assignable to type 'string'.
src/hooks/debts/useDebtModalLogic.ts(78,44): error TS2345: Argument of type 'string | undefined' is not assignable to parameter of type 'string'.
  Type 'undefined' is not assignable to type 'string'.
src/hooks/layout/usePaycheckOperations.ts(43,71): error TS2345: Argument of type 'PaycheckHistory[]' is not assignable to parameter of type 'Paycheck[]'.
  Type 'PaycheckHistory' is not assignable to type 'Paycheck'.
    Types of property 'amount' are incompatible.
      Type 'number | undefined' is not assignable to type 'number'.
        Type 'undefined' is not assignable to type 'number'.
src/hooks/layout/usePaycheckOperations.ts(53,11): error TS2345: Argument of type 'VioletVaultDB' is not assignable to parameter of type '{ envelopes: { get: (id: string | number) => Promise<unknown>; update: (id: string | number, data: unknown) => Promise<void>; }; }'.
  The types of 'envelopes.get' are incompatible between these types.
    Type '{ (key: string): PromiseExtended<Envelope | undefined>; <R>(key: string, thenShortcut: ThenShortcut<Envelope | undefined, R>): PromiseExtended<...>; (equalityCriterias: { ...; }): PromiseExtended<...>; <R>(equalityCriterias: { ...; }, thenShortcut: ThenShortcut<...>): PromiseExtended<...>; }' is not assignable to type '(id: string | number) => Promise<unknown>'.
      Types of parameters 'key' and 'id' are incompatible.
        Type 'string | number' is not assignable to type 'string'.
          Type 'number' is not assignable to type 'string'.
src/hooks/mobile/useBottomNavigation.ts(132,20): error TS7006: Parameter 'itemKey' implicitly has an 'any' type.
src/hooks/mobile/useBottomNavigation.ts(133,20): error TS7006: Parameter 'key' implicitly has an 'any' type.
src/hooks/mobile/useFABBehavior.ts(127,50): error TS2345: Argument of type 'RefObject<null>' is not assignable to parameter of type 'RefObject<HTMLElement>'.
  Type 'null' is not assignable to type 'HTMLElement'.
src/hooks/mobile/useSlideUpModal.ts(41,37): error TS7006: Parameter 'newConfig' implicitly has an 'any' type.
src/hooks/notifications/useFirebaseMessaging.ts(98,7): error TS2322: Type 'TokenResult' is not assignable to type 'PermissionResult'.
  Types of property 'token' are incompatible.
    Type 'string | null | undefined' is not assignable to type 'string | undefined'.
      Type 'null' is not assignable to type 'string | undefined'.
src/hooks/savings/useSavingsGoals/index.ts(85,9): error TS2322: Type 'UseMutationResult<SavingsGoal, Error, NewSavingsGoalData, { previousGoals: unknown; }>' is not assignable to type 'MutationHandler'.
  Type 'Override<MutationObserverIdleResult<SavingsGoal, Error, NewSavingsGoalData, { previousGoals: unknown; }>, { mutate: UseMutateFunction<...>; }> & { ...; }' is not assignable to type 'MutationHandler'.
    Types of property 'mutateAsync' are incompatible.
      Type 'UseMutateAsyncFunction<SavingsGoal, Error, NewSavingsGoalData, { previousGoals: unknown; }>' is not assignable to type '(...args: unknown[]) => Promise<unknown>'.
        Types of parameters 'variables' and 'args' are incompatible.
          Type 'unknown' is not assignable to type 'NewSavingsGoalData'.
src/hooks/savings/useSavingsGoals/index.ts(86,9): error TS2322: Type 'UseMutationResult<SavingsGoal, Error, { goalId: string; updates: Partial<SavingsGoal>; }, unknown>' is not assignable to type 'MutationHandler'.
  Type 'Override<MutationObserverIdleResult<SavingsGoal, Error, { goalId: string; updates: Partial<SavingsGoal>; }, unknown>, { ...; }> & { ...; }' is not assignable to type 'MutationHandler'.
    Types of property 'mutateAsync' are incompatible.
      Type 'UseMutateAsyncFunction<SavingsGoal, Error, { goalId: string; updates: Partial<SavingsGoal>; }, unknown>' is not assignable to type '(...args: unknown[]) => Promise<unknown>'.
        Types of parameters 'variables' and 'args' are incompatible.
          Type 'unknown' is not assignable to type '{ goalId: string; updates: Partial<SavingsGoal>; }'.
src/hooks/savings/useSavingsGoals/index.ts(87,9): error TS2322: Type 'UseMutationResult<string, Error, string, unknown>' is not assignable to type 'MutationHandler'.
  Type 'Override<MutationObserverIdleResult<string, Error, string, unknown>, { mutate: UseMutateFunction<string, Error, string, unknown>; }> & { ...; }' is not assignable to type 'MutationHandler'.
    Types of property 'mutateAsync' are incompatible.
      Type 'UseMutateAsyncFunction<string, Error, string, unknown>' is not assignable to type '(...args: unknown[]) => Promise<unknown>'.
        Types of parameters 'variables' and 'args' are incompatible.
          Type 'unknown' is not assignable to type 'string'.
src/hooks/savings/useSavingsGoals/index.ts(88,9): error TS2322: Type 'UseMutationResult<{ updatedGoal: SavingsGoal; contributionTransaction: { id: string; date: Date; description: string; amount: number; envelopeId: string; category: string; type: "expense"; lastModified: number; createdAt: number; }; }, Error, { ...; }, unknown>' is not assignable to type 'MutationHandler'.
  Type 'Override<MutationObserverIdleResult<{ updatedGoal: SavingsGoal; contributionTransaction: { id: string; date: Date; description: string; amount: number; envelopeId: string; category: string; type: "expense"; lastModified: number; createdAt: number; }; }, Error, { ...; }, unknown>, { ...; }> & { ...; }' is not assignable to type 'MutationHandler'.
    Types of property 'mutateAsync' are incompatible.
      Type 'UseMutateAsyncFunction<{ updatedGoal: SavingsGoal; contributionTransaction: { id: string; date: Date; description: string; amount: number; envelopeId: string; category: string; type: "expense"; lastModified: number; createdAt: number; }; }, Error, { ...; }, unknown>' is not assignable to type '(...args: unknown[]) => Promise<unknown>'.
        Types of parameters 'variables' and 'args' are incompatible.
          Type 'unknown' is not assignable to type '{ goalId: string; amount: string | number; description?: string | undefined; }'.
src/hooks/savings/useSavingsGoals/index.ts(89,9): error TS2322: Type 'UseMutationResult<{ totalAmount: number; results: { goalId: string; goalName: string; amount: number; updatedGoal: SavingsGoal; transaction: { id: string; date: Date; description: string; amount: number; ... 4 more ...; createdAt: number; }; }[]; summary: string; }, Error, { ...; }, unknown>' is not assignable to type 'MutationHandler'.
  Type 'Override<MutationObserverIdleResult<{ totalAmount: number; results: { goalId: string; goalName: string; amount: number; updatedGoal: SavingsGoal; transaction: { id: string; date: Date; description: string; ... 5 more ...; createdAt: number; }; }[]; summary: string; }, Error, { ...; }, unknown>, { ...; }> & { ...; }' is not assignable to type 'MutationHandler'.
    Types of property 'mutateAsync' are incompatible.
      Type 'UseMutateAsyncFunction<{ totalAmount: number; results: { goalId: string; goalName: string; amount: number; updatedGoal: SavingsGoal; transaction: { id: string; date: Date; description: string; amount: number; ... 4 more ...; createdAt: number; }; }[]; summary: string; }, Error, { ...; }, unknown>' is not assignable to type '(...args: unknown[]) => Promise<unknown>'.
        Types of parameters 'variables' and 'args' are incompatible.
          Type 'unknown' is not assignable to type '{ distribution: Record<string, string | number>; description?: string | undefined; }'.
src/hooks/security/useSecuritySettingsLogic.ts(18,6): error TS7006: Parameter 'setting' implicitly has an 'any' type.
src/hooks/security/useSecuritySettingsLogic.ts(18,15): error TS7006: Parameter 'value' implicitly has an 'any' type.
src/hooks/settings/useSettingsDashboard.ts(2,10): error TS7034: Variable 'useBudgetStore' implicitly has type 'any' in some locations where its type cannot be determined.
src/hooks/settings/useSettingsDashboard.ts(103,28): error TS7005: Variable 'useBudgetStore' implicitly has an 'any' type.
src/hooks/settings/useSettingsDashboard.ts(104,31): error TS7005: Variable 'useBudgetStore' implicitly has an 'any' type.
src/hooks/settings/useSettingsSectionRenderer.ts(95,11): error TS2769: No overload matches this call.
  The last overload gave the following error.
    Type 'boolean | undefined' is not assignable to type 'boolean'.
      Type 'undefined' is not assignable to type 'boolean'.
        Type 'boolean | undefined' is not assignable to type 'boolean'.
          Type 'undefined' is not assignable to type 'boolean'.
            Type 'boolean | undefined' is not assignable to type 'boolean'.
              Type 'undefined' is not assignable to type 'boolean'.
                Type '(() => void) | undefined' is not assignable to type '() => void'.
                  Type 'undefined' is not assignable to type '() => void'.
                    Type '(() => void) | undefined' is not assignable to type '() => void'.
                      Type 'undefined' is not assignable to type '() => void'.
                        Type '(() => void) | undefined' is not assignable to type '() => void'.
                          Type 'undefined' is not assignable to type '() => void'.
src/hooks/settings/useSettingsSectionRenderer.ts(96,11): error TS2769: No overload matches this call.
  The last overload gave the following error.
    Type 'boolean | undefined' is not assignable to type 'boolean'.
      Type 'undefined' is not assignable to type 'boolean'.
        Type 'boolean | undefined' is not assignable to type 'boolean'.
          Type 'undefined' is not assignable to type 'boolean'.
            Type 'boolean | undefined' is not assignable to type 'boolean'.
              Type 'undefined' is not assignable to type 'boolean'.
                Type '(() => void) | undefined' is not assignable to type '() => void'.
                  Type 'undefined' is not assignable to type '() => void'.
                    Type '(() => void) | undefined' is not assignable to type '() => void'.
                      Type 'undefined' is not assignable to type '() => void'.
                        Type '(() => void) | undefined' is not assignable to type '() => void'.
                          Type 'undefined' is not assignable to type '() => void'.
src/hooks/settings/useSettingsSectionRenderer.ts(97,11): error TS2769: No overload matches this call.
  The last overload gave the following error.
    Type 'boolean | undefined' is not assignable to type 'boolean'.
      Type 'undefined' is not assignable to type 'boolean'.
        Type 'boolean | undefined' is not assignable to type 'boolean'.
          Type 'undefined' is not assignable to type 'boolean'.
            Type 'boolean | undefined' is not assignable to type 'boolean'.
              Type 'undefined' is not assignable to type 'boolean'.
                Type '(() => void) | undefined' is not assignable to type '() => void'.
                  Type 'undefined' is not assignable to type '() => void'.
                    Type '(() => void) | undefined' is not assignable to type '() => void'.
                      Type 'undefined' is not assignable to type '() => void'.
                        Type '(() => void) | undefined' is not assignable to type '() => void'.
                          Type 'undefined' is not assignable to type '() => void'.
src/hooks/settings/useSettingsSectionRenderer.ts(98,11): error TS2769: No overload matches this call.
  The last overload gave the following error.
    Type 'boolean | undefined' is not assignable to type 'boolean'.
      Type 'undefined' is not assignable to type 'boolean'.
        Type 'boolean | undefined' is not assignable to type 'boolean'.
          Type 'undefined' is not assignable to type 'boolean'.
            Type 'boolean | undefined' is not assignable to type 'boolean'.
              Type 'undefined' is not assignable to type 'boolean'.
                Type '(() => void) | undefined' is not assignable to type '() => void'.
                  Type 'undefined' is not assignable to type '() => void'.
                    Type '(() => void) | undefined' is not assignable to type '() => void'.
                      Type 'undefined' is not assignable to type '() => void'.
                        Type '(() => void) | undefined' is not assignable to type '() => void'.
                          Type 'undefined' is not assignable to type '() => void'.
src/hooks/settings/useSettingsSectionRenderer.ts(99,11): error TS2769: No overload matches this call.
  The last overload gave the following error.
    Type 'boolean | undefined' is not assignable to type 'boolean'.
      Type 'undefined' is not assignable to type 'boolean'.
        Type 'boolean | undefined' is not assignable to type 'boolean'.
          Type 'undefined' is not assignable to type 'boolean'.
            Type 'boolean | undefined' is not assignable to type 'boolean'.
              Type 'undefined' is not assignable to type 'boolean'.
                Type '(() => void) | undefined' is not assignable to type '() => void'.
                  Type 'undefined' is not assignable to type '() => void'.
                    Type '(() => void) | undefined' is not assignable to type '() => void'.
                      Type 'undefined' is not assignable to type '() => void'.
                        Type '(() => void) | undefined' is not assignable to type '() => void'.
                          Type 'undefined' is not assignable to type '() => void'.
src/hooks/settings/useSettingsSectionRenderer.ts(100,11): error TS2769: No overload matches this call.
  The last overload gave the following error.
    Type 'boolean | undefined' is not assignable to type 'boolean'.
      Type 'undefined' is not assignable to type 'boolean'.
        Type 'boolean | undefined' is not assignable to type 'boolean'.
          Type 'undefined' is not assignable to type 'boolean'.
            Type 'boolean | undefined' is not assignable to type 'boolean'.
              Type 'undefined' is not assignable to type 'boolean'.
                Type '(() => void) | undefined' is not assignable to type '() => void'.
                  Type 'undefined' is not assignable to type '() => void'.
                    Type '(() => void) | undefined' is not assignable to type '() => void'.
                      Type 'undefined' is not assignable to type '() => void'.
                        Type '(() => void) | undefined' is not assignable to type '() => void'.
                          Type 'undefined' is not assignable to type '() => void'.
src/hooks/settings/useSettingsSectionRenderer.ts(105,11): error TS2769: No overload matches this call.
  The last overload gave the following error.
    Type 'User | undefined' is not assignable to type 'CurrentUser'.
      Type 'undefined' is not assignable to type 'CurrentUser'.
        Type '(() => void) | undefined' is not assignable to type '() => void'.
          Type 'undefined' is not assignable to type '() => void'.
            Type '(() => void) | undefined' is not assignable to type '() => void'.
              Type 'undefined' is not assignable to type '() => void'.
                Type '(() => void) | undefined' is not assignable to type '() => void'.
                  Type 'undefined' is not assignable to type '() => void'.
                    Type '((profile: UserProfile) => void) | undefined' is not assignable to type '(profile: CurrentUser) => void'.
                      Type 'undefined' is not assignable to type '(profile: CurrentUser) => void'.
src/hooks/settings/useSettingsSectionRenderer.ts(106,11): error TS2769: No overload matches this call.
  The last overload gave the following error.
    Type 'User | undefined' is not assignable to type 'CurrentUser'.
      Type 'undefined' is not assignable to type 'CurrentUser'.
        Type '(() => void) | undefined' is not assignable to type '() => void'.
          Type 'undefined' is not assignable to type '() => void'.
            Type '(() => void) | undefined' is not assignable to type '() => void'.
              Type 'undefined' is not assignable to type '() => void'.
                Type '(() => void) | undefined' is not assignable to type '() => void'.
                  Type 'undefined' is not assignable to type '() => void'.
                    Type '((profile: UserProfile) => void) | undefined' is not assignable to type '(profile: CurrentUser) => void'.
                      Type 'undefined' is not assignable to type '(profile: CurrentUser) => void'.
src/hooks/settings/useSettingsSectionRenderer.ts(107,11): error TS2769: No overload matches this call.
  The last overload gave the following error.
    Type 'User | undefined' is not assignable to type 'CurrentUser'.
      Type 'undefined' is not assignable to type 'CurrentUser'.
        Type '(() => void) | undefined' is not assignable to type '() => void'.
          Type 'undefined' is not assignable to type '() => void'.
            Type '(() => void) | undefined' is not assignable to type '() => void'.
              Type 'undefined' is not assignable to type '() => void'.
                Type '(() => void) | undefined' is not assignable to type '() => void'.
                  Type 'undefined' is not assignable to type '() => void'.
                    Type '((profile: UserProfile) => void) | undefined' is not assignable to type '(profile: CurrentUser) => void'.
                      Type 'undefined' is not assignable to type '(profile: CurrentUser) => void'.
src/hooks/settings/useSettingsSectionRenderer.ts(108,11): error TS2769: No overload matches this call.
  The last overload gave the following error.
    Type 'User | undefined' is not assignable to type 'CurrentUser'.
      Type 'undefined' is not assignable to type 'CurrentUser'.
        Type '(() => void) | undefined' is not assignable to type '() => void'.
          Type 'undefined' is not assignable to type '() => void'.
            Type '(() => void) | undefined' is not assignable to type '() => void'.
              Type 'undefined' is not assignable to type '() => void'.
                Type '(() => void) | undefined' is not assignable to type '() => void'.
                  Type 'undefined' is not assignable to type '() => void'.
                    Type '((profile: UserProfile) => void) | undefined' is not assignable to type '(profile: CurrentUser) => void'.
                      Type 'undefined' is not assignable to type '(profile: CurrentUser) => void'.
src/hooks/settings/useSettingsSectionRenderer.ts(109,11): error TS2769: No overload matches this call.
  The last overload gave the following error.
    Type 'User | undefined' is not assignable to type 'CurrentUser'.
      Type 'undefined' is not assignable to type 'CurrentUser'.
        Type '(() => void) | undefined' is not assignable to type '() => void'.
          Type 'undefined' is not assignable to type '() => void'.
            Type '(() => void) | undefined' is not assignable to type '() => void'.
              Type 'undefined' is not assignable to type '() => void'.
                Type '(() => void) | undefined' is not assignable to type '() => void'.
                  Type 'undefined' is not assignable to type '() => void'.
                    Type '((profile: UserProfile) => void) | undefined' is not assignable to type '(profile: CurrentUser) => void'.
                      Type 'undefined' is not assignable to type '(profile: CurrentUser) => void'.
src/hooks/settings/useSettingsSectionRenderer.ts(114,11): error TS2769: No overload matches this call.
  The last overload gave the following error.
    Type 'SecurityManager | undefined' is not assignable to type 'SecurityManager'.
      Type 'undefined' is not assignable to type 'SecurityManager'.
        Type '(() => void) | undefined' is not assignable to type '() => void'.
          Type 'undefined' is not assignable to type '() => void'.
            Type '(() => void) | undefined' is not assignable to type '() => void'.
              Type 'undefined' is not assignable to type '() => void'.
src/hooks/settings/useSettingsSectionRenderer.ts(115,11): error TS2769: No overload matches this call.
  The last overload gave the following error.
    Type 'SecurityManager | undefined' is not assignable to type 'SecurityManager'.
      Type 'undefined' is not assignable to type 'SecurityManager'.
        Type '(() => void) | undefined' is not assignable to type '() => void'.
          Type 'undefined' is not assignable to type '() => void'.
            Type '(() => void) | undefined' is not assignable to type '() => void'.
              Type 'undefined' is not assignable to type '() => void'.
src/hooks/settings/useSettingsSectionRenderer.ts(116,11): error TS2769: No overload matches this call.
  The last overload gave the following error.
    Type 'SecurityManager | undefined' is not assignable to type 'SecurityManager'.
      Type 'undefined' is not assignable to type 'SecurityManager'.
        Type '(() => void) | undefined' is not assignable to type '() => void'.
          Type 'undefined' is not assignable to type '() => void'.
            Type '(() => void) | undefined' is not assignable to type '() => void'.
              Type 'undefined' is not assignable to type '() => void'.
src/hooks/settings/useSettingsSectionRenderer.ts(121,11): error TS2769: No overload matches this call.
  The last overload gave the following error.
    Type '(() => void) | undefined' is not assignable to type '() => void'.
      Type 'undefined' is not assignable to type '() => void'.
        Type '(() => void) | undefined' is not assignable to type '() => void'.
          Type 'undefined' is not assignable to type '() => void'.
            Type '((event: ChangeEvent<HTMLInputElement>) => void) | undefined' is not assignable to type '(event: ChangeEvent<HTMLInputElement>) => void'.
              Type 'undefined' is not assignable to type '(event: ChangeEvent<HTMLInputElement>) => void'.
                Type '(() => void) | undefined' is not assignable to type '() => void'.
                  Type 'undefined' is not assignable to type '() => void'.
src/hooks/settings/useSettingsSectionRenderer.ts(122,11): error TS2769: No overload matches this call.
  The last overload gave the following error.
    Type '(() => void) | undefined' is not assignable to type '() => void'.
      Type 'undefined' is not assignable to type '() => void'.
        Type '(() => void) | undefined' is not assignable to type '() => void'.
          Type 'undefined' is not assignable to type '() => void'.
            Type '((event: ChangeEvent<HTMLInputElement>) => void) | undefined' is not assignable to type '(event: ChangeEvent<HTMLInputElement>) => void'.
              Type 'undefined' is not assignable to type '(event: ChangeEvent<HTMLInputElement>) => void'.
                Type '(() => void) | undefined' is not assignable to type '() => void'.
                  Type 'undefined' is not assignable to type '() => void'.
src/hooks/settings/useSettingsSectionRenderer.ts(123,11): error TS2769: No overload matches this call.
  The last overload gave the following error.
    Type '(() => void) | undefined' is not assignable to type '() => void'.
      Type 'undefined' is not assignable to type '() => void'.
        Type '(() => void) | undefined' is not assignable to type '() => void'.
          Type 'undefined' is not assignable to type '() => void'.
            Type '((event: ChangeEvent<HTMLInputElement>) => void) | undefined' is not assignable to type '(event: ChangeEvent<HTMLInputElement>) => void'.
              Type 'undefined' is not assignable to type '(event: ChangeEvent<HTMLInputElement>) => void'.
                Type '(() => void) | undefined' is not assignable to type '() => void'.
                  Type 'undefined' is not assignable to type '() => void'.
src/hooks/settings/useSettingsSectionRenderer.ts(124,11): error TS2769: No overload matches this call.
  The last overload gave the following error.
    Type '(() => void) | undefined' is not assignable to type '() => void'.
      Type 'undefined' is not assignable to type '() => void'.
        Type '(() => void) | undefined' is not assignable to type '() => void'.
          Type 'undefined' is not assignable to type '() => void'.
            Type '((event: ChangeEvent<HTMLInputElement>) => void) | undefined' is not assignable to type '(event: ChangeEvent<HTMLInputElement>) => void'.
              Type 'undefined' is not assignable to type '(event: ChangeEvent<HTMLInputElement>) => void'.
                Type '(() => void) | undefined' is not assignable to type '() => void'.
                  Type 'undefined' is not assignable to type '() => void'.
src/hooks/sharing/useQRCodeProcessing.ts(42,46): error TS2345: Argument of type 'unknown' is not assignable to parameter of type 'Record<string, unknown> | undefined'.
src/hooks/sharing/useShareCodeValidation.ts(19,36): error TS7006: Parameter 'code' implicitly has an 'any' type.
src/hooks/sharing/useShareCodeValidation.ts(39,11): error TS2353: Object literal may only specify known properties, and 'createdBy' does not exist in type '(prevState: null) => null'.
src/hooks/sync/useFirebaseSync.ts(2,8): error TS7034: Variable 'useUiStore' implicitly has type 'any' in some locations where its type cannot be determined.
<<<<<<< HEAD
src/hooks/sync/useFirebaseSync.ts(57,18): error TS7005: Variable 'useUiStore' implicitly has an 'any' type.
src/hooks/sync/useFirebaseSync.ts(57,30): error TS7006: Parameter 'state' implicitly has an 'any' type.
=======
src/hooks/sync/useFirebaseSync.ts(63,18): error TS7005: Variable 'useUiStore' implicitly has an 'any' type.
src/hooks/sync/useManualSync.ts(92,39): error TS2339: Property 'counts' does not exist on type '{ success: boolean; reason: string; direction?: undefined; error?: undefined; } | { success: boolean; direction: string; reason?: undefined; error?: undefined; } | { success: boolean; error: string; reason?: undefined; direction?: undefined; }'.
  Property 'counts' does not exist on type '{ success: boolean; reason: string; direction?: undefined; error?: undefined; }'.
src/hooks/sync/useManualSync.ts(97,30): error TS2339: Property 'counts' does not exist on type '{ success: boolean; reason: string; direction?: undefined; error?: undefined; } | { success: boolean; direction: string; reason?: undefined; error?: undefined; } | { success: boolean; error: string; reason?: undefined; direction?: undefined; }'.
  Property 'counts' does not exist on type '{ success: boolean; reason: string; direction?: undefined; error?: undefined; }'.
src/hooks/sync/useManualSync.ts(133,41): error TS2339: Property 'counts' does not exist on type '{ success: boolean; reason: string; direction?: undefined; error?: undefined; } | { success: boolean; direction: string; reason?: undefined; error?: undefined; } | { success: boolean; error: string; reason?: undefined; direction?: undefined; }'.
  Property 'counts' does not exist on type '{ success: boolean; reason: string; direction?: undefined; error?: undefined; }'.
src/hooks/sync/useManualSync.ts(149,30): error TS2339: Property 'counts' does not exist on type '{ success: boolean; reason: string; direction?: undefined; error?: undefined; } | { success: boolean; direction: string; reason?: undefined; error?: undefined; } | { success: boolean; error: string; reason?: undefined; direction?: undefined; }'.
  Property 'counts' does not exist on type '{ success: boolean; reason: string; direction?: undefined; error?: undefined; }'.
src/hooks/sync/useManualSync.ts(180,30): error TS2339: Property 'counts' does not exist on type '{ success: boolean; reason: string; direction?: undefined; error?: undefined; } | { success: boolean; direction: string; reason?: undefined; error?: undefined; } | { success: boolean; error: string; reason?: undefined; direction?: undefined; }'.
  Property 'counts' does not exist on type '{ success: boolean; reason: string; direction?: undefined; error?: undefined; }'.
>>>>>>> 265e8991
src/hooks/sync/useSyncHealthIndicator.ts(200,5): error TS2322: Type 'RefObject<HTMLDivElement | null>' is not assignable to type 'RefObject<HTMLDivElement>'.
  Type 'HTMLDivElement | null' is not assignable to type 'HTMLDivElement'.
    Type 'null' is not assignable to type 'HTMLDivElement'.
src/hooks/transactions/helpers/transactionQueryHelpers.ts(50,12): error TS18046: 'bVal' is of type 'unknown'.
src/hooks/transactions/helpers/transactionQueryHelpers.ts(50,19): error TS18046: 'aVal' is of type 'unknown'.
src/hooks/transactions/helpers/transactionQueryHelpers.ts(50,30): error TS18046: 'bVal' is of type 'unknown'.
src/hooks/transactions/helpers/transactionQueryHelpers.ts(50,37): error TS18046: 'aVal' is of type 'unknown'.
src/hooks/transactions/helpers/transactionQueryHelpers.ts(52,10): error TS18046: 'aVal' is of type 'unknown'.
src/hooks/transactions/helpers/transactionQueryHelpers.ts(52,17): error TS18046: 'bVal' is of type 'unknown'.
src/hooks/transactions/helpers/transactionQueryHelpers.ts(52,28): error TS18046: 'aVal' is of type 'unknown'.
src/hooks/transactions/helpers/transactionQueryHelpers.ts(52,35): error TS18046: 'bVal' is of type 'unknown'.
src/hooks/transactions/useTransactionFileUpload.ts(27,18): error TS18047: 'event.target.files' is possibly 'null'.
src/hooks/transactions/useTransactionFileUpload.ts(59,56): error TS18046: 'error' is of type 'unknown'.
src/hooks/transactions/useTransactionForm.ts(21,25): error TS7006: Parameter 'transaction' implicitly has an 'any' type.
src/hooks/transactions/useTransactionForm.ts(34,30): error TS7006: Parameter 'currentUser' implicitly has an 'any' type.
src/hooks/transactions/useTransactionImport.ts(49,38): error TS2345: Argument of type 'unknown' is not assignable to parameter of type '{ userName?: string | undefined; }'.
src/hooks/transactions/useTransactionImport.ts(95,7): error TS2769: No overload matches this call.
  Overload 1 of 2, '(predicate: (value: unknown, index: number, array: unknown[]) => value is unknown, thisArg?: any): unknown[]', gave the following error.
    Argument of type '(t: { amount: number; }) => boolean' is not assignable to parameter of type '(value: unknown, index: number, array: unknown[]) => value is unknown'.
      Types of parameters 't' and 'value' are incompatible.
        Type 'unknown' is not assignable to type '{ amount: number; }'.
  Overload 2 of 2, '(predicate: (value: unknown, index: number, array: unknown[]) => unknown, thisArg?: any): unknown[]', gave the following error.
    Argument of type '(t: { amount: number; }) => boolean' is not assignable to parameter of type '(value: unknown, index: number, array: unknown[]) => unknown'.
      Types of parameters 't' and 'value' are incompatible.
        Type 'unknown' is not assignable to type '{ amount: number; }'.
src/hooks/transactions/useTransactionLedger.ts(7,10): error TS7034: Variable 'useBudgetStore' implicitly has type 'any' in some locations where its type cannot be determined.
src/hooks/transactions/useTransactionLedger.ts(34,18): error TS7005: Variable 'useBudgetStore' implicitly has an 'any' type.
src/hooks/transactions/useTransactionLedger.ts(80,5): error TS2322: Type 'import("violet-vault/src/db/types").Transaction[]' is not assignable to type 'import("/Users/thef4tdaddy/Git/violet-vault/src/types/finance").Transaction[]'.
  Type 'import("violet-vault/src/db/types").Transaction' is not assignable to type 'import("/Users/thef4tdaddy/Git/violet-vault/src/types/finance").Transaction'.
    Types of property 'date' are incompatible.
      Type 'Date' is not assignable to type 'string'.
src/hooks/transactions/useTransactionLedger.ts(104,5): error TS2345: Argument of type 'UseMutateAsyncFunction<Transaction, Error, TransactionInput, unknown>' is not assignable to parameter of type 'AddTransactionFn'.
  Types of parameters 'variables' and 'transaction' are incompatible.
    Type 'unknown' is not assignable to type 'TransactionInput'.
src/hooks/transactions/useTransactionLedger.ts(158,44): error TS2339: Property 'id' does not exist on type 'never'.
src/hooks/transactions/useTransactionLedger.ts(204,39): error TS2345: Argument of type 'Transaction' is not assignable to parameter of type 'SetStateAction<null>'.
  Type 'Transaction' provides no match for the signature '(prevState: null): null'.
src/hooks/transactions/useTransactionQuery.ts(3,10): error TS7034: Variable 'useBudgetStore' implicitly has type 'any' in some locations where its type cannot be determined.
src/hooks/transactions/useTransactionQuery.ts(45,5): error TS7005: Variable 'useBudgetStore' implicitly has an 'any' type.
<<<<<<< HEAD
src/hooks/transactions/useTransactionsV2.ts(7,10): error TS7034: Variable 'useBudgetStore' implicitly has type 'any' in some locations where its type cannot be determined.
src/hooks/transactions/useTransactionsV2.ts(56,23): error TS7005: Variable 'useBudgetStore' implicitly has an 'any' type.
=======
src/hooks/transactions/useTransactionsV2.ts(7,8): error TS7034: Variable 'useUiStore' implicitly has type 'any' in some locations where its type cannot be determined.
src/hooks/transactions/useTransactionsV2.ts(61,23): error TS7005: Variable 'useUiStore' implicitly has an 'any' type.
>>>>>>> 265e8991
src/hooks/transactions/useTransactionTable.ts(24,30): error TS7006: Parameter 'transaction' implicitly has an 'any' type.
src/hooks/transactions/useTransactionTable.ts(32,31): error TS7006: Parameter 'transaction' implicitly has an 'any' type.
src/services/activityLogger.ts(126,68): error TS2345: Argument of type 'unknown' is not assignable to parameter of type 'Record<string, unknown> | undefined'.
src/services/bugReport/errorTrackingService.ts(106,26): error TS2322: Type '(event: ErrorEvent) => void' is not assignable to type '{ handleEvent: (event: Event) => void; } | ((event: Event) => void)'.
  Type '(event: ErrorEvent) => void' is not assignable to type '(event: Event) => void'.
    Types of parameters 'event' and 'event' are incompatible.
      Type 'Event' is missing the following properties from type 'ErrorEvent': colno, error, filename, lineno, message
src/services/bugReport/errorTrackingService.ts(217,53): error TS2345: Argument of type 'unknown' is not assignable to parameter of type 'Record<string, unknown> | undefined'.
src/services/chunkedSyncService.ts(448,29): error TS2769: No overload matches this call.
  Overload 1 of 3, '(firestore: Firestore, path: string, ...pathSegments: string[]): DocumentReference<DocumentData, DocumentData>', gave the following error.
    Argument of type 'string | null' is not assignable to parameter of type 'string'.
      Type 'null' is not assignable to type 'string'.
  Overload 2 of 3, '(reference: CollectionReference<unknown, DocumentData>, path?: string | undefined, ...pathSegments: string[]): DocumentReference<unknown, DocumentData>', gave the following error.
    Argument of type 'Firestore' is not assignable to parameter of type 'CollectionReference<unknown, DocumentData>'.
      Type 'Firestore' is missing the following properties from type 'CollectionReference<unknown, DocumentData>': id, path, parent, withConverter, and 2 more.
  Overload 3 of 3, '(reference: DocumentReference<unknown, DocumentData>, path: string, ...pathSegments: string[]): DocumentReference<DocumentData, DocumentData>', gave the following error.
    Argument of type 'Firestore' is not assignable to parameter of type 'DocumentReference<unknown, DocumentData>'.
      Type 'Firestore' is missing the following properties from type 'DocumentReference<unknown, DocumentData>': converter, firestore, id, path, and 2 more.
src/services/chunkedSyncService.ts(564,24): error TS2769: No overload matches this call.
  Overload 1 of 3, '(firestore: Firestore, path: string, ...pathSegments: string[]): DocumentReference<DocumentData, DocumentData>', gave the following error.
    Argument of type 'string | null' is not assignable to parameter of type 'string'.
      Type 'null' is not assignable to type 'string'.
  Overload 2 of 3, '(reference: CollectionReference<unknown, DocumentData>, path?: string | undefined, ...pathSegments: string[]): DocumentReference<unknown, DocumentData>', gave the following error.
    Argument of type 'Firestore' is not assignable to parameter of type 'CollectionReference<unknown, DocumentData>'.
      Type 'Firestore' is missing the following properties from type 'CollectionReference<unknown, DocumentData>': id, path, parent, withConverter, and 2 more.
  Overload 3 of 3, '(reference: DocumentReference<unknown, DocumentData>, path: string, ...pathSegments: string[]): DocumentReference<DocumentData, DocumentData>', gave the following error.
    Argument of type 'Firestore' is not assignable to parameter of type 'DocumentReference<unknown, DocumentData>'.
      Type 'Firestore' is missing the following properties from type 'DocumentReference<unknown, DocumentData>': converter, firestore, id, path, and 2 more.
src/services/editLockService.ts(131,9): error TS2345: Argument of type 'CurrentUser | null' is not assignable to parameter of type 'User'.
  Type 'null' is not assignable to type 'User'.
src/services/editLockService.ts(376,26): error TS2345: Argument of type 'string | undefined' is not assignable to parameter of type 'string'.
  Type 'undefined' is not assignable to type 'string'.
src/services/firebaseMessaging.ts(175,36): error TS2345: Argument of type 'Messaging | null' is not assignable to parameter of type 'Messaging'.
  Type 'null' is not assignable to type 'Messaging'.
src/services/firebaseMessaging.ts(294,38): error TS2345: Argument of type 'string | undefined' is not assignable to parameter of type 'string'.
  Type 'undefined' is not assignable to type 'string'.
src/services/firebaseSyncService.ts(170,46): error TS2345: Argument of type 'Auth | null' is not assignable to parameter of type 'Auth'.
  Type 'null' is not assignable to type 'Auth'.
src/services/typedChunkedSyncService.ts(275,51): error TS2345: Argument of type 'unknown' is not assignable to parameter of type 'Record<string, unknown> | undefined'.
src/stores/ui/toastStore.ts(87,11): error TS2352: Conversion of type '{ toasts: never[]; }' to type 'ToastState' may be a mistake because neither type sufficiently overlaps with the other. If this was intentional, convert the expression to 'unknown' first.
  Type '{ toasts: never[]; }' is missing the following properties from type 'ToastState': addToast, removeToast, clearAllToasts, showSuccess, and 4 more.
src/stores/ui/uiStore.ts(228,21): error TS7005: Variable 'useUiStore' implicitly has an 'any' type.
src/stores/ui/uiStore.ts(296,5): error TS7034: Variable 'useUiStore' implicitly has type 'any' in some locations where its type cannot be determined.
src/stores/ui/uiStore.ts(329,60): error TS2345: Argument of type '{ (nextStateOrUpdater: { loadPatchNotesForUpdate(fromVersion: string, toVersion: string): Promise<Record<string, unknown> | null>; runMigrationIfNeeded(): Promise<void>; ... 30 more ...; loadingPatchNotes: boolean; } | Partial<...> | ((state: WritableDraft<...>) => void), shouldReplace?: false | undefined): void; (n...' is not assignable to parameter of type 'ImmerSet<UiStore>'.
  Type '{ (nextStateOrUpdater: { loadPatchNotesForUpdate(fromVersion: string, toVersion: string): Promise<Record<string, unknown> | null>; runMigrationIfNeeded(): Promise<void>; ... 30 more ...; loadingPatchNotes: boolean; } | Partial<...> | ((state: WritableDraft<...>) => void), shouldReplace?: false | undefined): void; (n...' is not assignable to type 'ImmerSet<UiStore>'.
    Types of parameters 'nextStateOrUpdater' and 'updater' are incompatible.
      Type '(draft: WritableDraft<UiStore>) => void' is not assignable to type '{ loadPatchNotesForUpdate(fromVersion: string, toVersion: string): Promise<Record<string, unknown> | null>; runMigrationIfNeeded(): Promise<void>; ... 30 more ...; loadingPatchNotes: boolean; } | Partial<...> | ((state: WritableDraft<...>) => void)'.
        Type '(draft: WritableDraft<UiStore>) => void' is not assignable to type '(state: WritableDraft<{ loadPatchNotesForUpdate(fromVersion: string, toVersion: string): Promise<Record<string, unknown> | null>; runMigrationIfNeeded(): Promise<void>; ... 30 more ...; loadingPatchNotes: boolean; }>) => void'.
          Types of parameters 'draft' and 'state' are incompatible.
            Type 'WritableDraft<{ loadPatchNotesForUpdate(fromVersion: string, toVersion: string): Promise<Record<string, unknown> | null>; runMigrationIfNeeded(): Promise<void>; ... 30 more ...; loadingPatchNotes: boolean; }>' is missing the following properties from type 'WritableDraft<UiStore>': updateApp, installApp, manualInstall, dismissInstallPrompt
src/stores/ui/uiStore.ts(330,61): error TS2345: Argument of type '{ (nextStateOrUpdater: { loadPatchNotesForUpdate(fromVersion: string, toVersion: string): Promise<Record<string, unknown> | null>; runMigrationIfNeeded(): Promise<void>; ... 30 more ...; loadingPatchNotes: boolean; } | Partial<...> | ((state: WritableDraft<...>) => void), shouldReplace?: false | undefined): void; (n...' is not assignable to parameter of type 'ImmerSet<UiStore>'.
  Type '{ (nextStateOrUpdater: { loadPatchNotesForUpdate(fromVersion: string, toVersion: string): Promise<Record<string, unknown> | null>; runMigrationIfNeeded(): Promise<void>; ... 30 more ...; loadingPatchNotes: boolean; } | Partial<...> | ((state: WritableDraft<...>) => void), shouldReplace?: false | undefined): void; (n...' is not assignable to type 'ImmerSet<UiStore>'.
    Types of parameters 'nextStateOrUpdater' and 'updater' are incompatible.
      Type '(draft: WritableDraft<UiStore>) => void' is not assignable to type '{ loadPatchNotesForUpdate(fromVersion: string, toVersion: string): Promise<Record<string, unknown> | null>; runMigrationIfNeeded(): Promise<void>; ... 30 more ...; loadingPatchNotes: boolean; } | Partial<...> | ((state: WritableDraft<...>) => void)'.
        Type '(draft: WritableDraft<UiStore>) => void' is not assignable to type '(state: WritableDraft<{ loadPatchNotesForUpdate(fromVersion: string, toVersion: string): Promise<Record<string, unknown> | null>; runMigrationIfNeeded(): Promise<void>; ... 30 more ...; loadingPatchNotes: boolean; }>) => void'.
          Types of parameters 'draft' and 'state' are incompatible.
            Type 'WritableDraft<{ loadPatchNotesForUpdate(fromVersion: string, toVersion: string): Promise<Record<string, unknown> | null>; runMigrationIfNeeded(): Promise<void>; ... 30 more ...; loadingPatchNotes: boolean; }>' is missing the following properties from type 'WritableDraft<UiStore>': updateApp, installApp, manualInstall, dismissInstallPrompt
src/utils/analytics/categoryPatterns.ts(36,37): error TS7006: Parameter 'billName' implicitly has an 'any' type.
src/utils/billIcons/iconOptions.ts(179,10): error TS7053: Element implicitly has an 'any' type because expression of type 'string' can't be used to index type '{ utilities: BillIconOption[]; housing: BillIconOption[]; transportation: BillIconOption[]; insurance: BillIconOption[]; ... 6 more ...; business: BillIconOption[]; }'.
  No index signature with a parameter of type 'string' was found on type '{ utilities: BillIconOption[]; housing: BillIconOption[]; transportation: BillIconOption[]; insurance: BillIconOption[]; ... 6 more ...; business: BillIconOption[]; }'.
src/utils/bills/billUpdateHelpers.ts(106,71): error TS2345: Argument of type 'unknown' is not assignable to parameter of type 'Record<string, unknown> | undefined'.
src/utils/bills/billUpdateHelpers.ts(107,5): error TS2722: Cannot invoke an object which is possibly 'undefined'.
src/utils/budgeting/autofunding/simulation.ts(58,25): error TS2345: Argument of type 'AutoFundingRule' is not assignable to parameter of type 'Rule'.
  Types of property 'lastExecuted' are incompatible.
    Type 'string | null' is not assignable to type 'string | undefined'.
      Type 'null' is not assignable to type 'string | undefined'.
src/utils/budgeting/autofunding/simulation.ts(267,16): error TS18047: 'simulation.simulation' is possibly 'null'.
src/utils/budgeting/autofunding/simulation.ts(268,22): error TS18047: 'simulation.simulation' is possibly 'null'.
src/utils/budgeting/autofunding/simulation.ts(269,17): error TS18047: 'simulation.simulation' is possibly 'null'.
src/utils/budgeting/autofunding/simulation.ts(270,21): error TS18047: 'simulation.simulation' is possibly 'null'.
src/utils/budgeting/autofunding/simulation.ts(271,12): error TS18047: 'simulation.simulation' is possibly 'null'.
src/utils/budgeting/autofunding/simulation.ts(272,16): error TS18047: 'simulation.simulation' is possibly 'null'.
src/utils/budgeting/autofunding/simulation.ts(273,13): error TS18047: 'simulation.simulation' is possibly 'null'.
src/utils/budgeting/autofunding/simulation.ts(274,36): error TS2345: Argument of type '{ totalPlanned: number; rulesExecuted: number; plannedTransfers: { fromEnvelopeId: string; toEnvelopeId: string; amount: number; description: string; ruleId: string; ruleName: string; }[]; ruleResults: { ...; }[]; remainingCash: number; errors: { ...; }[]; } | null' is not assignable to parameter of type '{ errors: { error: string; }[]; rulesExecuted: number; remainingCash: number; }'.
  Type 'null' is not assignable to type '{ errors: { error: string; }[]; rulesExecuted: number; remainingCash: number; }'.
src/utils/budgeting/envelopeCalculations.ts(110,63): error TS2345: Argument of type 'string | undefined' is not assignable to parameter of type 'string'.
  Type 'undefined' is not assignable to type 'string'.
src/utils/budgeting/envelopeCalculations.ts(521,24): error TS7053: Element implicitly has an 'any' type because expression of type 'string' can't be used to index type 'Record<FrequencyType, number>'.
  No index signature with a parameter of type 'string' was found on type 'Record<FrequencyType, number>'.
src/utils/budgeting/envelopeFormUtils.ts(133,9): error TS7053: Element implicitly has an 'any' type because expression of type 'string | number' can't be used to index type '{}'.
  No index signature with a parameter of type 'string' was found on type '{}'.
src/utils/budgeting/envelopeFormUtils.ts(186,22): error TS7053: Element implicitly has an 'any' type because expression of type 'string' can't be used to index type 'Record<EnvelopeType, EnvelopeTypeConfig>'.
  No index signature with a parameter of type 'string' was found on type 'Record<EnvelopeType, EnvelopeTypeConfig>'.
src/utils/budgeting/envelopeFormUtils.ts(440,22): error TS18048: 'envelope.monthlyAmount' is possibly 'undefined'.
src/utils/budgeting/envelopeFormUtils.ts(441,51): error TS18048: 'envelope.monthlyAmount' is possibly 'undefined'.
src/utils/budgeting/envelopeFormUtils.ts(489,9): error TS7034: Variable 'warnings' implicitly has type 'any[]' in some locations where its type cannot be determined.
src/utils/budgeting/envelopeFormUtils.ts(490,9): error TS7034: Variable 'errors' implicitly has type 'any[]' in some locations where its type cannot be determined.
src/utils/budgeting/envelopeFormUtils.ts(492,42): error TS7005: Variable 'warnings' implicitly has an 'any[]' type.
src/utils/budgeting/envelopeFormUtils.ts(492,52): error TS7005: Variable 'errors' implicitly has an 'any[]' type.
src/utils/budgeting/envelopeFormUtils.ts(499,9): error TS18048: 'envelope.targetAmount' is possibly 'undefined'.
src/utils/budgeting/paycheckDeletion.ts(34,26): error TS18048: 'envelope.currentBalance' is possibly 'undefined'.
src/utils/common/budgetHistoryTracker.ts(109,41): error TS2345: Argument of type '{ hash: string; timestamp: number; message: string; author: string; parentHash: string | null; snapshotData: string; deviceFingerprint: string; }' is not assignable to parameter of type 'BudgetCommit'.
  Types of property 'parentHash' are incompatible.
    Type 'string | null' is not assignable to type 'string | undefined'.
      Type 'null' is not assignable to type 'string | undefined'.
src/utils/common/fixAutoAllocateUndefined.ts(66,37): error TS18046: 'error' is of type 'unknown'.
src/utils/common/highlight.ts(285,73): error TS2345: Argument of type 'unknown' is not assignable to parameter of type 'Record<string, unknown> | undefined'.
src/utils/common/lazyImport.ts(4,21): error TS7006: Parameter 'factory' implicitly has an 'any' type.
src/utils/common/lazyImport.ts(6,21): error TS7006: Parameter 'module' implicitly has an 'any' type.
src/utils/common/ocrProcessor.ts(349,43): error TS2345: Argument of type 'unknown' is not assignable to parameter of type 'Record<string, unknown> | undefined'.
src/utils/common/testBudgetHistory.ts(47,39): error TS2345: Argument of type '{ hash: string; timestamp: number; message: string; author: string; parentHash: null; encryptedSnapshot: string; deviceFingerprint: string; }' is not assignable to parameter of type 'BudgetCommit'.
  Types of property 'parentHash' are incompatible.
    Type 'null' is not assignable to type 'string | undefined'.
src/utils/common/toastHelpers.ts(117,16): error TS7006: Parameter 'error' implicitly has an 'any' type.
src/utils/common/transactionArchiving.ts(255,11): error TS2322: Type 'null' is not assignable to type 'number'.
src/utils/common/transactionArchiving.ts(423,9): error TS2322: Type 'null' is not assignable to type 'number'.
src/utils/dataManagement/backupUtils.ts(45,44): error TS2345: Argument of type 'unknown' is not assignable to parameter of type 'Record<string, unknown> | undefined'.
src/utils/dataManagement/fileUtils.ts(3,33): error TS7006: Parameter 'file' implicitly has an 'any' type.
src/utils/dataManagement/fileUtils.ts(11,36): error TS18047: 'e.target' is possibly 'null'.
src/utils/dataManagement/firebaseUtils.ts(15,74): error TS2345: Argument of type 'unknown' is not assignable to parameter of type 'Record<string, unknown> | undefined'.
src/utils/debts/calculations/interestCalculation.ts(12,42): error TS7006: Parameter 'debt' implicitly has an 'any' type.
src/utils/debts/calculations/interestCalculation.ts(12,48): error TS7006: Parameter 'paymentAmount' implicitly has an 'any' type.
src/utils/debts/calculations/nextPaymentDate.ts(13,42): error TS7006: Parameter 'debt' implicitly has an 'any' type.
src/utils/debts/calculations/nextPaymentDate.ts(13,48): error TS7006: Parameter 'relatedBill' implicitly has an 'any' type.
src/utils/debts/calculations/payoffProjection.ts(11,43): error TS7006: Parameter 'debt' implicitly has an 'any' type.
src/utils/pageDetection/pageIdentifier.ts(37,51): error TS2345: Argument of type 'unknown' is not assignable to parameter of type 'Record<string, unknown> | undefined'.
src/utils/pwa/patchNotesManager.ts(89,24): error TS18048: 'match.index' is possibly 'undefined'.
src/utils/query/backgroundSyncService.ts(92,20): error TS18046: 'restoreError' is of type 'unknown'.
src/utils/query/prefetchHelpers.ts(55,13): error TS2345: Argument of type 'string | undefined' is not assignable to parameter of type 'string'.
  Type 'undefined' is not assignable to type 'string'.
src/utils/query/queryClientConfig.ts(58,7): error TS2322: Type '(error: unknown, query: Query) => void' is not assignable to type '(error: Error, query: Query<unknown, unknown, unknown, readonly unknown[]>) => void'.
  Types of parameters 'query' and 'query' are incompatible.
    Type 'Query<unknown, unknown, unknown, readonly unknown[]>' is not assignable to type 'Query<unknown, Error, unknown, readonly unknown[]>'.
      Types of property 'state' are incompatible.
        Type 'QueryState<unknown, unknown>' is not assignable to type 'QueryState<unknown, Error>'.
          Type 'unknown' is not assignable to type 'Error'.
src/utils/query/queryClientConfig.ts(65,7): error TS2322: Type '(_data: unknown, query: Query) => void' is not assignable to type '(data: unknown, query: Query<unknown, unknown, unknown, readonly unknown[]>) => void'.
  Types of parameters 'query' and 'query' are incompatible.
    Type 'Query<unknown, unknown, unknown, readonly unknown[]>' is not assignable to type 'Query<unknown, Error, unknown, readonly unknown[]>'.
      Types of property 'state' are incompatible.
        Type 'QueryState<unknown, unknown>' is not assignable to type 'QueryState<unknown, Error>'.
          Type 'unknown' is not assignable to type 'Error'.
src/utils/security/keyExport.ts(268,58): error TS2345: Argument of type 'unknown' is not assignable to parameter of type 'Record<string, unknown> | undefined'.
src/utils/security/keyExport.ts(319,35): error TS7016: Could not find a declaration file for module 'qrcode'. 'violet-vault/node_modules/qrcode/lib/index.js' implicitly has an 'any' type.
  Try `npm i --save-dev @types/qrcode` if it exists or add a new declaration (.d.ts) file containing `declare module 'qrcode';`
src/utils/stores/createSafeStore.ts(182,5): error TS2345: Argument of type 'StateCreator<T & Record<string, unknown>>' is not assignable to parameter of type 'StateCreator<Record<string, unknown>>'.
  Type 'StateCreator<T & Record<string, unknown>>' is not assignable to type '(setState: { (partial: Record<string, unknown> | Partial<Record<string, unknown>> | ((state: Record<string, unknown>) => Record<string, unknown> | Partial<Record<string, unknown>>), replace?: false | undefined): void; (state: Record<...> | ((state: Record<...>) => Record<...>), replace: true): void; }, getState: () ...'.
    Types of parameters 'getState' and 'getState' are incompatible.
      Type '() => Record<string, unknown>' is not assignable to type '() => T & Record<string, unknown>'.
        Type 'Record<string, unknown>' is not assignable to type 'T & Record<string, unknown>'.
          Type 'Record<string, unknown>' is not assignable to type 'T'.
            'Record<string, unknown>' is assignable to the constraint of type 'T', but 'T' could be instantiated with a different subtype of constraint 'object'.
src/utils/sync/masterSyncValidator.ts(517,16): error TS18046: 'error' is of type 'unknown'.
src/utils/sync/masterSyncValidator.ts(536,16): error TS18046: 'error' is of type 'unknown'.
src/utils/sync/masterSyncValidator.ts(568,14): error TS18046: 'error' is of type 'unknown'.
src/utils/sync/resilience/index.ts(52,19): error TS7006: Parameter 'operation' implicitly has an 'any' type.
src/utils/sync/RetryManager.ts(171,60): error TS2345: Argument of type 'unknown' is not assignable to parameter of type 'RetryableError'.
src/utils/sync/SyncQueue.ts(79,39): error TS2345: Argument of type 'QueueItem<T>' is not assignable to parameter of type 'QueueItem<unknown>'.
  Types of property 'operation' are incompatible.
    Type '(data: T) => Promise<unknown>' is not assignable to type '(data: unknown) => Promise<unknown>'.
      Types of parameters 'data' and 'data' are incompatible.
        Type 'unknown' is not assignable to type 'T'.
          'T' could be instantiated with an arbitrary type which could be unrelated to 'unknown'.
src/utils/transactions/operations.ts(61,39): error TS18046: 'error' is of type 'unknown'.
```
<|MERGE_RESOLUTION|>--- conflicted
+++ resolved
@@ -4,19 +4,11 @@
 
 | Category | Current | Change |
 |----------|---------|--------|
-<<<<<<< HEAD
 | ESLint Issues | 5 | +1 |
 | TypeScript Errors | 49 | +2 |
 | TypeScript Strict Mode Errors | 561 | +11 |
 
 *Last updated: 2025-11-25 18:08:59 UTC*
-=======
-| ESLint Issues | 4 | -3 |
-| TypeScript Errors | 47 | -61 |
-| TypeScript Strict Mode Errors | 550 | -158 |
-
-*Last updated: 2025-11-25 18:06:16 UTC*
->>>>>>> 265e8991
 
 ## Table of Contents
 - [Lint Audit](#lint-audit)
@@ -36,10 +28,7 @@
 
 ### Files with Most Issues
 - 1 issues in `violet-vault/src/utils/budgeting/autofunding/conditions.ts`
-<<<<<<< HEAD
 - 1 issues in `violet-vault/src/hooks/sync/useManualSync.ts`
-=======
->>>>>>> 265e8991
 - 1 issues in `violet-vault/src/hooks/budgeting/useSmartSuggestions.ts`
 - 1 issues in `violet-vault/src/components/budgeting/EditEnvelopeModal.tsx`
 - 1 issues in `violet-vault/src/components/auth/UserSetup.tsx`
@@ -55,10 +44,7 @@
 violet-vault/src/components/auth/UserSetup.tsx:26:19 - 1 - Arrow function has too many lines (151). Maximum allowed is 150. (max-lines-per-function)
 violet-vault/src/components/budgeting/EditEnvelopeModal.tsx:27:27 - 1 - Arrow function has too many lines (152). Maximum allowed is 150. (max-lines-per-function)
 violet-vault/src/hooks/budgeting/useSmartSuggestions.ts:63:29 - 1 - Arrow function has too many lines (190). Maximum allowed is 150. (max-lines-per-function)
-<<<<<<< HEAD
 violet-vault/src/hooks/sync/useManualSync.ts:65:30 - 1 - Arrow function has too many lines (161). Maximum allowed is 150. (max-lines-per-function)
-=======
->>>>>>> 265e8991
 violet-vault/src/utils/budgeting/autofunding/conditions.ts:355:11 - 1 - Arrow function has a complexity of 17. Maximum allowed is 15. (complexity)
 ```
 
@@ -105,11 +91,7 @@
 | Count | Error Code |
 |---|---|
 | 17 | `TS2322` |
-<<<<<<< HEAD
 | 16 | `TS2345` |
-=======
-| 14 | `TS2345` |
->>>>>>> 265e8991
 | 6 | `TS2769` |
 | 2 | `TS2719` |
 | 2 | `TS2694` |
@@ -164,12 +146,9 @@
     Type 'ReceiptProcessedData' is not assignable to type 'ReceiptProcessedData'. Two different types with this name exist, but they are unrelated.
       Types of property 'imageData' are incompatible.
         Property 'preview' is missing in type 'UploadedImage' but required in type '{ file: File; preview: string; }'.
-<<<<<<< HEAD
 src/components/receipts/ReceiptScanner.tsx(95,37): error TS2322: Type 'ExtendedReceiptData' is not assignable to type 'ExtractedData'.
   Types of property 'total' are incompatible.
     Type 'string' is not assignable to type 'number'.
-=======
->>>>>>> 265e8991
 src/components/savings/SavingsGoals.tsx(45,5): error TS2322: Type '(amount: number, goals: unknown[]) => void' is not assignable to type '(distribution: unknown) => void | Promise<void>'.
   Target signature provides too few arguments. Expected 2 or more, but got 1.
 src/components/savings/SavingsGoals.tsx(134,17): error TS2741: Property 'color' is missing in type 'import("violet-vault/src/db/types").SavingsGoal' but required in type 'SavingsGoal'.
@@ -226,15 +205,12 @@
 src/hooks/bills/useBillDetail.ts(74,72): error TS18047: 'bill.dueDate' is possibly 'null'.
 src/hooks/bills/useBillOperations.ts(42,77): error TS2345: Argument of type 'import("violet-vault/src/types/bills").Envelope[]' is not assignable to parameter of type 'import("/Users/thef4tdaddy/Git/violet-vault/src/types/finance").Envelope[]'.
   Property 'targetAmount' is missing in type 'import("violet-vault/src/types/bills").Envelope' but required in type 'import("/Users/thef4tdaddy/Git/violet-vault/src/types/finance").Envelope'.
-<<<<<<< HEAD
 src/hooks/budgeting/autofunding/useAutoFundingExecution.ts(49,25): error TS2345: Argument of type 'BudgetData' is not assignable to parameter of type 'Budget'.
   Property 'transferFunds' is missing in type 'BudgetData' but required in type 'Budget'.
 src/hooks/budgeting/autofunding/useAutoFundingExecution.ts(84,61): error TS2345: Argument of type '{ trigger: string; currentDate: string; data: { envelopes: unknown[]; unassignedCash: number; transactions: unknown[]; }; }' is not assignable to parameter of type 'ExecutionContext'.
   The types of 'data.envelopes' are incompatible between these types.
     Type 'unknown[]' is not assignable to type 'Envelope[]'.
       Type '{}' is missing the following properties from type 'Envelope': id, currentBalance
-=======
->>>>>>> 265e8991
 src/hooks/common/useTransactions.ts(42,48): error TS2345: Argument of type 'import("violet-vault/src/db/types").Transaction[]' is not assignable to parameter of type 'import("/Users/thef4tdaddy/Git/violet-vault/src/types/finance").Transaction[]'.
   Type 'import("violet-vault/src/db/types").Transaction' is not assignable to type 'import("/Users/thef4tdaddy/Git/violet-vault/src/types/finance").Transaction'.
     Types of property 'date' are incompatible.
@@ -291,7 +267,6 @@
 - 4 errors in `src/components/receipts/ReceiptScanner.tsx`
 - 4 errors in `src/components/budgeting/SmartEnvelopeSuggestions.tsx`
 - 3 errors in `src/utils/sync/masterSyncValidator.ts`
-<<<<<<< HEAD
 - 3 errors in `src/utils/budgeting/paycheckProcessing.ts`
 - 3 errors in `src/utils/auth/shareCodeManager.ts`
 - 3 errors in `src/utils/analytics/transactionAnalyzer.ts`
@@ -310,9 +285,6 @@
 - 3 errors in `src/hooks/budgeting/autofunding/useAutoFundingData.ts`
 - 3 errors in `src/hooks/auth/useAuthenticationManager.ts`
 - 3 errors in `src/hooks/auth/mutations/useJoinBudgetMutation.ts`
-=======
-- 3 errors in `src/hooks/common/bug-report/useBugReportHighlight.ts`
->>>>>>> 265e8991
 - 3 errors in `src/components/transactions/import/ImportModal.tsx`
 - 3 errors in `src/components/settings/archiving/ArchivingPreviewResults.tsx`
 - 3 errors in `src/components/security/LocalDataSecurityWarning.tsx`
@@ -530,7 +502,6 @@
 ### Strict Mode Error Breakdown
 | Count | Error Code |
 |---|---|
-<<<<<<< HEAD
 | 117 | `TS2322` |
 | 106 | `TS2345` |
 | 69 | `TS7031` |
@@ -545,22 +516,6 @@
 | 6 | `TS2339` |
 | 3 | `TS2783` |
 | 2 | `TS7022` |
-=======
-| 118 | `TS2322` |
-| 99 | `TS2345` |
-| 70 | `TS7031` |
-| 59 | `TS7006` |
-| 40 | `TS7005` |
-| 35 | `TS2769` |
-| 27 | `TS7034` |
-| 27 | `TS18048` |
-| 19 | `TS18046` |
-| 15 | `TS7053` |
-| 11 | `TS2339` |
-| 10 | `TS18047` |
-| 4 | `TS2783` |
-| 3 | `TS2719` |
->>>>>>> 265e8991
 | 2 | `TS2722` |
 | 2 | `TS2694` |
 | 2 | `TS2459` |
@@ -778,7 +733,6 @@
   Types of parameters 'newSettings' and 'settings' are incompatible.
     Type 'unknown' is not assignable to type 'Partial<{ minAmount: number; minTransactions: number; overspendingThreshold: number; overfundingThreshold: number; bufferPercentage: number; }>'.
 src/components/budgeting/SmartEnvelopeSuggestions.tsx(289,11): error TS2322: Type '(suggestion: { id: string; action: string; data: Record<string, unknown>; [key: string]: unknown; }) => Promise<void>' is not assignable to type '(suggestion: unknown) => void'.
-<<<<<<< HEAD
   Types of parameters 'suggestion' and 'suggestion' are incompatible.
     Type 'unknown' is not assignable to type '{ [key: string]: unknown; id: string; action: string; data: Record<string, unknown>; }'.
 src/components/budgeting/SmartEnvelopeSuggestions.tsx(290,11): error TS2322: Type '(suggestionId: string) => void' is not assignable to type '(suggestion: unknown) => void'.
@@ -786,15 +740,6 @@
     Type 'unknown' is not assignable to type 'string'.
 src/components/budgeting/suggestions/SuggestionsList.tsx(128,19): error TS2322: Type '(suggestion: import("violet-vault/src/components/budgeting/suggestions/SuggestionsList").Suggestion) => void' is not assignable to type '(suggestion: Suggestion) => void'.
   Types of parameters 'suggestion' and 'suggestion' are incompatible.
-=======
-  Types of parameters 'suggestion' and 'suggestion' are incompatible.
-    Type 'unknown' is not assignable to type '{ [key: string]: unknown; id: string; action: string; data: Record<string, unknown>; }'.
-src/components/budgeting/SmartEnvelopeSuggestions.tsx(290,11): error TS2322: Type '(suggestionId: string) => void' is not assignable to type '(suggestion: unknown) => void'.
-  Types of parameters 'suggestionId' and 'suggestion' are incompatible.
-    Type 'unknown' is not assignable to type 'string'.
-src/components/budgeting/suggestions/SuggestionsList.tsx(128,19): error TS2322: Type '(suggestion: import("violet-vault/src/components/budgeting/suggestions/SuggestionsList").Suggestion) => void' is not assignable to type '(suggestion: Suggestion) => void'.
-  Types of parameters 'suggestion' and 'suggestion' are incompatible.
->>>>>>> 265e8991
     Type 'Suggestion' is not assignable to type 'import("violet-vault/src/components/budgeting/suggestions/SuggestionsList").Suggestion'.
       Index signature for type 'string' is missing in type 'Suggestion'.
 src/components/charts/CategoryBarChart.tsx(153,14): error TS2769: No overload matches this call.
@@ -952,20 +897,6 @@
 src/components/receipts/components/ReceiptActionButtons.tsx(8,57): error TS7031: Binding element 'onConfirm' implicitly has an 'any' type.
 src/components/receipts/components/ReceiptErrorState.tsx(9,30): error TS7031: Binding element 'error' implicitly has an 'any' type.
 src/components/receipts/components/ReceiptErrorState.tsx(9,37): error TS7031: Binding element 'onRetry' implicitly has an 'any' type.
-<<<<<<< HEAD
-=======
-src/components/receipts/components/ReceiptExtractedData.tsx(11,33): error TS7031: Binding element 'extractedData' implicitly has an 'any' type.
-src/components/receipts/components/ReceiptExtractedData.tsx(14,27): error TS7006: Parameter 'value' implicitly has an 'any' type.
-src/components/receipts/components/ReceiptExtractedData.tsx(39,13): error TS2322: Type '(value: any) => string | null' is not assignable to type '(val: string | number) => string | number'.
-  Type 'string | null' is not assignable to type 'string | number'.
-    Type 'null' is not assignable to type 'string | number'.
-src/components/receipts/components/ReceiptExtractedData.tsx(57,15): error TS2322: Type '(value: any) => string | null' is not assignable to type '(val: string | number) => string | number'.
-  Type 'string | null' is not assignable to type 'string | number'.
-    Type 'null' is not assignable to type 'string | number'.
-src/components/receipts/components/ReceiptExtractedData.tsx(67,15): error TS2322: Type '(value: any) => string | null' is not assignable to type '(val: string | number) => string | number'.
-  Type 'string | null' is not assignable to type 'string | number'.
-    Type 'null' is not assignable to type 'string | number'.
->>>>>>> 265e8991
 src/components/receipts/components/ReceiptImagePreview.tsx(10,32): error TS7031: Binding element 'uploadedImage' implicitly has an 'any' type.
 src/components/receipts/components/ReceiptImagePreview.tsx(10,47): error TS7031: Binding element 'showImagePreview' implicitly has an 'any' type.
 src/components/receipts/components/ReceiptImagePreview.tsx(10,65): error TS7031: Binding element 'onTogglePreview' implicitly has an 'any' type.
@@ -988,13 +919,10 @@
 src/components/receipts/ReceiptScanner.tsx(78,15): error TS2322: Type 'RefObject<HTMLInputElement | null>' is not assignable to type 'RefObject<HTMLInputElement>'.
   Type 'HTMLInputElement | null' is not assignable to type 'HTMLInputElement'.
     Type 'null' is not assignable to type 'HTMLInputElement'.
-<<<<<<< HEAD
 src/components/receipts/ReceiptScanner.tsx(95,37): error TS2322: Type 'ExtendedReceiptData' is not assignable to type 'ExtractedData'.
   Types of property 'merchant' are incompatible.
     Type 'string | null' is not assignable to type 'string | undefined'.
       Type 'null' is not assignable to type 'string | undefined'.
-=======
->>>>>>> 265e8991
 src/components/savings/SavingsGoals.tsx(45,5): error TS2322: Type '(amount: number, goals: unknown[]) => void' is not assignable to type '(distribution: unknown) => void | Promise<void>'.
   Target signature provides too few arguments. Expected 2 or more, but got 1.
 src/components/savings/SavingsGoals.tsx(134,17): error TS2741: Property 'color' is missing in type 'import("violet-vault/src/db/types").SavingsGoal' but required in type 'SavingsGoal'.
@@ -1193,16 +1121,11 @@
       Type 'undefined' is not assignable to type 'string'.
 src/hooks/auth/mutations/useProfileMutations.ts(67,20): error TS2345: Argument of type 'UpdateProfileInput | undefined' is not assignable to parameter of type 'Partial<UserData>'.
   Type 'undefined' is not assignable to type 'Partial<UserData>'.
-<<<<<<< HEAD
 src/hooks/auth/useAuthenticationManager.ts(85,45): error TS2339: Property 'budgetId' does not exist on type 'never'.
 src/hooks/auth/useAuthenticationManager.ts(86,39): error TS2339: Property 'budgetId' does not exist on type 'never'.
 src/hooks/auth/useAuthenticationManager.ts(140,5): error TS2322: Type '(updatedProfile: UserProfile) => Promise<void>' is not assignable to type '(updatedProfile: unknown) => void'.
   Types of parameters 'updatedProfile' and 'updatedProfile' are incompatible.
     Type 'unknown' is not assignable to type 'UserProfile'.
-=======
-src/hooks/auth/useAuthenticationManager.ts(98,45): error TS2339: Property 'budgetId' does not exist on type 'never'.
-src/hooks/auth/useAuthenticationManager.ts(99,39): error TS2339: Property 'budgetId' does not exist on type 'never'.
->>>>>>> 265e8991
 src/hooks/auth/useAuthFlow.ts(73,57): error TS2345: Argument of type 'UserData | null' is not assignable to parameter of type 'UserData'.
   Type 'null' is not assignable to type 'UserData'.
 src/hooks/auth/useAuthFlow.ts(77,51): error TS2345: Argument of type 'UserData | null' is not assignable to parameter of type 'UserData'.
@@ -1286,12 +1209,6 @@
     Types of property 'dueDate' are incompatible.
       Type 'string | Date | null' is not assignable to type 'string | Date | undefined'.
         Type 'null' is not assignable to type 'string | Date | undefined'.
-<<<<<<< HEAD
-=======
-src/hooks/bills/useBillManagerUI.ts(94,50): error TS2345: Argument of type '(bill: { id: string; }) => string' is not assignable to parameter of type '(value: unknown, index: number, array: unknown[]) => string'.
-  Types of parameters 'bill' and 'value' are incompatible.
-    Type 'unknown' is not assignable to type '{ id: string; }'.
->>>>>>> 265e8991
 src/hooks/bills/useBillOperations.ts(42,77): error TS2345: Argument of type 'import("violet-vault/src/types/bills").Envelope[]' is not assignable to parameter of type 'import("/Users/thef4tdaddy/Git/violet-vault/src/types/finance").Envelope[]'.
   Property 'targetAmount' is missing in type 'import("violet-vault/src/types/bills").Envelope' but required in type 'import("/Users/thef4tdaddy/Git/violet-vault/src/types/finance").Envelope'.
 src/hooks/bills/useBillOperations.ts(68,7): error TS2322: Type '(updatedBills: Bill[]) => Promise<BulkOperationResult>' is not assignable to type '(updatedBills: unknown[]) => Promise<{ success: boolean; successCount: number; errorCount: number; errors: string[]; message: string; }>'.
@@ -1333,7 +1250,6 @@
     Argument of type 'string | undefined' is not assignable to parameter of type 'string | number'.
       Type 'undefined' is not assignable to type 'string | number'.
 src/hooks/budgeting/autofunding/useUndoOperations.ts(2,8): error TS7034: Variable 'useUiStore' implicitly has type 'any' in some locations where its type cannot be determined.
-<<<<<<< HEAD
 src/hooks/budgeting/autofunding/useUndoOperations.ts(190,18): error TS7005: Variable 'useUiStore' implicitly has an 'any' type.
 src/hooks/budgeting/autofunding/useUndoOperations.ts(190,30): error TS7006: Parameter 'state' implicitly has an 'any' type.
 src/hooks/budgeting/useBudgetData/mutationsHelpers.ts(81,26): error TS18048: 'envelope.currentBalance' is possibly 'undefined'.
@@ -1341,19 +1257,6 @@
   Type 'null' is not assignable to type 'BudgetMetadata'.
 src/hooks/budgeting/useBudgetData/mutationsHelpers.ts(106,36): error TS2345: Argument of type 'EnvelopeAllocation[] | undefined' is not assignable to parameter of type 'EnvelopeAllocation[]'.
   Type 'undefined' is not assignable to type 'EnvelopeAllocation[]'.
-=======
-src/hooks/budgeting/autofunding/useUndoOperations.ts(195,18): error TS7005: Variable 'useUiStore' implicitly has an 'any' type.
-src/hooks/budgeting/mutations/useDeleteEnvelope.ts(27,23): error TS18048: 'envelope.currentBalance' is possibly 'undefined'.
-src/hooks/budgeting/mutations/useDeleteEnvelope.ts(31,59): error TS18048: 'envelope.currentBalance' is possibly 'undefined'.
-src/hooks/budgeting/mutations/useDeleteEnvelope.ts(36,27): error TS18048: 'envelope.currentBalance' is possibly 'undefined'.
-src/hooks/budgeting/mutations/useDeleteEnvelope.ts(71,52): error TS2322: Type 'null' is not assignable to type 'string | PropModification | undefined'.
-src/hooks/budgeting/mutations/useDeleteEnvelope.ts(72,72): error TS2322: Type 'null' is not assignable to type 'string | undefined'.
-src/hooks/budgeting/mutations/useTransferFunds.ts(39,11): error TS18048: 'fromEnvelope.currentBalance' is possibly 'undefined'.
-src/hooks/budgeting/mutations/useTransferFunds.ts(45,25): error TS18048: 'fromEnvelope.currentBalance' is possibly 'undefined'.
-src/hooks/budgeting/mutations/useTransferFunds.ts(50,25): error TS18048: 'toEnvelope.currentBalance' is possibly 'undefined'.
-src/hooks/budgeting/mutations/useTransferFunds.ts(70,25): error TS18048: 'fromEnvelope.currentBalance' is possibly 'undefined'.
-src/hooks/budgeting/mutations/useTransferFunds.ts(74,25): error TS18048: 'toEnvelope.currentBalance' is possibly 'undefined'.
->>>>>>> 265e8991
 src/hooks/budgeting/useBudgetData/queryFunctions.ts(66,66): error TS2345: Argument of type 'unknown' is not assignable to parameter of type 'Record<string, unknown> | undefined'.
 src/hooks/budgeting/useBudgetData/utilities.ts(17,17): error TS7006: Parameter 'filters' implicitly has an 'any' type.
 src/hooks/budgeting/useBudgetData/utilities.ts(19,20): error TS7006: Parameter 'dateRange' implicitly has an 'any' type.
@@ -1377,7 +1280,6 @@
 src/hooks/budgeting/usePaycheckHistory.ts(14,39): error TS7006: Parameter 'paycheck' implicitly has an 'any' type.
 src/hooks/budgeting/usePaydayPrediction.ts(11,30): error TS7006: Parameter 'paycheckHistory' implicitly has an 'any' type.
 src/hooks/budgeting/usePaydayPrediction.ts(11,47): error TS7006: Parameter 'isUnlocked' implicitly has an 'any' type.
-<<<<<<< HEAD
 src/hooks/common/bug-report/useBugReportDiagnostics.ts(36,22): error TS2345: Argument of type '{ success: boolean; components: { screenshot: { success: boolean; screenshot: boolean; info: ScreenshotInfo | null; methods: { displayMedia: boolean; html2canvas: boolean; }; error?: undefined; } | { ...; }; systemInfo: { ...; } | { ...; }; contextAnalysis: { ...; } | { ...; }; }; timestamp: string; error?: undefine...' is not assignable to parameter of type 'SetStateAction<null>'.
   Type '{ success: boolean; components: { screenshot: { success: boolean; screenshot: boolean; info: ScreenshotInfo | null; methods: { displayMedia: boolean; html2canvas: boolean; }; error?: undefined; } | { ...; }; systemInfo: { ...; } | { ...; }; contextAnalysis: { ...; } | { ...; }; }; timestamp: string; error?: undefine...' is not assignable to type 'SetStateAction<null>'.
     Type '{ success: boolean; components: { screenshot: { success: boolean; screenshot: boolean; info: ScreenshotInfo | null; methods: { displayMedia: boolean; html2canvas: boolean; }; error?: undefined; } | { ...; }; systemInfo: { ...; } | { ...; }; contextAnalysis: { ...; } | { ...; }; }; timestamp: string; error?: undefine...' provides no match for the signature '(prevState: null): null'.
@@ -1390,12 +1292,6 @@
   Types of parameters 'severity' and 'severity' are incompatible.
     Type 'string | undefined' is not assignable to type '"low" | "medium" | "high" | "critical" | undefined'.
       Type 'string' is not assignable to type '"low" | "medium" | "high" | "critical" | undefined'.
-=======
-src/hooks/common/bug-report/useBugReportHighlight.ts(91,62): error TS2345: Argument of type 'unknown' is not assignable to parameter of type 'Record<string, unknown> | undefined'.
-src/hooks/common/bug-report/useBugReportHighlight.ts(103,67): error TS2345: Argument of type 'unknown' is not assignable to parameter of type 'Record<string, unknown> | undefined'.
-src/hooks/common/bug-report/useBugReportHighlight.ts(118,7): error TS2322: Type 'string | undefined' is not assignable to type 'string | null'.
-  Type 'undefined' is not assignable to type 'string | null'.
->>>>>>> 265e8991
 src/hooks/common/useActualBalance.ts(2,10): error TS7034: Variable 'useBudgetStore' implicitly has type 'any' in some locations where its type cannot be determined.
 src/hooks/common/useActualBalance.ts(33,7): error TS7005: Variable 'useBudgetStore' implicitly has an 'any' type.
 src/hooks/common/useBugReport.ts(60,53): error TS2345: Argument of type 'unknown' is not assignable to parameter of type 'Record<string, unknown> | undefined'.
@@ -1714,22 +1610,8 @@
 src/hooks/sharing/useShareCodeValidation.ts(19,36): error TS7006: Parameter 'code' implicitly has an 'any' type.
 src/hooks/sharing/useShareCodeValidation.ts(39,11): error TS2353: Object literal may only specify known properties, and 'createdBy' does not exist in type '(prevState: null) => null'.
 src/hooks/sync/useFirebaseSync.ts(2,8): error TS7034: Variable 'useUiStore' implicitly has type 'any' in some locations where its type cannot be determined.
-<<<<<<< HEAD
 src/hooks/sync/useFirebaseSync.ts(57,18): error TS7005: Variable 'useUiStore' implicitly has an 'any' type.
 src/hooks/sync/useFirebaseSync.ts(57,30): error TS7006: Parameter 'state' implicitly has an 'any' type.
-=======
-src/hooks/sync/useFirebaseSync.ts(63,18): error TS7005: Variable 'useUiStore' implicitly has an 'any' type.
-src/hooks/sync/useManualSync.ts(92,39): error TS2339: Property 'counts' does not exist on type '{ success: boolean; reason: string; direction?: undefined; error?: undefined; } | { success: boolean; direction: string; reason?: undefined; error?: undefined; } | { success: boolean; error: string; reason?: undefined; direction?: undefined; }'.
-  Property 'counts' does not exist on type '{ success: boolean; reason: string; direction?: undefined; error?: undefined; }'.
-src/hooks/sync/useManualSync.ts(97,30): error TS2339: Property 'counts' does not exist on type '{ success: boolean; reason: string; direction?: undefined; error?: undefined; } | { success: boolean; direction: string; reason?: undefined; error?: undefined; } | { success: boolean; error: string; reason?: undefined; direction?: undefined; }'.
-  Property 'counts' does not exist on type '{ success: boolean; reason: string; direction?: undefined; error?: undefined; }'.
-src/hooks/sync/useManualSync.ts(133,41): error TS2339: Property 'counts' does not exist on type '{ success: boolean; reason: string; direction?: undefined; error?: undefined; } | { success: boolean; direction: string; reason?: undefined; error?: undefined; } | { success: boolean; error: string; reason?: undefined; direction?: undefined; }'.
-  Property 'counts' does not exist on type '{ success: boolean; reason: string; direction?: undefined; error?: undefined; }'.
-src/hooks/sync/useManualSync.ts(149,30): error TS2339: Property 'counts' does not exist on type '{ success: boolean; reason: string; direction?: undefined; error?: undefined; } | { success: boolean; direction: string; reason?: undefined; error?: undefined; } | { success: boolean; error: string; reason?: undefined; direction?: undefined; }'.
-  Property 'counts' does not exist on type '{ success: boolean; reason: string; direction?: undefined; error?: undefined; }'.
-src/hooks/sync/useManualSync.ts(180,30): error TS2339: Property 'counts' does not exist on type '{ success: boolean; reason: string; direction?: undefined; error?: undefined; } | { success: boolean; direction: string; reason?: undefined; error?: undefined; } | { success: boolean; error: string; reason?: undefined; direction?: undefined; }'.
-  Property 'counts' does not exist on type '{ success: boolean; reason: string; direction?: undefined; error?: undefined; }'.
->>>>>>> 265e8991
 src/hooks/sync/useSyncHealthIndicator.ts(200,5): error TS2322: Type 'RefObject<HTMLDivElement | null>' is not assignable to type 'RefObject<HTMLDivElement>'.
   Type 'HTMLDivElement | null' is not assignable to type 'HTMLDivElement'.
     Type 'null' is not assignable to type 'HTMLDivElement'.
@@ -1769,13 +1651,8 @@
   Type 'Transaction' provides no match for the signature '(prevState: null): null'.
 src/hooks/transactions/useTransactionQuery.ts(3,10): error TS7034: Variable 'useBudgetStore' implicitly has type 'any' in some locations where its type cannot be determined.
 src/hooks/transactions/useTransactionQuery.ts(45,5): error TS7005: Variable 'useBudgetStore' implicitly has an 'any' type.
-<<<<<<< HEAD
 src/hooks/transactions/useTransactionsV2.ts(7,10): error TS7034: Variable 'useBudgetStore' implicitly has type 'any' in some locations where its type cannot be determined.
 src/hooks/transactions/useTransactionsV2.ts(56,23): error TS7005: Variable 'useBudgetStore' implicitly has an 'any' type.
-=======
-src/hooks/transactions/useTransactionsV2.ts(7,8): error TS7034: Variable 'useUiStore' implicitly has type 'any' in some locations where its type cannot be determined.
-src/hooks/transactions/useTransactionsV2.ts(61,23): error TS7005: Variable 'useUiStore' implicitly has an 'any' type.
->>>>>>> 265e8991
 src/hooks/transactions/useTransactionTable.ts(24,30): error TS7006: Parameter 'transaction' implicitly has an 'any' type.
 src/hooks/transactions/useTransactionTable.ts(32,31): error TS7006: Parameter 'transaction' implicitly has an 'any' type.
 src/services/activityLogger.ts(126,68): error TS2345: Argument of type 'unknown' is not assignable to parameter of type 'Record<string, unknown> | undefined'.
