# Combined Audit Report

## Summary

| Category | Current | Change |
|----------|---------|--------|
| ESLint Issues | 1 | 0 |
<<<<<<< HEAD
| TypeScript Errors | 41 | -12 |
| TypeScript Strict Mode Errors | 207 | -12 |

*Last updated: 2025-11-26 00:28:30 UTC*
=======
| TypeScript Errors | 30 | -3 |
| TypeScript Strict Mode Errors | 207 | -2 |

*Last updated: 2025-11-25 23:45:28 UTC*
>>>>>>> db72ae36

## Table of Contents
- [Lint Audit](#lint-audit)
  - [Files with Most Issues](#files-with-most-issues)
  - [Issue Count by Category](#issue-count-by-category)
  - [Detailed Lint Report](#detailed-lint-report)
- [Typecheck Audit](#typecheck-audit)
  - [Files with Most Type Errors](#files-with-most-type-errors)
  - [Type Error Breakdown by Category](#type-error-breakdown-by-category)
  - [Detailed Type Error Report](#detailed-type-error-report)
- [Typecheck Strict Mode Audit](#typecheck-strict-mode-audit)
  - [Files with Most Strict Mode Errors](#files-with-most-strict-mode-errors)
  - [Strict Mode Error Breakdown](#strict-mode-error-breakdown)
  - [Detailed Strict Mode Report](#detailed-strict-mode-report)

## Lint Audit

### Files with Most Issues
- 1 issues in `/home/runner/work/violet-vault/violet-vault/src/hooks/budgeting/useSmartSuggestions.ts`
- 1 issues in `/home/runner/work/violet-vault/violet-vault/src/hooks/budgeting/autofunding/useAutoFundingExecution.ts`
<<<<<<< HEAD
=======
- 1 issues in `/home/runner/work/violet-vault/violet-vault/src/hooks/bills/useBillDetail.ts`
>>>>>>> db72ae36

### Issue Count by Category
| Count | Rule ID |
|---|---|
| 2 | `react-hooks/exhaustive-deps` |
| 1 | `max-lines-per-function` |

### Detailed Lint Report
```
<<<<<<< HEAD
/home/runner/work/violet-vault/violet-vault/src/hooks/budgeting/autofunding/useAutoFundingExecution.ts:52:9 - 1 - The 'budgetWithDefaults' logical expression could make the dependencies of useCallback Hook (at line 123) change on every render. To fix this, wrap the initialization of 'budgetWithDefaults' in its own useMemo() Hook. (react-hooks/exhaustive-deps)
/home/runner/work/violet-vault/violet-vault/src/hooks/budgeting/useSmartSuggestions.ts:100:29 - 1 - Arrow function has too many lines (151). Maximum allowed is 150. (max-lines-per-function)
=======
/home/runner/work/violet-vault/violet-vault/src/hooks/bills/useBillDetail.ts:82:6 - 1 - React Hook useMemo has a missing dependency: 'bill'. Either include it or remove the dependency array. (react-hooks/exhaustive-deps)
/home/runner/work/violet-vault/violet-vault/src/hooks/budgeting/autofunding/useAutoFundingExecution.ts:52:9 - 1 - The 'budgetWithDefaults' logical expression could make the dependencies of useCallback Hook (at line 123) change on every render. To fix this, wrap the initialization of 'budgetWithDefaults' in its own useMemo() Hook. (react-hooks/exhaustive-deps)
/home/runner/work/violet-vault/violet-vault/src/hooks/budgeting/useSmartSuggestions.ts:104:29 - 1 - Arrow function has too many lines (151). Maximum allowed is 150. (max-lines-per-function)
>>>>>>> db72ae36
```

## Typecheck Audit

### Files with Most Type Errors
- 3 errors in `src/components/layout/ViewRenderer.tsx`
- 2 errors in `src/hooks/bills/useBillManagerHelpers.ts`
- 2 errors in `src/components/transactions/TransactionLedger.tsx`
- 2 errors in `src/components/receipts/ReceiptScanner.tsx`
- 1 errors in `src/utils/debts/debtCalculations.ts`
- 1 errors in `src/hooks/layout/usePaycheckOperations.ts`
- 1 errors in `src/hooks/bills/useBillOperations.ts`
- 1 errors in `src/components/ui/SecurityAlert.tsx`
<<<<<<< HEAD
=======
- 1 errors in `src/components/ui/ConfirmModal.tsx`
- 1 errors in `src/components/transactions/TransactionTable.tsx`
- 1 errors in `src/components/transactions/TransactionSplitter.tsx`
>>>>>>> db72ae36
- 1 errors in `src/components/settings/TransactionArchiving.tsx`
- 1 errors in `src/components/settings/SecuritySettings.tsx`
- 1 errors in `src/components/savings/SavingsGoals.tsx`
- 1 errors in `src/components/receipts/components/ReceiptExtractedData.tsx`
- 1 errors in `src/components/receipts/components/ReceiptActionButtons.tsx`
- 1 errors in `src/components/receipts/ReceiptButton.tsx`
- 1 errors in `src/components/onboarding/OnboardingTutorial.tsx`
- 1 errors in `src/components/layout/MainLayout.tsx`
- 1 errors in `src/components/history/BudgetHistoryViewer.tsx`
- 1 errors in `src/components/budgeting/envelope/EnvelopeItem.tsx`
- 1 errors in `src/components/budgeting/envelope/EnvelopeGridView.tsx`
- 1 errors in `src/components/budgeting/PaydayPrediction.tsx`
- 1 errors in `src/components/budgeting/PaycheckProcessor.tsx`
- 1 errors in `src/components/budgeting/EditEnvelopeModal.tsx`
- 1 errors in `src/components/budgeting/CreateEnvelopeModalComponents.tsx`
- 1 errors in `src/App.tsx`

### Type Error Breakdown by Category
| Count | Error Code |
|---|---|
<<<<<<< HEAD
| 24 | `TS2322` |
| 10 | `TS2345` |
| 2 | `TS2741` |
| 1 | `TS6133` |
| 1 | `TS2769` |
| 1 | `TS2740` |
| 1 | `TS2719` |
| 1 | `TS18047` |
=======
| 17 | `TS2322` |
| 9 | `TS2345` |
| 3 | `TS2769` |
| 1 | `TS2741` |
>>>>>>> db72ae36

### Detailed Type Error Report
```
src/App.tsx(30,7): error TS2322: Type '() => UiStore' is not assignable to type '() => { setUpdateAvailable: (available: boolean) => void; setInstallPromptEvent: (event: BeforeInstallPromptEvent) => void; showInstallModal: () => void; installPromptEvent: BeforeInstallPromptEvent; loadPatchNotesForUpdate: (fromVersion: string, toVersion: string) => Promise<...>; }'.
  Call signature return types 'UiStore' and '{ setUpdateAvailable: (available: boolean) => void; setInstallPromptEvent: (event: BeforeInstallPromptEvent) => void; showInstallModal: () => void; installPromptEvent: BeforeInstallPromptEvent; loadPatchNotesForUpdate: (fromVersion: string, toVersion: string) => Promise<...>; }' are incompatible.
    The types returned by 'loadPatchNotesForUpdate(...)' are incompatible between these types.
      Type 'Promise<unknown>' is not assignable to type 'Promise<void>'.
        Type 'unknown' is not assignable to type 'void'.
src/components/budgeting/CreateEnvelopeModalComponents.tsx(171,11): error TS2322: Type 'import("/home/runner/work/violet-vault/violet-vault/src/db/types").Bill[]' is not assignable to type 'Bill[]'.
  Type 'import("/home/runner/work/violet-vault/violet-vault/src/db/types").Bill' is not assignable to type 'Bill'.
    Index signature for type 'string' is missing in type 'Bill'.
src/components/budgeting/EditEnvelopeModal.tsx(66,5): error TS2322: Type 'import("/home/runner/work/violet-vault/violet-vault/src/db/types").Envelope' is not assignable to type 'Envelope'.
  Index signature for type 'string' is missing in type 'Envelope'.
src/components/budgeting/PaycheckProcessor.tsx(90,9): error TS2322: Type '{ id: string | number; payerName?: string; amount?: number; }[]' is not assignable to type 'PaycheckHistoryItem[]'.
  Type '{ id: string | number; payerName?: string; amount?: number; }' is not assignable to type 'PaycheckHistoryItem'.
    Types of property 'id' are incompatible.
      Type 'string | number' is not assignable to type 'string'.
        Type 'number' is not assignable to type 'string'.
src/components/budgeting/PaydayPrediction.tsx(105,11): error TS2769: No overload matches this call.
  The last overload gave the following error.
    Object literal may only specify known properties, and 'title' does not exist in type 'Attributes & { className?: string; }'.
<<<<<<< HEAD
src/components/budgeting/envelope/EnvelopeGridView.tsx(92,24): error TS2740: Type '{}' is missing the following properties from type 'EnvelopeTotals': totalBalance, totalUpcoming, totalAllocated, envelopeCount, and 3 more.
src/components/budgeting/envelope/EnvelopeItem.tsx(97,34): error TS2741: Property 'totalSpent' is missing in type 'Envelope' but required in type 'EnvelopeForSummary'.
src/components/debt/DebtStrategies.tsx(25,25): error TS2345: Argument of type 'DebtAccount[]' is not assignable to parameter of type 'Debt[]'.
  Type 'DebtAccount' is not assignable to type 'Debt'.
    Property 'currentBalance' is optional in type 'DebtAccount' but required in type 'Debt'.
src/components/debt/DebtStrategies.tsx(59,11): error TS2322: Type '{ debts: any[]; totalInterest: number; payoffTime: number; name?: undefined; description?: undefined; } | { debts: { priority: number; monthsToPayoff: number; totalInterestCost: number; strategy: string; ... 6 more ...; interestRate?: number; }[]; totalInterest: number; payoffTime: number; name: string; description:...' is not assignable to type 'Strategy'.
  Type '{ debts: any[]; totalInterest: number; payoffTime: number; name?: undefined; description?: undefined; }' is not assignable to type 'Strategy'.
    Property 'name' is optional in type '{ debts: any[]; totalInterest: number; payoffTime: number; name?: undefined; description?: undefined; }' but required in type 'Strategy'.
src/components/debt/DebtStrategies.tsx(63,11): error TS2322: Type '{ debts: any[]; totalInterest: number; payoffTime: number; name?: undefined; description?: undefined; } | { debts: { priority: number; monthsToPayoff: number; totalInterestCost: number; strategy: string; ... 6 more ...; interestRate?: number; }[]; totalInterest: number; payoffTime: number; name: string; description:...' is not assignable to type 'Strategy'.
  Type '{ debts: any[]; totalInterest: number; payoffTime: number; name?: undefined; description?: undefined; }' is not assignable to type 'Strategy'.
    Property 'name' is optional in type '{ debts: any[]; totalInterest: number; payoffTime: number; name?: undefined; description?: undefined; }' but required in type 'Strategy'.
src/components/debt/DebtStrategies.tsx(114,9): error TS2322: Type '{ strategy: string; monthlyPayment: number; totalInterest: number; payoffDate: string; totalPaid: number; savings: number; }[]' is not assignable to type 'PaymentImpactScenario[]'.
  Type '{ strategy: string; monthlyPayment: number; totalInterest: number; payoffDate: string; totalPaid: number; savings: number; }' is missing the following properties from type 'PaymentImpactScenario': extraPayment, avalanche, snowball
=======
>>>>>>> db72ae36
src/components/history/BudgetHistoryViewer.tsx(139,15): error TS2322: Type '{ commit?: unknown; changes: unknown[]; }' is not assignable to type 'CommitDetails'.
  Types of property 'commit' are incompatible.
    Type 'unknown' is not assignable to type 'Commit'.
      Index signature for type 'string' is missing in type '{}'.
src/components/layout/MainLayout.tsx(497,11): error TS2741: Property 'lockApp' is missing in type '{}' but required in type 'SecurityManager'.
src/components/layout/ViewRenderer.tsx(325,15): error TS2345: Argument of type '{ id: string | number; amount?: number; allocations?: unknown[]; }[]' is not assignable to parameter of type 'PaycheckHistory[]'.
  Type '{ id: string | number; amount?: number; allocations?: unknown[]; }' is not assignable to type 'PaycheckHistory'.
    Property 'amount' is optional in type '{ id: string | number; amount?: number; allocations?: unknown[]; }' but required in type 'PaycheckHistory'.
src/components/layout/ViewRenderer.tsx(337,9): error TS2322: Type 'import("/home/runner/work/violet-vault/violet-vault/src/types/finance").Transaction[]' is not assignable to type 'Transaction[]'.
  Type 'import("/home/runner/work/violet-vault/violet-vault/src/types/finance").Transaction' is not assignable to type 'Transaction'.
    Types of property 'id' are incompatible.
      Type 'string | number' is not assignable to type 'string'.
        Type 'number' is not assignable to type 'string'.
src/components/layout/ViewRenderer.tsx(338,9): error TS2322: Type 'import("/home/runner/work/violet-vault/violet-vault/src/types/finance").Envelope[]' is not assignable to type 'Envelope[]'.
  Type 'import("/home/runner/work/violet-vault/violet-vault/src/types/finance").Envelope' is not assignable to type 'Envelope'.
    Type 'import("/home/runner/work/violet-vault/violet-vault/src/types/finance").Envelope' is not assignable to type 'import("/home/runner/work/violet-vault/violet-vault/src/types/bills").Envelope'.
      Types of property 'id' are incompatible.
        Type 'string | number' is not assignable to type 'string'.
          Type 'number' is not assignable to type 'string'.
src/components/onboarding/OnboardingTutorial.tsx(90,66): error TS2345: Argument of type '{ id: string; title: string; description: string; target: string; position: string; action: () => void; }' is not assignable to parameter of type 'TutorialStep'.
  Types of property 'position' are incompatible.
    Type 'string' is not assignable to type '"bottom" | "top" | "center" | "left" | "right"'.
src/components/receipts/ReceiptButton.tsx(160,11): error TS2322: Type '{ merchant: string; total: string; date: string; time: string; tax: string; subtotal: string; items: { description: string; amount: number; rawLine: string; }[]; confidence: Record<string, string>; rawText?: string; processingTime?: number; }' is not assignable to type 'ReceiptData'.
  Types of property 'total' are incompatible.
    Type 'string' is not assignable to type 'number'.
src/components/receipts/ReceiptScanner.tsx(61,5): error TS2345: Argument of type '(data: { merchant: string; total: string; date: string; time: string; tax: string; subtotal: string; items: { description: string; amount: number; rawLine: string; }[]; confidence: Record<string, string>; rawText: string; processingTime: number; imageData: { ...; }; }) => void' is not assignable to parameter of type 'OnReceiptProcessedCallback'.
  Types of parameters 'data' and 'data' are incompatible.
    Type 'ReceiptProcessedData' is not assignable to type '{ merchant: string; total: string; date: string; time: string; tax: string; subtotal: string; items: { description: string; amount: number; rawLine: string; }[]; confidence: Record<string, string>; rawText: string; processingTime: number; imageData: { ...; }; }'.
      Types of property 'imageData' are incompatible.
        Property 'preview' is missing in type 'UploadedImage' but required in type '{ file: File; preview: string; }'.
src/components/receipts/ReceiptScanner.tsx(134,17): error TS2322: Type 'ExtendedReceiptData' is not assignable to type 'ExtractedData'.
  Index signature for type 'string' is missing in type 'ExtendedReceiptData'.
src/components/receipts/components/ReceiptActionButtons.tsx(36,44): error TS2345: Argument of type 'ExtractedData' is not assignable to parameter of type 'ReceiptData'.
  Types of property 'total' are incompatible.
    Type 'string' is not assignable to type 'number'.
src/components/receipts/components/ReceiptExtractedData.tsx(105,27): error TS2322: Type 'unknown[]' is not assignable to type 'ReceiptItem[]'.
  Type '{}' is missing the following properties from type 'ReceiptItem': description, amount
src/components/savings/SavingsGoals.tsx(136,17): error TS2322: Type 'SavingsGoal & { color?: string; }' is not assignable to type 'SavingsGoal'.
  Types of property 'targetDate' are incompatible.
    Type 'Date' is not assignable to type 'string'.
src/components/settings/SecuritySettings.tsx(74,16): error TS2322: Type '{ isLocked: boolean; securitySettings: SecuritySettings; securityEvents: SecurityEvent[]; timeUntilAutoLock: () => "Active"; }' is not assignable to type 'SecurityStatusSectionProps'.
  Types of property 'securitySettings' are incompatible.
    Type 'import("/home/runner/work/violet-vault/violet-vault/src/services/security/securityService").SecuritySettings' is not assignable to type 'SecuritySettings'.
      Index signature for type 'string' is missing in type 'SecuritySettings'.
src/components/settings/TransactionArchiving.tsx(106,9): error TS2322: Type '{ totalCount: number; cutoffDate: Date; categories: Record<string, { count: number; amount: number; }>; envelopes: Record<string, { count: number; amount: number; }>; totalAmount: number; dateRange: { ...; }; }' is not assignable to type 'PreviewData'.
  The types of 'dateRange.earliest' are incompatible between these types.
    Type 'Date' is not assignable to type 'string'.
<<<<<<< HEAD
src/components/transactions/TransactionTable.tsx(124,21): error TS2322: Type 'import("/home/runner/work/violet-vault/violet-vault/src/types/finance").Transaction' is not assignable to type 'Transaction'.
  Index signature for type 'string' is missing in type 'Transaction'.
src/components/transactions/TransactionTable.tsx(127,21): error TS2322: Type 'VirtualItem' is not assignable to type 'VirtualRow'.
  Index signature for type 'string' is missing in type 'VirtualItem'.
src/components/transactions/TransactionTable.tsx(374,11): error TS2322: Type 'string | number' is not assignable to type 'string'.
  Type 'number' is not assignable to type 'string'.
src/components/transactions/import/ImportModal.tsx(60,44): error TS2322: Type '(data: unknown[]) => void' is not assignable to type '(event: ChangeEvent<HTMLInputElement>, options: { clearExisting: boolean; }) => void'.
=======
src/components/transactions/TransactionLedger.tsx(515,7): error TS2322: Type 'unknown[]' is not assignable to type 'DataRow[]'.
  Type 'unknown' is not assignable to type 'DataRow'.
    Index signature for type 'string' is missing in type '{}'.
src/components/transactions/TransactionLedger.tsx(523,7): error TS2322: Type '(data: unknown[]) => Promise<void>' is not assignable to type '(event: ChangeEvent<HTMLInputElement>, options: { clearExisting: boolean; }) => void'.
>>>>>>> db72ae36
  Types of parameters 'data' and 'event' are incompatible.
    Type 'ChangeEvent<HTMLInputElement>' is missing the following properties from type 'unknown[]': length, pop, push, concat, and 29 more.
src/components/transactions/TransactionSplitter.tsx(120,19): error TS2322: Type '{ id: string; description: string; amount: number; category: string; envelopeId: string | number; isOriginalItem?: boolean; originalItem?: unknown; }[]' is not assignable to type 'Split[]'.
  Type '{ id: string; description: string; amount: number; category: string; envelopeId: string | number | ""; isOriginalItem?: boolean; originalItem?: unknown; }' is not assignable to type 'Split'.
    Types of property 'envelopeId' are incompatible.
      Type 'string | number' is not assignable to type 'string'.
        Type 'number' is not assignable to type 'string'.
<<<<<<< HEAD
src/components/ui/SecurityAlert.tsx(1,8): error TS6133: 'React' is declared but its value is never read.
src/hooks/bills/useBillDetail.ts(75,51): error TS18047: 'dueDate' is possibly 'null'.
=======
src/components/transactions/TransactionTable.tsx(124,21): error TS2322: Type 'import("/home/runner/work/violet-vault/violet-vault/src/types/finance").Transaction' is not assignable to type 'Transaction'.
  Index signature for type 'string' is missing in type 'Transaction'.
src/components/ui/ConfirmModal.tsx(55,30): error TS2769: No overload matches this call.
  The last overload gave the following error.
    Argument of type 'unknown' is not assignable to parameter of type 'string | FunctionComponent<{ className: string; }> | ComponentClass<{ className: string; }, any>'.
src/components/ui/SecurityAlert.tsx(99,22): error TS2769: No overload matches this call.
  The last overload gave the following error.
    Argument of type 'string | number | bigint | true | ReactElement<unknown, string | JSXElementConstructor<any>> | Iterable<ReactNode> | Promise<...> | ComponentType<...>' is not assignable to parameter of type 'string | FunctionComponent<{ className?: string; }> | ComponentClass<{ className?: string; }, any>'.
      Type 'number' is not assignable to type 'string | FunctionComponent<{ className?: string; }> | ComponentClass<{ className?: string; }, any>'.
>>>>>>> db72ae36
src/hooks/bills/useBillManagerHelpers.ts(286,44): error TS2345: Argument of type 'import("/home/runner/work/violet-vault/violet-vault/src/types/bills").Bill[]' is not assignable to parameter of type 'Bill[]'.
  Type 'import("/home/runner/work/violet-vault/violet-vault/src/types/bills").Bill' is not assignable to type 'Bill'.
    Index signature for type 'string' is missing in type 'Bill'.
src/hooks/bills/useBillManagerHelpers.ts(319,22): error TS2345: Argument of type 'import("/home/runner/work/violet-vault/violet-vault/src/types/bills").Bill[]' is not assignable to parameter of type 'Bill[]'.
  Type 'import("/home/runner/work/violet-vault/violet-vault/src/types/bills").Bill' is not assignable to type 'Bill'.
    Index signature for type 'string' is missing in type 'Bill'.
src/hooks/bills/useBillOperations.ts(42,77): error TS2345: Argument of type 'import("/home/runner/work/violet-vault/violet-vault/src/types/bills").Envelope[]' is not assignable to parameter of type 'import("/home/runner/work/violet-vault/violet-vault/src/types/finance").Envelope[]'.
  Property 'targetAmount' is missing in type 'import("/home/runner/work/violet-vault/violet-vault/src/types/bills").Envelope' but required in type 'import("/home/runner/work/violet-vault/violet-vault/src/types/finance").Envelope'.
src/hooks/layout/usePaycheckOperations.ts(61,11): error TS2345: Argument of type '() => Promise<BudgetRecord | null>' is not assignable to parameter of type '() => Promise<{ actualBalance?: number; unassignedCash?: number; }>'.
  Type 'Promise<BudgetRecord>' is not assignable to type 'Promise<{ actualBalance?: number; unassignedCash?: number; }>'.
    Type 'BudgetRecord' has no properties in common with type '{ actualBalance?: number; unassignedCash?: number; }'.
src/utils/debts/debtCalculations.ts(84,52): error TS2345: Argument of type 'DebtAccount' is not assignable to parameter of type 'Debt'.
  Types of property 'nextPaymentDate' are incompatible.
    Type 'string | Date' is not assignable to type 'string'.
      Type 'Date' is not assignable to type 'string'.
```

## Typecheck Strict Mode Audit

### Files with Most Strict Mode Errors
- 4 errors in `src/components/transactions/TransactionLedger.tsx`
- 4 errors in `src/components/receipts/ReceiptScanner.tsx`
- 4 errors in `src/components/layout/ViewRenderer.tsx`
<<<<<<< HEAD
- 4 errors in `src/components/debt/DebtStrategies.tsx`
- 4 errors in `src/components/budgeting/envelope/EnvelopeItem.tsx`
- 4 errors in `src/components/budgeting/SmartEnvelopeSuggestions.tsx`
- 3 errors in `src/components/transactions/splitter/SplitAllocationsSection.tsx`
- 3 errors in `src/components/transactions/TransactionTable.tsx`
=======
>>>>>>> db72ae36
- 3 errors in `src/components/mobile/SlideUpModal.tsx`
- 3 errors in `src/components/history/BudgetHistoryViewer.tsx`
- 3 errors in `src/components/charts/CategoryBarChart.tsx`
- 3 errors in `src/components/bills/modals/BillDetailModal.tsx`
- 3 errors in `src/components/bills/AddBillModal.tsx`
- 2 errors in `src/utils/security/keyExport.ts`
- 2 errors in `src/utils/query/queryClientConfig.ts`
- 2 errors in `src/utils/debts/debtCalculations.ts`
- 2 errors in `src/utils/common/transactionArchiving.ts`
- 2 errors in `src/utils/budgeting/envelopeCalculations.ts`
- 2 errors in `src/utils/bills/billUpdateHelpers.ts`
- 2 errors in `src/services/firebaseMessaging.ts`
- 2 errors in `src/services/editLockService.ts`
- 2 errors in `src/services/chunkedSyncService.ts`
- 2 errors in `src/services/bugReport/errorTrackingService.ts`
- 2 errors in `src/hooks/transactions/useTransactionImport.ts`
- 2 errors in `src/hooks/transactions/useTransactionFileUpload.ts`
- 2 errors in `src/hooks/common/useRouterPageDetection.ts`
- 2 errors in `src/hooks/budgeting/useEnvelopesQuery.ts`
- 2 errors in `src/hooks/budgeting/useBudgetHistoryQuery.ts`
- 2 errors in `src/hooks/bills/useBillOperations.ts`
- 2 errors in `src/hooks/bills/useBillManagerHelpers.ts`
- 2 errors in `src/hooks/auth/useAuthenticationManager.ts`
- 2 errors in `src/hooks/auth/useAuthManager.ts`
- 2 errors in `src/hooks/analytics/utils/pdfGeneratorUtils.ts`
- 2 errors in `src/components/settings/sections/SyncDebugToolsSection.tsx`
- 2 errors in `src/components/receipts/ReceiptButton.tsx`
- 2 errors in `src/components/debt/DebtDashboardComponents.tsx`
- 2 errors in `src/components/budgeting/paycheck/AllocationPreview.tsx`
- 2 errors in `src/components/budgeting/envelope/EnvelopeGridView.tsx`
- 2 errors in `src/components/budgeting/CreateEnvelopeModalComponents.tsx`
- 2 errors in `src/components/bills/modals/BillDetailStats.tsx`
- 2 errors in `src/components/bills/BulkBillUpdateModal.tsx`
- 2 errors in `src/components/bills/BillFormFields.tsx`
- 2 errors in `src/components/auth/components/UserNameInput.tsx`
- 2 errors in `src/components/auth/UserIndicator.tsx`
- 2 errors in `src/components/analytics/tabs/OverviewTab.tsx`
- 2 errors in `src/components/analytics/components/TabContent.tsx`
- 2 errors in `src/components/analytics/AnalyticsDashboard.tsx`
- 2 errors in `src/App.tsx`
- 1 errors in `src/utils/transactions/operations.ts`
- 1 errors in `src/utils/sync/SyncQueue.ts`
- 1 errors in `src/utils/sync/RetryManager.ts`
- 1 errors in `src/utils/stores/createSafeStore.ts`
- 1 errors in `src/utils/query/prefetchHelpers.ts`
- 1 errors in `src/utils/query/backgroundSyncService.ts`
- 1 errors in `src/utils/pwa/patchNotesManager.ts`
- 1 errors in `src/utils/pageDetection/pageIdentifier.ts`
- 1 errors in `src/utils/dataManagement/firebaseUtils.ts`
- 1 errors in `src/utils/dataManagement/backupUtils.ts`
- 1 errors in `src/utils/common/toastHelpers.ts`
- 1 errors in `src/utils/common/testBudgetHistory.ts`
- 1 errors in `src/utils/common/ocrProcessor.ts`
- 1 errors in `src/utils/common/highlight.ts`
- 1 errors in `src/utils/common/fixAutoAllocateUndefined.ts`
- 1 errors in `src/utils/common/budgetHistoryTracker.ts`
- 1 errors in `src/utils/budgeting/paycheckDeletion.ts`
- 1 errors in `src/utils/analytics/billAnalyzer.ts`
- 1 errors in `src/stores/ui/toastStore.ts`
- 1 errors in `src/services/typedChunkedSyncService.ts`
- 1 errors in `src/services/firebaseSyncService.ts`
- 1 errors in `src/services/activityLogger.ts`
- 1 errors in `src/hooks/sync/useSyncHealthIndicator.ts`
- 1 errors in `src/hooks/sharing/useQRCodeProcessing.ts`
- 1 errors in `src/hooks/notifications/useFirebaseMessaging.ts`
- 1 errors in `src/hooks/mobile/useFABBehavior.ts`
- 1 errors in `src/hooks/layout/usePaycheckOperations.ts`
- 1 errors in `src/hooks/debts/useDebtModalLogic.ts`
- 1 errors in `src/hooks/dashboard/useMainDashboard.ts`
- 1 errors in `src/hooks/common/usePrompt.ts`
- 1 errors in `src/hooks/common/useImportData.ts`
- 1 errors in `src/hooks/common/useBugReport.ts`
- 1 errors in `src/hooks/budgeting/usePaycheckFormValidated.ts`
- 1 errors in `src/hooks/budgeting/useBudgetData/queryFunctions.ts`
- 1 errors in `src/hooks/budgeting/autofunding/useAutoFundingHistory.ts`
- 1 errors in `src/hooks/budgeting/autofunding/useAutoFundingExecution.ts`
- 1 errors in `src/hooks/bills/useBulkBillOperations.ts`
- 1 errors in `src/hooks/bills/useBills/index.ts`
- 1 errors in `src/hooks/bills/useBillManagerDisplayLogic.ts`
- 1 errors in `src/hooks/auth/useKeyManagementUI.ts`
- 1 errors in `src/hooks/auth/mutations/usePasswordMutations.ts`
- 1 errors in `src/hooks/auth/authOperations.ts`
- 1 errors in `src/hooks/analytics/utils/csvImageExportUtils.ts`
- 1 errors in `src/hooks/analytics/useTransactionFiltering.ts`
- 1 errors in `src/hooks/analytics/useAnalyticsIntegration.ts`
- 1 errors in `src/components/ui/SecurityAlert.tsx`
<<<<<<< HEAD
- 1 errors in `src/components/transactions/TransactionLedger.tsx`
=======
- 1 errors in `src/components/ui/ConfirmModal.tsx`
- 1 errors in `src/components/transactions/splitter/SplitTotals.tsx`
- 1 errors in `src/components/transactions/TransactionTable.tsx`
- 1 errors in `src/components/transactions/TransactionSplitter.tsx`
>>>>>>> db72ae36
- 1 errors in `src/components/sync/ConflictResolutionModal.tsx`
- 1 errors in `src/components/settings/TransactionArchiving.tsx`
- 1 errors in `src/components/settings/SettingsDashboard.tsx`
- 1 errors in `src/components/settings/SecuritySettings.tsx`
- 1 errors in `src/components/savings/SavingsGoals.tsx`
- 1 errors in `src/components/receipts/components/ReceiptExtractedData.tsx`
- 1 errors in `src/components/receipts/components/ReceiptActionButtons.tsx`
- 1 errors in `src/components/pwa/UpdateAvailableModal.tsx`
- 1 errors in `src/components/pages/MainDashboard.tsx`
- 1 errors in `src/components/onboarding/OnboardingTutorial.tsx`
- 1 errors in `src/components/monitoring/HighlightLoader.tsx`
- 1 errors in `src/components/mobile/FABActionMenu.tsx`
<<<<<<< HEAD
=======
- 1 errors in `src/components/layout/MainLayout.tsx`
- 1 errors in `src/components/layout/AppWrapper.tsx`
- 1 errors in `src/components/history/viewer/HistoryStatistics.tsx`
- 1 errors in `src/components/history/viewer/HistoryHeader.tsx`
>>>>>>> db72ae36
- 1 errors in `src/components/history/ObjectHistoryViewer.tsx`
- 1 errors in `src/components/history/IntegrityStatusIndicatorHelpers.tsx`
- 1 errors in `src/components/history/IntegrityStatusIndicator.tsx`
- 1 errors in `src/components/debt/ui/DebtSummaryCards.tsx`
- 1 errors in `src/components/debt/modals/DebtFormFields.tsx`
- 1 errors in `src/components/debt/modals/DebtDetailModal.tsx`
- 1 errors in `src/components/debt/modals/AddDebtModal.tsx`
- 1 errors in `src/components/debt/DebtDashboard.tsx`
- 1 errors in `src/components/budgeting/suggestions/SuggestionsList.tsx`
- 1 errors in `src/components/budgeting/envelope/EnvelopeModalHeader.tsx`
<<<<<<< HEAD
=======
- 1 errors in `src/components/budgeting/envelope/EnvelopeGridView.tsx`
- 1 errors in `src/components/budgeting/envelope/EnvelopeActivitySummary.tsx`
- 1 errors in `src/components/budgeting/SmartEnvelopeSuggestions.tsx`
>>>>>>> db72ae36
- 1 errors in `src/components/budgeting/PaydayPrediction.tsx`
- 1 errors in `src/components/budgeting/PaycheckProcessor.tsx`
- 1 errors in `src/components/budgeting/EditEnvelopeModal.tsx`
- 1 errors in `src/components/bills/modals/BulkUpdateConfirmModal.tsx`
- 1 errors in `src/components/bills/modals/BillDetailSections.tsx`
- 1 errors in `src/components/bills/BillManagerModals.tsx`
- 1 errors in `src/components/bills/BillFormSections.tsx`
- 1 errors in `src/components/automation/AutoFundingView.tsx`
- 1 errors in `src/components/automation/AutoFundingRuleBuilder.tsx`
- 1 errors in `src/components/auth/key-management/MainContent.tsx`
- 1 errors in `src/components/auth/UserSetup.tsx`
- 1 errors in `src/components/auth/KeyManagementSettings.tsx`
- 1 errors in `src/components/analytics/CategorySuggestionsTab.tsx`
- 1 errors in `src/components/accounts/SupplementalAccounts.tsx`
- 1 errors in `src/components/accounts/ExpirationAlert.tsx`
- 1 errors in `src/components/accounts/AccountsGrid.tsx`

### Strict Mode Error Breakdown
| Count | Error Code |
|---|---|
<<<<<<< HEAD
| 89 | `TS2322` |
| 64 | `TS2345` |
| 9 | `TS2769` |
| 7 | `TS18048` |
| 6 | `TS7053` |
| 6 | `TS7006` |
| 4 | `TS7031` |
| 4 | `TS2722` |
=======
| 77 | `TS2322` |
| 60 | `TS2345` |
| 17 | `TS7031` |
| 11 | `TS7006` |
| 11 | `TS2769` |
| 9 | `TS7053` |
| 5 | `TS18048` |
>>>>>>> db72ae36
| 4 | `TS18046` |
| 3 | `TS2783` |
| 2 | `TS2722` |
| 2 | `TS2339` |
| 2 | `TS18047` |
| 1 | `TS7016` |
<<<<<<< HEAD
| 1 | `TS6133` |
| 1 | `TS2741` |
=======
| 1 | `TS2719` |
>>>>>>> db72ae36
| 1 | `TS2352` |
| 1 | `TS2349` |

### Detailed Strict Mode Report
```
src/App.tsx(30,7): error TS2322: Type '() => UiStore' is not assignable to type '() => { setUpdateAvailable: (available: boolean) => void; setInstallPromptEvent: (event: BeforeInstallPromptEvent | null) => void; showInstallModal: () => void; installPromptEvent: BeforeInstallPromptEvent | null; loadPatchNotesForUpdate: (fromVersion: string, toVersion: string) => Promise<...>; }'.
  Call signature return types 'UiStore' and '{ setUpdateAvailable: (available: boolean) => void; setInstallPromptEvent: (event: BeforeInstallPromptEvent | null) => void; showInstallModal: () => void; installPromptEvent: BeforeInstallPromptEvent | null; loadPatchNotesForUpdate: (fromVersion: string, toVersion: string) => Promise<...>; }' are incompatible.
    The types returned by 'loadPatchNotesForUpdate(...)' are incompatible between these types.
      Type 'Promise<unknown>' is not assignable to type 'Promise<void>'.
        Type 'unknown' is not assignable to type 'void'.
src/App.tsx(63,25): error TS2322: Type 'CloudSyncService' is not assignable to type 'FirebaseSyncService'.
  Types of property 'start' are incompatible.
    Type '(config: SyncConfig) => void' is not assignable to type '(config: unknown) => void'.
      Types of parameters 'config' and 'config' are incompatible.
        Type 'unknown' is not assignable to type 'SyncConfig'.
src/components/accounts/AccountsGrid.tsx(68,66): error TS2345: Argument of type 'string | null' is not assignable to parameter of type 'string | undefined'.
  Type 'null' is not assignable to type 'string | undefined'.
src/components/accounts/ExpirationAlert.tsx(31,57): error TS2345: Argument of type 'string | null' is not assignable to parameter of type 'string | undefined'.
  Type 'null' is not assignable to type 'string | undefined'.
src/components/accounts/SupplementalAccounts.tsx(157,11): error TS2322: Type '(accountId: string) => Promise<void>' is not assignable to type '(accountId: string | number) => void'.
  Types of parameters 'accountId' and 'accountId' are incompatible.
    Type 'string | number' is not assignable to type 'string'.
      Type 'number' is not assignable to type 'string'.
src/components/analytics/AnalyticsDashboard.tsx(169,5): error TS2322: Type 'unknown[]' is not assignable to type 'never[]'.
  Type 'unknown' is not assignable to type 'never'.
src/components/analytics/AnalyticsDashboard.tsx(170,5): error TS2322: Type 'NormalizedEnvelope[]' is not assignable to type 'never[]'.
  Type 'NormalizedEnvelope' is not assignable to type 'never'.
src/components/analytics/CategorySuggestionsTab.tsx(93,32): error TS2345: Argument of type 'string | undefined' is not assignable to parameter of type 'string'.
  Type 'undefined' is not assignable to type 'string'.
src/components/analytics/SmartCategoryManager.tsx(120,9): error TS2322: Type '(tabId: CategoryTabId) => void' is not assignable to type '(tabId: string) => void'.
  Types of parameters 'tabId' and 'tabId' are incompatible.
    Type 'string' is not assignable to type 'CategoryTabId'.
src/components/analytics/TrendAnalysisCharts.tsx(47,22): error TS2322: Type 'SpendingVelocity[]' is not assignable to type 'never[]'.
  Type 'SpendingVelocity' is not assignable to type 'never'.
src/components/analytics/components/TabContent.tsx(113,32): error TS2322: Type 'AnalyticsData | null | undefined' is not assignable to type 'AnalyticsData'.
  Type 'undefined' is not assignable to type 'AnalyticsData'.
src/components/analytics/components/TabContent.tsx(113,62): error TS2322: Type 'Record<string, unknown> | null | undefined' is not assignable to type 'BalanceData'.
  Type 'undefined' is not assignable to type 'BalanceData'.
src/components/analytics/tabs/OverviewTab.tsx(7,24): error TS7031: Binding element 'monthlyTrends' implicitly has an 'any' type.
src/components/analytics/tabs/OverviewTab.tsx(7,39): error TS7031: Binding element 'envelopeSpending' implicitly has an 'any' type.
src/components/auth/KeyManagementSettings.tsx(166,11): error TS2322: Type 'RefObject<HTMLInputElement | null>' is not assignable to type 'RefObject<HTMLInputElement>'.
  Type 'HTMLInputElement | null' is not assignable to type 'HTMLInputElement'.
    Type 'null' is not assignable to type 'HTMLInputElement'.
src/components/auth/UserIndicator.tsx(71,23): error TS2349: This expression is not callable.
  Type 'never' has no call signatures.
src/components/auth/UserIndicator.tsx(116,11): error TS2322: Type '((updates: { [key: string]: unknown; userName: string; userColor: string; budgetId?: string | undefined; }) => Promise<void>) | undefined' is not assignable to type '(updates: Record<string, unknown>) => void | Promise<void>'.
  Type 'undefined' is not assignable to type '(updates: Record<string, unknown>) => void | Promise<void>'.
src/components/auth/UserSetup.tsx(159,13): error TS2322: Type '(e: FormEvent) => Promise<void>' is not assignable to type '(e?: FormEvent<Element> | undefined) => void | Promise<void>'.
  Types of parameters 'e' and 'e' are incompatible.
    Type 'FormEvent<Element> | undefined' is not assignable to type 'FormEvent<Element>'.
      Type 'undefined' is not assignable to type 'FormEvent<Element>'.
src/components/auth/components/UserNameInput.tsx(7,3): error TS7031: Binding element 'value' implicitly has an 'any' type.
src/components/auth/components/UserNameInput.tsx(8,3): error TS7031: Binding element 'onChange' implicitly has an 'any' type.
<<<<<<< HEAD
=======
src/components/auth/components/UserSetupLayout.tsx(6,28): error TS7031: Binding element 'children' implicitly has an 'any' type.
>>>>>>> db72ae36
src/components/auth/key-management/MainContent.tsx(116,9): error TS2322: Type 'string | null' is not assignable to type 'string'.
  Type 'null' is not assignable to type 'string'.
src/components/automation/AutoFundingRuleBuilder.tsx(158,9): error TS2322: Type '(envelopeId: string) => void' is not assignable to type '(envelopeId: string | number) => void'.
  Types of parameters 'envelopeId' and 'envelopeId' are incompatible.
    Type 'string | number' is not assignable to type 'string'.
      Type 'number' is not assignable to type 'string'.
src/components/automation/AutoFundingView.tsx(120,11): error TS2322: Type 'FC<HistoryTabProps>' is not assignable to type 'ComponentType<{ executionHistory: unknown[]; showExecutionDetails: string | null; onToggleDetails: (show: string | null) => void; }>'.
  Type 'FunctionComponent<HistoryTabProps>' is not assignable to type 'FunctionComponent<{ executionHistory: unknown[]; showExecutionDetails: string | null; onToggleDetails: (show: string | null) => void; }>'.
    Type '{ executionHistory: unknown[]; showExecutionDetails: string | null; onToggleDetails: (show: string | null) => void; }' is not assignable to type 'HistoryTabProps'.
      Types of property 'executionHistory' are incompatible.
        Type 'unknown[]' is not assignable to type 'ExecutionHistoryEntry[]'.
          Type 'unknown' is not assignable to type 'ExecutionHistoryEntry'.
src/components/bills/AddBillModal.tsx(211,5): error TS2345: Argument of type 'string | null' is not assignable to parameter of type 'string'.
  Type 'null' is not assignable to type 'string'.
src/components/bills/AddBillModal.tsx(257,5): error TS2322: Type 'RefObject<HTMLDivElement | null>' is not assignable to type 'RefObject<HTMLDivElement>'.
  Type 'HTMLDivElement | null' is not assignable to type 'HTMLDivElement'.
    Type 'null' is not assignable to type 'HTMLDivElement'.
src/components/bills/AddBillModal.tsx(316,13): error TS2322: Type 'unknown' is not assignable to type 'LockData | null | undefined'.
src/components/bills/BillFormFields.tsx(89,9): error TS2322: Type 'string | undefined' is not assignable to type 'string'.
  Type 'undefined' is not assignable to type 'string'.
src/components/bills/BillFormFields.tsx(101,11): error TS2322: Type 'boolean | null | undefined' is not assignable to type 'boolean | undefined'.
  Type 'null' is not assignable to type 'boolean | undefined'.
src/components/bills/BillFormSections.tsx(266,17): error TS2769: No overload matches this call.
  The last overload gave the following error.
    Object literal may only specify known properties, and 'className' does not exist in type 'Attributes'.
src/components/bills/BillManagerModals.tsx(115,11): error TS2322: Type '(billId: string, deleteEnvelope?: boolean | undefined) => Promise<void>' is not assignable to type '(id: unknown, deleteEnvelope?: boolean | undefined) => void | Promise<void>'.
  Types of parameters 'billId' and 'id' are incompatible.
    Type 'unknown' is not assignable to type 'string'.
src/components/bills/BulkBillUpdateModal.tsx(111,17): error TS2322: Type '(billId: string, field: BillField, value: string | number) => void' is not assignable to type '(billId: string, field: string, value: string | number) => void'.
  Types of parameters 'field' and 'field' are incompatible.
    Type 'string' is not assignable to type 'BillField'.
src/components/bills/BulkBillUpdateModal.tsx(112,17): error TS2322: Type '(field: BillField, value: string | number) => void' is not assignable to type '(field: string, value: string | number) => void'.
  Types of parameters 'field' and 'field' are incompatible.
    Type 'string' is not assignable to type 'BillField'.
src/components/bills/modals/BillDetailModal.tsx(53,23): error TS2322: Type 'Bill | null' is not assignable to type 'Bill'.
  Type 'null' is not assignable to type 'Bill'.
src/components/bills/modals/BillDetailModal.tsx(59,44): error TS2345: Argument of type 'string | undefined' is not assignable to parameter of type 'string'.
  Type 'undefined' is not assignable to type 'string'.
src/components/bills/modals/BillDetailModal.tsx(136,11): error TS2322: Type '(e: FormEvent<HTMLFormElement>) => Promise<void>' is not assignable to type '(e: FormEvent<Element>) => void | Promise<void>'.
  Types of parameters 'e' and 'e' are incompatible.
    Type 'FormEvent<Element>' is not assignable to type 'FormEvent<HTMLFormElement>'.
      Type 'Element' is missing the following properties from type 'HTMLFormElement': acceptCharset, action, autocomplete, elements, and 148 more.
src/components/bills/modals/BillDetailSections.tsx(45,29): error TS2769: No overload matches this call.
  Overload 1 of 4, '(value: string | number | Date): Date', gave the following error.
    Argument of type 'string | undefined' is not assignable to parameter of type 'string | number | Date'.
      Type 'undefined' is not assignable to type 'string | number | Date'.
  Overload 2 of 4, '(value: string | number): Date', gave the following error.
    Argument of type 'string | undefined' is not assignable to parameter of type 'string | number'.
      Type 'undefined' is not assignable to type 'string | number'.
src/components/bills/modals/BillDetailStats.tsx(24,82): error TS2345: Argument of type 'number | undefined' is not assignable to parameter of type 'string | number'.
  Type 'undefined' is not assignable to type 'string | number'.
src/components/bills/modals/BillDetailStats.tsx(51,40): error TS2345: Argument of type 'string | undefined' is not assignable to parameter of type 'string'.
  Type 'undefined' is not assignable to type 'string'.
src/components/bills/modals/BulkUpdateConfirmModal.tsx(74,53): error TS2345: Argument of type 'string | undefined' is not assignable to parameter of type 'string'.
  Type 'undefined' is not assignable to type 'string'.
<<<<<<< HEAD
=======
src/components/budgeting/CashFlowSummary.tsx(4,28): error TS7031: Binding element 'cashFlow' implicitly has an 'any' type.
>>>>>>> db72ae36
src/components/budgeting/CreateEnvelopeModalComponents.tsx(171,11): error TS2322: Type 'import("/home/runner/work/violet-vault/violet-vault/src/db/types").Bill[]' is not assignable to type 'Bill[]'.
  Type 'import("/home/runner/work/violet-vault/violet-vault/src/db/types").Bill' is not assignable to type 'Bill'.
    Index signature for type 'string' is missing in type 'Bill'.
src/components/budgeting/CreateEnvelopeModalComponents.tsx(172,11): error TS2322: Type 'string | undefined' is not assignable to type 'string | null'.
  Type 'undefined' is not assignable to type 'string | null'.
src/components/budgeting/EditEnvelopeModal.tsx(66,5): error TS2322: Type 'Envelope | null' is not assignable to type 'Envelope | null | undefined'.
  Type 'import("/home/runner/work/violet-vault/violet-vault/src/db/types").Envelope' is not assignable to type 'Envelope'.
    Index signature for type 'string' is missing in type 'Envelope'.
src/components/budgeting/PaycheckProcessor.tsx(90,9): error TS2322: Type '{ id: string | number; payerName?: string | undefined; amount?: number | undefined; }[]' is not assignable to type 'PaycheckHistoryItem[]'.
  Type '{ id: string | number; payerName?: string | undefined; amount?: number | undefined; }' is not assignable to type 'PaycheckHistoryItem'.
    Types of property 'id' are incompatible.
      Type 'string | number' is not assignable to type 'string'.
        Type 'number' is not assignable to type 'string'.
src/components/budgeting/PaydayPrediction.tsx(105,11): error TS2769: No overload matches this call.
  The last overload gave the following error.
    Object literal may only specify known properties, and 'title' does not exist in type 'Attributes & { className?: string | undefined; }'.
<<<<<<< HEAD
src/components/budgeting/SmartEnvelopeSuggestions.tsx(227,5): error TS2322: Type '(envelope: Partial<Envelope>) => void' is not assignable to type '(data: unknown) => void | Promise<void>'.
  Types of parameters 'envelope' and 'data' are incompatible.
    Type 'unknown' is not assignable to type 'Partial<Envelope>'.
src/components/budgeting/SmartEnvelopeSuggestions.tsx(282,11): error TS2322: Type '(newSettings: Partial<typeof DEFAULT_ANALYSIS_SETTINGS>) => void' is not assignable to type '(settings: unknown) => void'.
  Types of parameters 'newSettings' and 'settings' are incompatible.
    Type 'unknown' is not assignable to type 'Partial<{ minAmount: number; minTransactions: number; overspendingThreshold: number; overfundingThreshold: number; bufferPercentage: number; }>'.
src/components/budgeting/SmartEnvelopeSuggestions.tsx(289,11): error TS2322: Type '(suggestion: { id: string; action: string; data: Record<string, unknown>; [key: string]: unknown; }) => Promise<void>' is not assignable to type '(suggestion: unknown) => void'.
  Types of parameters 'suggestion' and 'suggestion' are incompatible.
    Type 'unknown' is not assignable to type '{ [key: string]: unknown; id: string; action: string; data: Record<string, unknown>; }'.
src/components/budgeting/SmartEnvelopeSuggestions.tsx(290,11): error TS2322: Type '(suggestionId: string) => void' is not assignable to type '(suggestion: unknown) => void'.
  Types of parameters 'suggestionId' and 'suggestion' are incompatible.
    Type 'unknown' is not assignable to type 'string'.
src/components/budgeting/envelope/EnvelopeGridView.tsx(92,24): error TS2322: Type 'unknown' is not assignable to type 'EnvelopeTotals'.
=======
src/components/budgeting/SmartEnvelopeSuggestions.tsx(230,5): error TS2322: Type '(envelope: Partial<Envelope>) => void' is not assignable to type '(data: unknown) => void | Promise<void>'.
  Types of parameters 'envelope' and 'data' are incompatible.
    Type 'unknown' is not assignable to type 'Partial<Envelope>'.
src/components/budgeting/envelope/EnvelopeActivitySummary.tsx(11,36): error TS7031: Binding element 'envelope' implicitly has an 'any' type.
>>>>>>> db72ae36
src/components/budgeting/envelope/EnvelopeGridView.tsx(101,30): error TS2345: Argument of type '(envelope: { id: string; [key: string]: unknown; }) => JSX.Element' is not assignable to parameter of type '(value: unknown, index: number, array: unknown[]) => Element'.
  Types of parameters 'envelope' and 'value' are incompatible.
    Type 'unknown' is not assignable to type '{ [key: string]: unknown; id: string; }'.
src/components/budgeting/envelope/EnvelopeItem.tsx(77,9): error TS2322: Type '((envelopeId: string) => void) | undefined' is not assignable to type '(envelopeId: string) => void'.
  Type 'undefined' is not assignable to type '(envelopeId: string) => void'.
src/components/budgeting/envelope/EnvelopeItem.tsx(78,9): error TS2322: Type '((envelope: Envelope) => void) | undefined' is not assignable to type '(envelope: Envelope) => void'.
  Type 'undefined' is not assignable to type '(envelope: Envelope) => void'.
src/components/budgeting/envelope/EnvelopeItem.tsx(79,9): error TS2322: Type '((envelope: Envelope) => void) | undefined' is not assignable to type '(envelope: Envelope) => void'.
  Type 'undefined' is not assignable to type '(envelope: Envelope) => void'.
<<<<<<< HEAD
src/components/budgeting/envelope/EnvelopeItem.tsx(97,34): error TS2741: Property 'totalSpent' is missing in type 'Envelope' but required in type 'EnvelopeForSummary'.
src/components/budgeting/envelope/EnvelopeModalHeader.tsx(70,31): error TS2322: Type '(() => void) | undefined' is not assignable to type '() => void'.
  Type 'undefined' is not assignable to type '() => void'.
=======
src/components/budgeting/envelope/EnvelopeModalHeader.tsx(70,31): error TS2322: Type '(() => void) | undefined' is not assignable to type '() => void'.
  Type 'undefined' is not assignable to type '() => void'.
src/components/budgeting/envelope/EnvelopeSummary.tsx(3,28): error TS7031: Binding element 'totals' implicitly has an 'any' type.
>>>>>>> db72ae36
src/components/budgeting/paycheck/AllocationPreview.tsx(147,51): error TS18048: 'allocation.monthlyAmount' is possibly 'undefined'.
src/components/budgeting/paycheck/AllocationPreview.tsx(149,44): error TS18048: 'allocation.monthlyAmount' is possibly 'undefined'.
src/components/budgeting/suggestions/SuggestionsList.tsx(128,19): error TS2322: Type '(suggestion: import("/home/runner/work/violet-vault/violet-vault/src/components/budgeting/suggestions/SuggestionsList").Suggestion) => void' is not assignable to type '(suggestion: Suggestion) => void'.
  Types of parameters 'suggestion' and 'suggestion' are incompatible.
    Type 'Suggestion' is not assignable to type 'import("/home/runner/work/violet-vault/violet-vault/src/components/budgeting/suggestions/SuggestionsList").Suggestion'.
      Index signature for type 'string' is missing in type 'Suggestion'.
src/components/charts/CategoryBarChart.tsx(153,14): error TS2769: No overload matches this call.
  Overload 2 of 2, '(props: Props): string | number | bigint | boolean | ReactElement<unknown, string | JSXElementConstructor<any>> | Iterable<ReactNode> | Promise<...> | Component<...> | null | undefined', gave the following error.
    Type 'unknown' is not assignable to type 'Key | null | undefined'.
  Overload 2 of 2, '(props: Props): string | number | bigint | boolean | ReactElement<unknown, string | JSXElementConstructor<any>> | Iterable<ReactNode> | Promise<...> | Component<...> | null | undefined', gave the following error.
    Type 'number[]' is not assignable to type 'number | [number, number, number, number] | undefined'.
      Type 'number[]' is not assignable to type '[number, number, number, number]'.
        Target requires 4 element(s) but source may have fewer.
  Overload 2 of 2, '(props: Props): string | number | bigint | boolean | ReactElement<unknown, string | JSXElementConstructor<any>> | Iterable<ReactNode> | Promise<...> | Component<...> | null | undefined', gave the following error.
    Type '{}' is not assignable to type 'string'.
src/components/charts/CategoryBarChart.tsx(157,15): error TS2783: 'fill' is specified more than once, so this usage will be overwritten.
src/components/charts/CategoryBarChart.tsx(157,57): error TS2345: Argument of type 'unknown' is not assignable to parameter of type 'string'.
src/components/debt/DebtDashboard.tsx(66,52): error TS2322: Type 'Dispatch<SetStateAction<{ type: string; status: string; sortBy: string; sortOrder: string; }>>' is not assignable to type 'Dispatch<SetStateAction<Record<string, string | boolean>>>'.
  Type 'SetStateAction<Record<string, string | boolean>>' is not assignable to type 'SetStateAction<{ type: string; status: string; sortBy: string; sortOrder: string; }>'.
    Type 'Record<string, string | boolean>' is not assignable to type 'SetStateAction<{ type: string; status: string; sortBy: string; sortOrder: string; }>'.
      Type 'Record<string, string | boolean>' is missing the following properties from type '{ type: string; status: string; sortBy: string; sortOrder: string; }': type, status, sortBy, sortOrder
src/components/debt/DebtDashboardComponents.tsx(62,15): error TS2322: Type '(debt: DebtAccount) => void' is not assignable to type '(debt: DebtAccount | Debt) => void'.
  Types of parameters 'debt' and 'debt' are incompatible.
    Type 'DebtAccount | Debt' is not assignable to type 'DebtAccount'.
      Type 'Debt' is missing the following properties from type 'DebtAccount': balance, interestRate, minimumPayment, status, and 2 more.
src/components/debt/DebtDashboardComponents.tsx(63,15): error TS2322: Type '(debt: DebtAccount, amount: number) => void' is not assignable to type '(debt: DebtAccount | Debt, amount: number) => void'.
  Types of parameters 'debt' and 'debt' are incompatible.
    Type 'DebtAccount | Debt' is not assignable to type 'DebtAccount'.
      Type 'Debt' is missing the following properties from type 'DebtAccount': balance, interestRate, minimumPayment, status, and 2 more.
src/components/debt/modals/AddDebtModal.tsx(47,7): error TS2322: Type 'string | undefined' is not assignable to type 'string'.
  Type 'undefined' is not assignable to type 'string'.
src/components/debt/modals/DebtDetailModal.tsx(89,27): error TS2322: Type '{ expectedPayoff: string; totalInterest: string; payoffDate: string; } | null' is not assignable to type '{ expectedPayoff: string; totalInterest: string; payoffDate: string; }'.
  Type 'null' is not assignable to type '{ expectedPayoff: string; totalInterest: string; payoffDate: string; }'.
src/components/debt/modals/DebtFormFields.tsx(96,11): error TS2322: Type 'string | null | undefined' is not assignable to type 'string'.
  Type 'undefined' is not assignable to type 'string'.
src/components/debt/ui/DebtSummaryCards.tsx(63,11): error TS2322: Type '(() => void) | null | undefined' is not assignable to type '(() => void) | undefined'.
  Type 'null' is not assignable to type '(() => void) | undefined'.
src/components/history/BudgetHistoryViewer.tsx(62,28): error TS2345: Argument of type 'string | null' is not assignable to parameter of type 'string'.
  Type 'null' is not assignable to type 'string'.
src/components/history/BudgetHistoryViewer.tsx(115,30): error TS2322: Type '{ totalCommits: number; lastCommitDate: number; lastCommitMessage: string; lastCommitAuthor: string; } | { totalCommits: number; lastCommitDate: null; lastCommitMessage: null; lastCommitAuthor: null; } | undefined' is not assignable to type 'HistoryStatisticsData | null'.
  Type 'undefined' is not assignable to type 'HistoryStatisticsData | null'.
src/components/history/BudgetHistoryViewer.tsx(139,15): error TS2322: Type '{ commit?: unknown; changes: unknown[]; } | null' is not assignable to type 'CommitDetails | null'.
  Type '{ commit?: unknown; changes: unknown[]; }' is not assignable to type 'CommitDetails'.
    Types of property 'commit' are incompatible.
      Type 'unknown' is not assignable to type 'Commit | undefined'.
src/components/history/IntegrityStatusIndicator.tsx(148,40): error TS2769: No overload matches this call.
  Overload 1 of 4, '(value: string | number | Date): Date', gave the following error.
    Argument of type 'string | undefined' is not assignable to parameter of type 'string | number | Date'.
      Type 'undefined' is not assignable to type 'string | number | Date'.
  Overload 2 of 4, '(value: string | number): Date', gave the following error.
    Argument of type 'string | undefined' is not assignable to parameter of type 'string | number'.
      Type 'undefined' is not assignable to type 'string | number'.
src/components/history/IntegrityStatusIndicatorHelpers.tsx(185,75): error TS2345: Argument of type 'string | undefined' is not assignable to parameter of type 'string'.
  Type 'undefined' is not assignable to type 'string'.
src/components/history/ObjectHistoryViewer.tsx(39,7): error TS2322: Type 'string | boolean' is not assignable to type 'boolean'.
  Type 'string' is not assignable to type 'boolean'.
<<<<<<< HEAD
=======
src/components/history/viewer/HistoryHeader.tsx(7,26): error TS7031: Binding element 'onClose' implicitly has an 'any' type.
src/components/history/viewer/HistoryStatistics.tsx(4,30): error TS7031: Binding element 'statistics' implicitly has an 'any' type.
src/components/layout/AppWrapper.tsx(9,23): error TS7031: Binding element 'firebaseSync' implicitly has an 'any' type.
src/components/layout/MainLayout.tsx(497,11): error TS2322: Type 'unknown' is not assignable to type 'SecurityManager | null'.
>>>>>>> db72ae36
src/components/layout/ViewRenderer.tsx(321,9): error TS2322: Type '(paycheck: PaycheckHistory) => Promise<void>' is not assignable to type '(paycheck: PaycheckHistoryItem) => Promise<void>'.
  Types of parameters 'paycheck' and 'paycheck' are incompatible.
    Property 'lastModified' is missing in type 'PaycheckHistoryItem' but required in type 'PaycheckHistory'.
src/components/layout/ViewRenderer.tsx(325,15): error TS2345: Argument of type '{ id: string | number; amount?: number | undefined; allocations?: unknown[] | undefined; }[]' is not assignable to parameter of type 'PaycheckHistory[]'.
  Type '{ id: string | number; amount?: number | undefined; allocations?: unknown[] | undefined; }' is not assignable to type 'PaycheckHistory'.
    Types of property 'amount' are incompatible.
      Type 'number | undefined' is not assignable to type 'number'.
        Type 'undefined' is not assignable to type 'number'.
src/components/layout/ViewRenderer.tsx(337,9): error TS2322: Type 'import("/home/runner/work/violet-vault/violet-vault/src/types/finance").Transaction[]' is not assignable to type 'Transaction[]'.
  Type 'import("/home/runner/work/violet-vault/violet-vault/src/types/finance").Transaction' is not assignable to type 'Transaction'.
    Types of property 'id' are incompatible.
      Type 'string | number' is not assignable to type 'string'.
        Type 'number' is not assignable to type 'string'.
src/components/layout/ViewRenderer.tsx(338,9): error TS2322: Type 'import("/home/runner/work/violet-vault/violet-vault/src/types/finance").Envelope[]' is not assignable to type 'Envelope[]'.
  Type 'import("/home/runner/work/violet-vault/violet-vault/src/types/finance").Envelope' is not assignable to type 'Envelope'.
    Type 'import("/home/runner/work/violet-vault/violet-vault/src/types/finance").Envelope' is not assignable to type 'import("/home/runner/work/violet-vault/violet-vault/src/types/bills").Envelope'.
      Types of property 'id' are incompatible.
        Type 'string | number' is not assignable to type 'string'.
          Type 'number' is not assignable to type 'string'.
src/components/mobile/FABActionMenu.tsx(124,11): error TS2719: Type 'FABAction' is not assignable to type 'FABAction'. Two different types with this name exist, but they are unrelated.
  Types of property 'action' are incompatible.
    Type '(() => void) | null' is not assignable to type '(() => void) | undefined'.
      Type 'null' is not assignable to type '(() => void) | undefined'.
src/components/mobile/SlideUpModal.tsx(302,5): error TS2345: Argument of type 'RefObject<HTMLDivElement | null>' is not assignable to parameter of type 'RefObject<HTMLDivElement>'.
  Type 'HTMLDivElement | null' is not assignable to type 'HTMLDivElement'.
    Type 'null' is not assignable to type 'HTMLDivElement'.
src/components/mobile/SlideUpModal.tsx(350,9): error TS2322: Type 'RefObject<HTMLDivElement | null>' is not assignable to type 'RefObject<HTMLDivElement>'.
  Type 'HTMLDivElement | null' is not assignable to type 'HTMLDivElement'.
    Type 'null' is not assignable to type 'HTMLDivElement'.
src/components/mobile/SlideUpModal.tsx(351,9): error TS2322: Type 'RefObject<HTMLDivElement | null>' is not assignable to type 'RefObject<HTMLDivElement>'.
  Type 'HTMLDivElement | null' is not assignable to type 'HTMLDivElement'.
    Type 'null' is not assignable to type 'HTMLDivElement'.
src/components/monitoring/HighlightLoader.tsx(22,63): error TS2345: Argument of type 'unknown' is not assignable to parameter of type 'Record<string, unknown> | undefined'.
src/components/onboarding/OnboardingTutorial.tsx(90,66): error TS2345: Argument of type '{ id: string; title: string; description: string; target: null; position: string; action: () => void; } | { id: string; title: string; description: string; target: string; position: string; action: () => void; }' is not assignable to parameter of type 'TutorialStep'.
  Type '{ id: string; title: string; description: string; target: null; position: string; action: () => void; }' is not assignable to type 'TutorialStep'.
    Types of property 'position' are incompatible.
      Type 'string' is not assignable to type '"bottom" | "top" | "center" | "left" | "right" | undefined'.
src/components/pages/MainDashboard.tsx(167,9): error TS2322: Type '(updates: Partial<TransactionFormState>) => void' is not assignable to type '(updates: Partial<NewTransaction>) => void'.
  Types of parameters 'updates' and 'updates' are incompatible.
    Type 'Partial<NewTransaction>' is not assignable to type 'Partial<TransactionFormState>'.
      Types of property 'amount' are incompatible.
        Type 'string | number | undefined' is not assignable to type 'string | undefined'.
          Type 'number' is not assignable to type 'string'.
src/components/pwa/UpdateAvailableModal.tsx(37,61): error TS2345: Argument of type 'unknown' is not assignable to parameter of type 'Record<string, unknown> | undefined'.
src/components/receipts/ReceiptButton.tsx(55,47): error TS2345: Argument of type 'unknown' is not assignable to parameter of type 'Record<string, unknown> | undefined'.
src/components/receipts/ReceiptButton.tsx(160,11): error TS2322: Type '{ merchant: string | null; total: string | null; date: string | null; time: string | null; tax: string | null; subtotal: string | null; items: { description: string; amount: number; rawLine: string; }[]; confidence: Record<...>; rawText?: string | undefined; processingTime?: number | undefined; }' is not assignable to type 'ReceiptData'.
  Types of property 'merchant' are incompatible.
    Type 'string | null' is not assignable to type 'string | undefined'.
      Type 'null' is not assignable to type 'string | undefined'.
src/components/receipts/ReceiptScanner.tsx(61,5): error TS2345: Argument of type '(data: { merchant: string | null; total: string | null; date: string | null; time: string | null; tax: string | null; subtotal: string | null; items: { description: string; amount: number; rawLine: string; }[]; confidence: Record<...>; rawText: string; processingTime: number; imageData: { ...; }; }) => void' is not assignable to parameter of type 'OnReceiptProcessedCallback'.
  Types of parameters 'data' and 'data' are incompatible.
    Type 'ReceiptProcessedData' is not assignable to type '{ merchant: string | null; total: string | null; date: string | null; time: string | null; tax: string | null; subtotal: string | null; items: { description: string; amount: number; rawLine: string; }[]; confidence: Record<...>; rawText: string; processingTime: number; imageData: { ...; }; }'.
      Types of property 'imageData' are incompatible.
        Property 'preview' is missing in type 'UploadedImage' but required in type '{ file: File; preview: string; }'.
src/components/receipts/ReceiptScanner.tsx(91,15): error TS2322: Type 'RefObject<HTMLInputElement | null>' is not assignable to type 'RefObject<HTMLInputElement>'.
  Type 'HTMLInputElement | null' is not assignable to type 'HTMLInputElement'.
    Type 'null' is not assignable to type 'HTMLInputElement'.
src/components/receipts/ReceiptScanner.tsx(92,15): error TS2322: Type 'RefObject<HTMLInputElement | null>' is not assignable to type 'RefObject<HTMLInputElement>'.
  Type 'HTMLInputElement | null' is not assignable to type 'HTMLInputElement'.
    Type 'null' is not assignable to type 'HTMLInputElement'.
src/components/receipts/ReceiptScanner.tsx(134,17): error TS2322: Type 'ExtendedReceiptData' is not assignable to type 'ExtractedData'.
  Index signature for type 'string' is missing in type 'ExtendedReceiptData'.
src/components/receipts/components/ReceiptActionButtons.tsx(36,44): error TS2345: Argument of type 'ExtractedData' is not assignable to parameter of type 'ReceiptData'.
  Types of property 'merchant' are incompatible.
    Type 'string | null | undefined' is not assignable to type 'string | undefined'.
      Type 'null' is not assignable to type 'string | undefined'.
src/components/receipts/components/ReceiptExtractedData.tsx(105,27): error TS2322: Type 'unknown[] | undefined' is not assignable to type 'ReceiptItem[]'.
  Type 'undefined' is not assignable to type 'ReceiptItem[]'.
<<<<<<< HEAD
=======
src/components/receipts/components/ReceiptScannerHeader.tsx(9,33): error TS7031: Binding element 'onClose' implicitly has an 'any' type.
>>>>>>> db72ae36
src/components/savings/SavingsGoals.tsx(136,17): error TS2322: Type 'SavingsGoal & { color?: string | undefined; }' is not assignable to type 'SavingsGoal'.
  Types of property 'targetDate' are incompatible.
    Type 'Date | undefined' is not assignable to type 'string | undefined'.
      Type 'Date' is not assignable to type 'string'.
src/components/settings/SecuritySettings.tsx(74,16): error TS2322: Type '{ isLocked: boolean; securitySettings: SecuritySettings; securityEvents: SecurityEvent[]; timeUntilAutoLock: () => "Active" | null; }' is not assignable to type 'SecurityStatusSectionProps'.
  Types of property 'securitySettings' are incompatible.
    Type 'import("/home/runner/work/violet-vault/violet-vault/src/services/security/securityService").SecuritySettings' is not assignable to type 'SecuritySettings'.
      Index signature for type 'string' is missing in type 'SecuritySettings'.
src/components/settings/SettingsDashboard.tsx(233,5): error TS2322: Type 'SecurityManager | null' is not assignable to type 'SecurityManager'.
  Type 'null' is not assignable to type 'SecurityManager'.
src/components/settings/TransactionArchiving.tsx(106,9): error TS2322: Type '{ totalCount: number; cutoffDate: Date; categories: Record<string, { count: number; amount: number; }>; envelopes: Record<string, { count: number; amount: number; }>; totalAmount: number; dateRange: { ...; }; } | null' is not assignable to type 'PreviewData | null'.
  Type '{ totalCount: number; cutoffDate: Date; categories: Record<string, { count: number; amount: number; }>; envelopes: Record<string, { count: number; amount: number; }>; totalAmount: number; dateRange: { ...; }; }' is not assignable to type 'PreviewData'.
    The types of 'dateRange.earliest' are incompatible between these types.
      Type 'Date | null' is not assignable to type 'string | undefined'.
        Type 'null' is not assignable to type 'string | undefined'.
<<<<<<< HEAD
src/components/settings/sections/SyncDebugToolsSection.tsx(193,42): error TS2722: Cannot invoke an object which is possibly 'undefined'.
src/components/settings/sections/SyncDebugToolsSection.tsx(193,42): error TS18048: 'window.forceCloudDataReset' is possibly 'undefined'.
src/components/sync/ConflictResolutionModal.tsx(66,22): error TS18047: 'syncConflicts' is possibly 'null'.
src/components/transactions/TransactionLedger.tsx(491,7): error TS2322: Type 'Dispatch<SetStateAction<TransactionFormData>>' is not assignable to type '(form: unknown) => void'.
  Types of parameters 'value' and 'form' are incompatible.
    Type 'unknown' is not assignable to type 'SetStateAction<TransactionFormData>'.
src/components/transactions/TransactionTable.tsx(124,21): error TS2322: Type 'import("/home/runner/work/violet-vault/violet-vault/src/types/finance").Transaction' is not assignable to type 'Transaction'.
  Index signature for type 'string' is missing in type 'Transaction'.
src/components/transactions/TransactionTable.tsx(127,21): error TS2322: Type 'VirtualItem' is not assignable to type 'VirtualRow'.
  Index signature for type 'string' is missing in type 'VirtualItem'.
src/components/transactions/TransactionTable.tsx(374,11): error TS2322: Type 'string | number' is not assignable to type 'string'.
  Type 'number' is not assignable to type 'string'.
src/components/transactions/import/ImportModal.tsx(60,44): error TS2322: Type '(data: unknown[]) => void' is not assignable to type '(event: ChangeEvent<HTMLInputElement>, options: { clearExisting: boolean; }) => void'.
  Types of parameters 'data' and 'event' are incompatible.
    Type 'ChangeEvent<HTMLInputElement>' is missing the following properties from type 'unknown[]': length, pop, push, concat, and 29 more.
src/components/transactions/import/ImportModal.tsx(64,13): error TS2322: Type 'unknown[]' is not assignable to type 'ImportData | DataRow[]'.
  Type 'unknown[]' is not assignable to type 'DataRow[]'.
    Type 'unknown' is not assignable to type 'DataRow'.
src/components/transactions/import/ImportModal.tsx(66,13): error TS2322: Type '(mapping: Record<string, string>) => void' is not assignable to type '(mapping: FieldMapping) => void'.
=======
src/components/settings/archiving/ArchivingResult.tsx(4,28): error TS7031: Binding element 'lastResult' implicitly has an 'any' type.
src/components/settings/sections/SyncDebugToolsSection.tsx(193,42): error TS2722: Cannot invoke an object which is possibly 'undefined'.
src/components/settings/sections/SyncDebugToolsSection.tsx(193,42): error TS18048: 'window.forceCloudDataReset' is possibly 'undefined'.
src/components/sync/ConflictResolutionModal.tsx(66,22): error TS18047: 'syncConflicts' is possibly 'null'.
src/components/transactions/TransactionLedger.tsx(505,7): error TS2322: Type 'Dispatch<SetStateAction<TransactionFormData>>' is not assignable to type '(form: unknown) => void'.
  Types of parameters 'value' and 'form' are incompatible.
    Type 'unknown' is not assignable to type 'SetStateAction<TransactionFormData>'.
src/components/transactions/TransactionLedger.tsx(515,7): error TS2322: Type 'unknown[]' is not assignable to type 'DataRow[]'.
  Type 'unknown' is not assignable to type 'DataRow'.
src/components/transactions/TransactionLedger.tsx(518,7): error TS2322: Type '(mapping: Record<string, string>) => void' is not assignable to type '(mapping: FieldMapping) => void'.
>>>>>>> db72ae36
  Types of parameters 'mapping' and 'mapping' are incompatible.
    Type 'FieldMapping' is not assignable to type 'Record<string, string>'.
      'string' index signatures are incompatible.
        Type 'string | undefined' is not assignable to type 'string'.
          Type 'undefined' is not assignable to type 'string'.
src/components/transactions/TransactionLedger.tsx(523,7): error TS2322: Type '(data: unknown[]) => Promise<void> | undefined' is not assignable to type '(event: ChangeEvent<HTMLInputElement>, options: { clearExisting: boolean; }) => void'.
  Types of parameters 'data' and 'event' are incompatible.
    Type 'ChangeEvent<HTMLInputElement>' is missing the following properties from type 'unknown[]': length, pop, push, concat, and 29 more.
src/components/transactions/TransactionSplitter.tsx(120,19): error TS2322: Type '{ id: string; description: string; amount: number; category: string; envelopeId: string | number; isOriginalItem?: boolean | undefined; originalItem?: unknown; }[]' is not assignable to type 'Split[]'.
  Type '{ id: string; description: string; amount: number; category: string; envelopeId: string | number | ""; isOriginalItem?: boolean; originalItem?: unknown; }' is not assignable to type 'Split'.
    Types of property 'envelopeId' are incompatible.
      Type 'string | number' is not assignable to type 'string | undefined'.
        Type 'number' is not assignable to type 'string'.
<<<<<<< HEAD
src/components/ui/SecurityAlert.tsx(1,8): error TS6133: 'React' is declared but its value is never read.
=======
src/components/transactions/TransactionTable.tsx(124,21): error TS2322: Type 'import("/home/runner/work/violet-vault/violet-vault/src/types/finance").Transaction' is not assignable to type 'Transaction'.
  Index signature for type 'string' is missing in type 'Transaction'.
src/components/transactions/splitter/SplitTotals.tsx(5,24): error TS7031: Binding element 'totals' implicitly has an 'any' type.
src/components/ui/ConfirmModal.tsx(55,30): error TS2769: No overload matches this call.
  The last overload gave the following error.
    Argument of type '{}' is not assignable to parameter of type 'string | FunctionComponent<{ className: string; }> | ComponentClass<{ className: string; }, any>'.
src/components/ui/SecurityAlert.tsx(99,22): error TS2769: No overload matches this call.
  The last overload gave the following error.
    Argument of type 'string | number | bigint | true | ReactElement<unknown, string | JSXElementConstructor<any>> | Iterable<ReactNode> | Promise<...> | ComponentType<...>' is not assignable to parameter of type 'string | FunctionComponent<{ className?: string | undefined; }> | ComponentClass<{ className?: string | undefined; }, any>'.
      Type 'number' is not assignable to type 'string | FunctionComponent<{ className?: string | undefined; }> | ComponentClass<{ className?: string | undefined; }, any>'.
>>>>>>> db72ae36
src/hooks/analytics/useAnalyticsIntegration.ts(129,36): error TS7006: Parameter 'newTimeFilter' implicitly has an 'any' type.
src/hooks/analytics/useTransactionFiltering.ts(15,23): error TS7053: Element implicitly has an 'any' type because expression of type 'string' can't be used to index type '{ 7: Date; 30: Date; 90: Date; "6months": Date; }'.
  No index signature with a parameter of type 'string' was found on type '{ 7: Date; 30: Date; 90: Date; "6months": Date; }'.
src/hooks/analytics/utils/csvImageExportUtils.ts(97,57): error TS2345: Argument of type 'unknown' is not assignable to parameter of type 'Record<string, unknown> | undefined'.
src/hooks/analytics/utils/pdfGeneratorUtils.ts(160,5): error TS2322: Type 'unknown' is not assignable to type 'AnalyticsData'.
src/hooks/analytics/utils/pdfGeneratorUtils.ts(161,5): error TS2322: Type 'unknown' is not assignable to type 'BalanceData'.
src/hooks/auth/authOperations.ts(103,18): error TS2783: 'success' is specified more than once, so this usage will be overwritten.
src/hooks/auth/mutations/usePasswordMutations.ts(70,18): error TS2345: Argument of type 'string | undefined' is not assignable to parameter of type 'string | null'.
  Type 'undefined' is not assignable to type 'string | null'.
src/hooks/auth/useAuthManager.ts(49,38): error TS2345: Argument of type 'UseMutationResult<LoginResult, Error, LoginMutationVariables, unknown>' is not assignable to parameter of type 'UseMutationResult<LoginResult, Error, LoginData, unknown>'.
  Type 'Override<MutationObserverIdleResult<LoginResult, Error, LoginMutationVariables, unknown>, { mutate: UseMutateFunction<LoginResult, Error, LoginMutationVariables, unknown>; }> & { ...; }' is not assignable to type 'UseMutationResult<LoginResult, Error, LoginData, unknown>'.
    Type 'Override<MutationObserverIdleResult<LoginResult, Error, LoginMutationVariables, unknown>, { mutate: UseMutateFunction<LoginResult, Error, LoginMutationVariables, unknown>; }> & { ...; }' is not assignable to type 'Override<MutationObserverIdleResult<LoginResult, Error, LoginData, unknown>, { mutate: UseMutateFunction<LoginResult, Error, LoginData, unknown>; }> & { ...; }'.
      Type 'Override<MutationObserverIdleResult<LoginResult, Error, LoginMutationVariables, unknown>, { mutate: UseMutateFunction<LoginResult, Error, LoginMutationVariables, unknown>; }> & { ...; }' is not assignable to type 'Override<MutationObserverIdleResult<LoginResult, Error, LoginData, unknown>, { mutate: UseMutateFunction<LoginResult, Error, LoginData, unknown>; }>'.
        Types of property 'mutate' are incompatible.
          Type 'UseMutateFunction<LoginResult, Error, LoginMutationVariables, unknown>' is not assignable to type 'UseMutateFunction<LoginResult, Error, LoginData, unknown>'.
            Types of parameters 'variables' and 'variables' are incompatible.
              Type 'LoginData' is not assignable to type 'LoginMutationVariables'.
                Types of property 'userData' are incompatible.
                  Type 'unknown' is not assignable to type 'Record<string, unknown> | undefined'.
src/hooks/auth/useAuthManager.ts(62,54): error TS2345: Argument of type 'UseMutationResult<{ success: boolean; error: string; profile?: undefined; } | { success: boolean; profile: UpdateProfileInput; error?: undefined; }, Error, UpdateProfileInput, unknown>' is not assignable to parameter of type 'UseMutationResult<UpdateProfileResult, Error, UpdateProfileInput, unknown>'.
  Type 'Override<MutationObserverIdleResult<{ success: boolean; error: string; profile?: undefined; } | { success: boolean; profile: UpdateProfileInput; error?: undefined; }, Error, UpdateProfileInput, unknown>, { ...; }> & { ...; }' is not assignable to type 'UseMutationResult<UpdateProfileResult, Error, UpdateProfileInput, unknown>'.
    Type 'Override<MutationObserverIdleResult<{ success: boolean; error: string; profile?: undefined; } | { success: boolean; profile: UpdateProfileInput; error?: undefined; }, Error, UpdateProfileInput, unknown>, { ...; }> & { ...; }' is not assignable to type 'Override<MutationObserverIdleResult<UpdateProfileResult, Error, UpdateProfileInput, unknown>, { mutate: UseMutateFunction<...>; }> & { ...; }'.
      Type 'Override<MutationObserverIdleResult<{ success: boolean; error: string; profile?: undefined; } | { success: boolean; profile: UpdateProfileInput; error?: undefined; }, Error, UpdateProfileInput, unknown>, { ...; }> & { ...; }' is not assignable to type 'Override<MutationObserverIdleResult<UpdateProfileResult, Error, UpdateProfileInput, unknown>, { mutate: UseMutateFunction<...>; }>'.
        Types of property 'mutate' are incompatible.
          Type 'UseMutateFunction<{ success: boolean; error: string; profile?: undefined; } | { success: boolean; profile: UpdateProfileInput; error?: undefined; }, Error, UpdateProfileInput, unknown>' is not assignable to type 'UseMutateFunction<UpdateProfileResult, Error, UpdateProfileInput, unknown>'.
            Types of parameters 'variables' and 'variables' are incompatible.
              Type 'import("/home/runner/work/violet-vault/violet-vault/src/hooks/auth/authOperations").UpdateProfileInput' is not assignable to type 'UpdateProfileInput'.
                Index signature for type 'string' is missing in type 'UpdateProfileInput'.
src/hooks/auth/useAuthenticationManager.ts(99,29): error TS2339: Property 'budgetId' does not exist on type 'never'.
src/hooks/auth/useAuthenticationManager.ts(102,39): error TS2339: Property 'budgetId' does not exist on type 'never'.
src/hooks/auth/useKeyManagementUI.ts(164,5): error TS2322: Type 'RefObject<HTMLInputElement | null>' is not assignable to type 'RefObject<HTMLInputElement>'.
  Type 'HTMLInputElement | null' is not assignable to type 'HTMLInputElement'.
    Type 'null' is not assignable to type 'HTMLInputElement'.
src/hooks/bills/useBillManagerDisplayLogic.ts(36,26): error TS2345: Argument of type 'string | undefined' is not assignable to parameter of type 'string'.
  Type 'undefined' is not assignable to type 'string'.
src/hooks/bills/useBillManagerHelpers.ts(286,44): error TS2345: Argument of type 'import("/home/runner/work/violet-vault/violet-vault/src/types/bills").Bill[]' is not assignable to parameter of type 'Bill[]'.
  Type 'import("/home/runner/work/violet-vault/violet-vault/src/types/bills").Bill' is not assignable to type 'Bill'.
    Index signature for type 'string' is missing in type 'Bill'.
src/hooks/bills/useBillManagerHelpers.ts(319,22): error TS2345: Argument of type 'import("/home/runner/work/violet-vault/violet-vault/src/types/bills").Bill[]' is not assignable to parameter of type 'Bill[]'.
  Type 'import("/home/runner/work/violet-vault/violet-vault/src/types/bills").Bill' is not assignable to type 'Bill'.
    Index signature for type 'string' is missing in type 'Bill'.
src/hooks/bills/useBillOperations.ts(42,77): error TS2345: Argument of type 'import("/home/runner/work/violet-vault/violet-vault/src/types/bills").Envelope[]' is not assignable to parameter of type 'import("/home/runner/work/violet-vault/violet-vault/src/types/finance").Envelope[]'.
  Property 'targetAmount' is missing in type 'import("/home/runner/work/violet-vault/violet-vault/src/types/bills").Envelope' but required in type 'import("/home/runner/work/violet-vault/violet-vault/src/types/finance").Envelope'.
src/hooks/bills/useBillOperations.ts(68,7): error TS2322: Type '(updatedBills: Bill[]) => Promise<BulkOperationResult>' is not assignable to type '(updatedBills: unknown[]) => Promise<{ success: boolean; successCount: number; errorCount: number; errors: string[]; message: string; }>'.
  Types of parameters 'updatedBills' and 'updatedBills' are incompatible.
    Type 'unknown[]' is not assignable to type 'Bill[]'.
      Type 'unknown' is not assignable to type 'Bill'.
src/hooks/bills/useBills/index.ts(43,5): error TS2783: 'upcomingBills' is specified more than once, so this usage will be overwritten.
src/hooks/bills/useBulkBillOperations.ts(31,39): error TS7006: Parameter 'bill' implicitly has an 'any' type.
src/hooks/budgeting/autofunding/useAutoFundingExecution.ts(66,5): error TS2345: Argument of type 'BudgetData & { transferFunds: ((from: string, to: string, amount: number, description?: string | undefined) => Promise<void>) | undefined; }' is not assignable to parameter of type 'Budget'.
  Types of property 'transferFunds' are incompatible.
    Type '((from: string, to: string, amount: number, description?: string | undefined) => Promise<void>) | undefined' is not assignable to type '(from: string, to: string, amount: number, description?: string | undefined) => Promise<void>'.
      Type 'undefined' is not assignable to type '(from: string, to: string, amount: number, description?: string | undefined) => Promise<void>'.
src/hooks/budgeting/autofunding/useAutoFundingHistory.ts(77,21): error TS7006: Parameter 'options' implicitly has an 'any' type.
src/hooks/budgeting/useBudgetData/queryFunctions.ts(66,66): error TS2345: Argument of type 'unknown' is not assignable to parameter of type 'Record<string, unknown> | undefined'.
src/hooks/budgeting/useBudgetHistoryQuery.ts(25,56): error TS2345: Argument of type 'unknown' is not assignable to parameter of type 'Record<string, unknown> | undefined'.
src/hooks/budgeting/useBudgetHistoryQuery.ts(63,40): error TS2345: Argument of type '{ hash: string; message: string; author: string; parentHash: string | null; deviceFingerprint: string; encryptedSnapshot: number[]; iv: number[]; timestamp: number; }' is not assignable to parameter of type 'BudgetCommit'.
  Types of property 'parentHash' are incompatible.
    Type 'string | null' is not assignable to type 'string | undefined'.
      Type 'null' is not assignable to type 'string | undefined'.
src/hooks/budgeting/useEnvelopesQuery.ts(117,22): error TS7053: Element implicitly has an 'any' type because expression of type 'string' can't be used to index type 'Envelope'.
  No index signature with a parameter of type 'string' was found on type 'Envelope'.
src/hooks/budgeting/useEnvelopesQuery.ts(118,22): error TS7053: Element implicitly has an 'any' type because expression of type 'string' can't be used to index type 'Envelope'.
  No index signature with a parameter of type 'string' was found on type 'Envelope'.
src/hooks/budgeting/usePaycheckFormValidated.ts(62,26): error TS2769: No overload matches this call.
  Overload 1 of 4, '(value: string | number | Date): Date', gave the following error.
    Argument of type 'Date | undefined' is not assignable to parameter of type 'string | number | Date'.
      Type 'undefined' is not assignable to type 'string | number | Date'.
  Overload 2 of 4, '(value: string | number): Date', gave the following error.
    Argument of type 'Date | undefined' is not assignable to parameter of type 'string | number'.
      Type 'undefined' is not assignable to type 'string | number'.
src/hooks/common/useBugReport.ts(60,53): error TS2345: Argument of type 'unknown' is not assignable to parameter of type 'Record<string, unknown> | undefined'.
src/hooks/common/useImportData.ts(166,26): error TS2345: Argument of type 'unknown' is not assignable to parameter of type 'null | undefined'.
src/hooks/common/usePrompt.ts(109,12): error TS7006: Parameter 'value' implicitly has an 'any' type.
src/hooks/common/useRouterPageDetection.ts(22,25): error TS7053: Element implicitly has an 'any' type because expression of type 'string' can't be used to index type '{ "/app": string; "/app/dashboard": string; "/app/envelopes": string; "/app/savings": string; "/app/supplemental": string; "/app/paycheck": string; "/app/bills": string; "/app/transactions": string; "/app/debts": string; "/app/analytics": string; "/app/automation": string; "/app/activity": string; }'.
  No index signature with a parameter of type 'string' was found on type '{ "/app": string; "/app/dashboard": string; "/app/envelopes": string; "/app/savings": string; "/app/supplemental": string; "/app/paycheck": string; "/app/bills": string; "/app/transactions": string; "/app/debts": string; "/app/analytics": string; "/app/automation": string; "/app/activity": string; }'.
src/hooks/common/useRouterPageDetection.ts(66,24): error TS7053: Element implicitly has an 'any' type because expression of type 'any' can't be used to index type '{ dashboard: string; envelopes: string; savings: string; supplemental: string; paycheck: string; bills: string; transactions: string; debts: string; analytics: string; automation: string; activity: string; }'.
src/hooks/dashboard/useMainDashboard.ts(173,6): error TS7006: Parameter 'difference' implicitly has an 'any' type.
src/hooks/debts/useDebtModalLogic.ts(78,44): error TS2345: Argument of type 'string | undefined' is not assignable to parameter of type 'string'.
  Type 'undefined' is not assignable to type 'string'.
src/hooks/layout/usePaycheckOperations.ts(61,11): error TS2345: Argument of type '() => Promise<BudgetRecord | null>' is not assignable to parameter of type '() => Promise<{ actualBalance?: number | undefined; unassignedCash?: number | undefined; } | null>'.
  Type 'Promise<BudgetRecord | null>' is not assignable to type 'Promise<{ actualBalance?: number | undefined; unassignedCash?: number | undefined; } | null>'.
    Type 'BudgetRecord | null' is not assignable to type '{ actualBalance?: number | undefined; unassignedCash?: number | undefined; } | null'.
      Type 'BudgetRecord' has no properties in common with type '{ actualBalance?: number | undefined; unassignedCash?: number | undefined; }'.
src/hooks/mobile/useFABBehavior.ts(127,50): error TS2345: Argument of type 'RefObject<null>' is not assignable to parameter of type 'RefObject<HTMLElement>'.
  Type 'null' is not assignable to type 'HTMLElement'.
src/hooks/notifications/useFirebaseMessaging.ts(98,7): error TS2322: Type 'TokenResult' is not assignable to type 'PermissionResult'.
  Types of property 'token' are incompatible.
    Type 'string | null | undefined' is not assignable to type 'string | undefined'.
      Type 'null' is not assignable to type 'string | undefined'.
src/hooks/sharing/useQRCodeProcessing.ts(42,46): error TS2345: Argument of type 'unknown' is not assignable to parameter of type 'Record<string, unknown> | undefined'.
src/hooks/sync/useSyncHealthIndicator.ts(200,5): error TS2322: Type 'RefObject<HTMLDivElement | null>' is not assignable to type 'RefObject<HTMLDivElement>'.
  Type 'HTMLDivElement | null' is not assignable to type 'HTMLDivElement'.
    Type 'null' is not assignable to type 'HTMLDivElement'.
src/hooks/transactions/useTransactionFileUpload.ts(27,18): error TS18047: 'event.target.files' is possibly 'null'.
src/hooks/transactions/useTransactionFileUpload.ts(59,56): error TS18046: 'error' is of type 'unknown'.
src/hooks/transactions/useTransactionImport.ts(49,38): error TS2345: Argument of type 'unknown' is not assignable to parameter of type '{ userName?: string | undefined; }'.
src/hooks/transactions/useTransactionImport.ts(95,7): error TS2769: No overload matches this call.
  Overload 1 of 2, '(predicate: (value: unknown, index: number, array: unknown[]) => value is unknown, thisArg?: any): unknown[]', gave the following error.
    Argument of type '(t: { amount: number; }) => boolean' is not assignable to parameter of type '(value: unknown, index: number, array: unknown[]) => value is unknown'.
      Types of parameters 't' and 'value' are incompatible.
        Type 'unknown' is not assignable to type '{ amount: number; }'.
  Overload 2 of 2, '(predicate: (value: unknown, index: number, array: unknown[]) => unknown, thisArg?: any): unknown[]', gave the following error.
    Argument of type '(t: { amount: number; }) => boolean' is not assignable to parameter of type '(value: unknown, index: number, array: unknown[]) => unknown'.
      Types of parameters 't' and 'value' are incompatible.
        Type 'unknown' is not assignable to type '{ amount: number; }'.
src/services/activityLogger.ts(126,68): error TS2345: Argument of type 'unknown' is not assignable to parameter of type 'Record<string, unknown> | undefined'.
src/services/bugReport/errorTrackingService.ts(106,26): error TS2322: Type '(event: ErrorEvent) => void' is not assignable to type '{ handleEvent: (event: Event) => void; } | ((event: Event) => void)'.
  Type '(event: ErrorEvent) => void' is not assignable to type '(event: Event) => void'.
    Types of parameters 'event' and 'event' are incompatible.
      Type 'Event' is missing the following properties from type 'ErrorEvent': colno, error, filename, lineno, message
src/services/bugReport/errorTrackingService.ts(217,53): error TS2345: Argument of type 'unknown' is not assignable to parameter of type 'Record<string, unknown> | undefined'.
src/services/chunkedSyncService.ts(448,29): error TS2769: No overload matches this call.
  Overload 1 of 3, '(firestore: Firestore, path: string, ...pathSegments: string[]): DocumentReference<DocumentData, DocumentData>', gave the following error.
    Argument of type 'string | null' is not assignable to parameter of type 'string'.
      Type 'null' is not assignable to type 'string'.
  Overload 2 of 3, '(reference: CollectionReference<unknown, DocumentData>, path?: string | undefined, ...pathSegments: string[]): DocumentReference<unknown, DocumentData>', gave the following error.
    Argument of type 'Firestore' is not assignable to parameter of type 'CollectionReference<unknown, DocumentData>'.
      Type 'Firestore' is missing the following properties from type 'CollectionReference<unknown, DocumentData>': id, path, parent, withConverter, and 2 more.
  Overload 3 of 3, '(reference: DocumentReference<unknown, DocumentData>, path: string, ...pathSegments: string[]): DocumentReference<DocumentData, DocumentData>', gave the following error.
    Argument of type 'Firestore' is not assignable to parameter of type 'DocumentReference<unknown, DocumentData>'.
      Type 'Firestore' is missing the following properties from type 'DocumentReference<unknown, DocumentData>': converter, firestore, id, path, and 2 more.
src/services/chunkedSyncService.ts(564,24): error TS2769: No overload matches this call.
  Overload 1 of 3, '(firestore: Firestore, path: string, ...pathSegments: string[]): DocumentReference<DocumentData, DocumentData>', gave the following error.
    Argument of type 'string | null' is not assignable to parameter of type 'string'.
      Type 'null' is not assignable to type 'string'.
  Overload 2 of 3, '(reference: CollectionReference<unknown, DocumentData>, path?: string | undefined, ...pathSegments: string[]): DocumentReference<unknown, DocumentData>', gave the following error.
    Argument of type 'Firestore' is not assignable to parameter of type 'CollectionReference<unknown, DocumentData>'.
      Type 'Firestore' is missing the following properties from type 'CollectionReference<unknown, DocumentData>': id, path, parent, withConverter, and 2 more.
  Overload 3 of 3, '(reference: DocumentReference<unknown, DocumentData>, path: string, ...pathSegments: string[]): DocumentReference<DocumentData, DocumentData>', gave the following error.
    Argument of type 'Firestore' is not assignable to parameter of type 'DocumentReference<unknown, DocumentData>'.
      Type 'Firestore' is missing the following properties from type 'DocumentReference<unknown, DocumentData>': converter, firestore, id, path, and 2 more.
src/services/editLockService.ts(131,9): error TS2345: Argument of type 'CurrentUser | null' is not assignable to parameter of type 'User'.
  Type 'null' is not assignable to type 'User'.
src/services/editLockService.ts(376,26): error TS2345: Argument of type 'string | undefined' is not assignable to parameter of type 'string'.
  Type 'undefined' is not assignable to type 'string'.
src/services/firebaseMessaging.ts(175,36): error TS2345: Argument of type 'Messaging | null' is not assignable to parameter of type 'Messaging'.
  Type 'null' is not assignable to type 'Messaging'.
src/services/firebaseMessaging.ts(294,38): error TS2345: Argument of type 'string | undefined' is not assignable to parameter of type 'string'.
  Type 'undefined' is not assignable to type 'string'.
src/services/firebaseSyncService.ts(170,46): error TS2345: Argument of type 'Auth | null' is not assignable to parameter of type 'Auth'.
  Type 'null' is not assignable to type 'Auth'.
src/services/typedChunkedSyncService.ts(275,51): error TS2345: Argument of type 'unknown' is not assignable to parameter of type 'Record<string, unknown> | undefined'.
src/stores/ui/toastStore.ts(87,11): error TS2352: Conversion of type '{ toasts: never[]; }' to type 'ToastState' may be a mistake because neither type sufficiently overlaps with the other. If this was intentional, convert the expression to 'unknown' first.
  Type '{ toasts: never[]; }' is missing the following properties from type 'ToastState': addToast, removeToast, clearAllToasts, showSuccess, and 4 more.
src/utils/analytics/billAnalyzer.ts(71,49): error TS2345: Argument of type 'string | undefined' is not assignable to parameter of type 'string'.
  Type 'undefined' is not assignable to type 'string'.
src/utils/bills/billUpdateHelpers.ts(106,71): error TS2345: Argument of type 'unknown' is not assignable to parameter of type 'Record<string, unknown> | undefined'.
src/utils/bills/billUpdateHelpers.ts(107,5): error TS2722: Cannot invoke an object which is possibly 'undefined'.
src/utils/budgeting/envelopeCalculations.ts(110,63): error TS2345: Argument of type 'string | undefined' is not assignable to parameter of type 'string'.
  Type 'undefined' is not assignable to type 'string'.
src/utils/budgeting/envelopeCalculations.ts(521,24): error TS7053: Element implicitly has an 'any' type because expression of type 'string' can't be used to index type 'Record<FrequencyType, number>'.
  No index signature with a parameter of type 'string' was found on type 'Record<FrequencyType, number>'.
src/utils/budgeting/paycheckDeletion.ts(34,26): error TS18048: 'envelope.currentBalance' is possibly 'undefined'.
src/utils/common/budgetHistoryTracker.ts(109,41): error TS2345: Argument of type '{ hash: string; timestamp: number; message: string; author: string; parentHash: string | null; snapshotData: string; deviceFingerprint: string; }' is not assignable to parameter of type 'BudgetCommit'.
  Types of property 'parentHash' are incompatible.
    Type 'string | null' is not assignable to type 'string | undefined'.
      Type 'null' is not assignable to type 'string | undefined'.
src/utils/common/fixAutoAllocateUndefined.ts(66,37): error TS18046: 'error' is of type 'unknown'.
src/utils/common/highlight.ts(285,73): error TS2345: Argument of type 'unknown' is not assignable to parameter of type 'Record<string, unknown> | undefined'.
src/utils/common/ocrProcessor.ts(349,43): error TS2345: Argument of type 'unknown' is not assignable to parameter of type 'Record<string, unknown> | undefined'.
src/utils/common/testBudgetHistory.ts(47,39): error TS2345: Argument of type '{ hash: string; timestamp: number; message: string; author: string; parentHash: null; encryptedSnapshot: string; deviceFingerprint: string; }' is not assignable to parameter of type 'BudgetCommit'.
  Types of property 'parentHash' are incompatible.
    Type 'null' is not assignable to type 'string | undefined'.
src/utils/common/toastHelpers.ts(117,16): error TS7006: Parameter 'error' implicitly has an 'any' type.
src/utils/common/transactionArchiving.ts(255,11): error TS2322: Type 'null' is not assignable to type 'number'.
src/utils/common/transactionArchiving.ts(423,9): error TS2322: Type 'null' is not assignable to type 'number'.
src/utils/dataManagement/backupUtils.ts(45,44): error TS2345: Argument of type 'unknown' is not assignable to parameter of type 'Record<string, unknown> | undefined'.
src/utils/dataManagement/firebaseUtils.ts(15,74): error TS2345: Argument of type 'unknown' is not assignable to parameter of type 'Record<string, unknown> | undefined'.
src/utils/debts/debtCalculations.ts(84,52): error TS2345: Argument of type 'DebtAccount' is not assignable to parameter of type 'Debt'.
  Types of property 'nextPaymentDate' are incompatible.
    Type 'string | Date | undefined' is not assignable to type 'string | undefined'.
      Type 'Date' is not assignable to type 'string'.
src/utils/debts/debtCalculations.ts(94,5): error TS2322: Type 'string | null' is not assignable to type 'string | Date | undefined'.
  Type 'null' is not assignable to type 'string | Date | undefined'.
src/utils/pageDetection/pageIdentifier.ts(37,51): error TS2345: Argument of type 'unknown' is not assignable to parameter of type 'Record<string, unknown> | undefined'.
src/utils/pwa/patchNotesManager.ts(89,24): error TS18048: 'match.index' is possibly 'undefined'.
src/utils/query/backgroundSyncService.ts(92,20): error TS18046: 'restoreError' is of type 'unknown'.
src/utils/query/prefetchHelpers.ts(55,13): error TS2345: Argument of type 'string | undefined' is not assignable to parameter of type 'string'.
  Type 'undefined' is not assignable to type 'string'.
src/utils/query/queryClientConfig.ts(58,7): error TS2322: Type '(error: unknown, query: Query) => void' is not assignable to type '(error: Error, query: Query<unknown, unknown, unknown, readonly unknown[]>) => void'.
  Types of parameters 'query' and 'query' are incompatible.
    Type 'Query<unknown, unknown, unknown, readonly unknown[]>' is not assignable to type 'Query<unknown, Error, unknown, readonly unknown[]>'.
      Types of property 'state' are incompatible.
        Type 'QueryState<unknown, unknown>' is not assignable to type 'QueryState<unknown, Error>'.
          Type 'unknown' is not assignable to type 'Error'.
src/utils/query/queryClientConfig.ts(65,7): error TS2322: Type '(_data: unknown, query: Query) => void' is not assignable to type '(data: unknown, query: Query<unknown, unknown, unknown, readonly unknown[]>) => void'.
  Types of parameters 'query' and 'query' are incompatible.
    Type 'Query<unknown, unknown, unknown, readonly unknown[]>' is not assignable to type 'Query<unknown, Error, unknown, readonly unknown[]>'.
      Types of property 'state' are incompatible.
        Type 'QueryState<unknown, unknown>' is not assignable to type 'QueryState<unknown, Error>'.
          Type 'unknown' is not assignable to type 'Error'.
src/utils/security/keyExport.ts(268,58): error TS2345: Argument of type 'unknown' is not assignable to parameter of type 'Record<string, unknown> | undefined'.
src/utils/security/keyExport.ts(319,35): error TS7016: Could not find a declaration file for module 'qrcode'. '/home/runner/work/violet-vault/violet-vault/node_modules/qrcode/lib/index.js' implicitly has an 'any' type.
  Try `npm i --save-dev @types/qrcode` if it exists or add a new declaration (.d.ts) file containing `declare module 'qrcode';`
src/utils/stores/createSafeStore.ts(182,5): error TS2345: Argument of type 'StateCreator<T & Record<string, unknown>>' is not assignable to parameter of type 'StateCreator<Record<string, unknown>>'.
  Type 'StateCreator<T & Record<string, unknown>>' is not assignable to type '(setState: { (partial: Record<string, unknown> | Partial<Record<string, unknown>> | ((state: Record<string, unknown>) => Record<string, unknown> | Partial<Record<string, unknown>>), replace?: false | undefined): void; (state: Record<...> | ((state: Record<...>) => Record<...>), replace: true): void; }, getState: () ...'.
    Types of parameters 'getState' and 'getState' are incompatible.
      Type '() => Record<string, unknown>' is not assignable to type '() => T & Record<string, unknown>'.
        Type 'Record<string, unknown>' is not assignable to type 'T & Record<string, unknown>'.
          Type 'Record<string, unknown>' is not assignable to type 'T'.
            'Record<string, unknown>' is assignable to the constraint of type 'T', but 'T' could be instantiated with a different subtype of constraint 'object'.
src/utils/sync/RetryManager.ts(171,60): error TS2345: Argument of type 'unknown' is not assignable to parameter of type 'RetryableError'.
src/utils/sync/SyncQueue.ts(79,39): error TS2345: Argument of type 'QueueItem<T>' is not assignable to parameter of type 'QueueItem<unknown>'.
  Types of property 'operation' are incompatible.
    Type '(data: T) => Promise<unknown>' is not assignable to type '(data: unknown) => Promise<unknown>'.
      Types of parameters 'data' and 'data' are incompatible.
        Type 'unknown' is not assignable to type 'T'.
          'T' could be instantiated with an arbitrary type which could be unrelated to 'unknown'.
src/utils/sync/resilience/index.ts(52,19): error TS7006: Parameter 'operation' implicitly has an 'any' type.
src/utils/transactions/operations.ts(61,39): error TS18046: 'error' is of type 'unknown'.
```
<|MERGE_RESOLUTION|>--- conflicted
+++ resolved
@@ -5,17 +5,14 @@
 | Category | Current | Change |
 |----------|---------|--------|
 | ESLint Issues | 1 | 0 |
-<<<<<<< HEAD
 | TypeScript Errors | 41 | -12 |
 | TypeScript Strict Mode Errors | 207 | -12 |
 
 *Last updated: 2025-11-26 00:28:30 UTC*
-=======
 | TypeScript Errors | 30 | -3 |
 | TypeScript Strict Mode Errors | 207 | -2 |
 
 *Last updated: 2025-11-25 23:45:28 UTC*
->>>>>>> db72ae36
 
 ## Table of Contents
 - [Lint Audit](#lint-audit)
@@ -36,10 +33,7 @@
 ### Files with Most Issues
 - 1 issues in `/home/runner/work/violet-vault/violet-vault/src/hooks/budgeting/useSmartSuggestions.ts`
 - 1 issues in `/home/runner/work/violet-vault/violet-vault/src/hooks/budgeting/autofunding/useAutoFundingExecution.ts`
-<<<<<<< HEAD
-=======
 - 1 issues in `/home/runner/work/violet-vault/violet-vault/src/hooks/bills/useBillDetail.ts`
->>>>>>> db72ae36
 
 ### Issue Count by Category
 | Count | Rule ID |
@@ -49,14 +43,9 @@
 
 ### Detailed Lint Report
 ```
-<<<<<<< HEAD
-/home/runner/work/violet-vault/violet-vault/src/hooks/budgeting/autofunding/useAutoFundingExecution.ts:52:9 - 1 - The 'budgetWithDefaults' logical expression could make the dependencies of useCallback Hook (at line 123) change on every render. To fix this, wrap the initialization of 'budgetWithDefaults' in its own useMemo() Hook. (react-hooks/exhaustive-deps)
-/home/runner/work/violet-vault/violet-vault/src/hooks/budgeting/useSmartSuggestions.ts:100:29 - 1 - Arrow function has too many lines (151). Maximum allowed is 150. (max-lines-per-function)
-=======
 /home/runner/work/violet-vault/violet-vault/src/hooks/bills/useBillDetail.ts:82:6 - 1 - React Hook useMemo has a missing dependency: 'bill'. Either include it or remove the dependency array. (react-hooks/exhaustive-deps)
 /home/runner/work/violet-vault/violet-vault/src/hooks/budgeting/autofunding/useAutoFundingExecution.ts:52:9 - 1 - The 'budgetWithDefaults' logical expression could make the dependencies of useCallback Hook (at line 123) change on every render. To fix this, wrap the initialization of 'budgetWithDefaults' in its own useMemo() Hook. (react-hooks/exhaustive-deps)
 /home/runner/work/violet-vault/violet-vault/src/hooks/budgeting/useSmartSuggestions.ts:104:29 - 1 - Arrow function has too many lines (151). Maximum allowed is 150. (max-lines-per-function)
->>>>>>> db72ae36
 ```
 
 ## Typecheck Audit
@@ -70,12 +59,9 @@
 - 1 errors in `src/hooks/layout/usePaycheckOperations.ts`
 - 1 errors in `src/hooks/bills/useBillOperations.ts`
 - 1 errors in `src/components/ui/SecurityAlert.tsx`
-<<<<<<< HEAD
-=======
 - 1 errors in `src/components/ui/ConfirmModal.tsx`
 - 1 errors in `src/components/transactions/TransactionTable.tsx`
 - 1 errors in `src/components/transactions/TransactionSplitter.tsx`
->>>>>>> db72ae36
 - 1 errors in `src/components/settings/TransactionArchiving.tsx`
 - 1 errors in `src/components/settings/SecuritySettings.tsx`
 - 1 errors in `src/components/savings/SavingsGoals.tsx`
@@ -96,21 +82,10 @@
 ### Type Error Breakdown by Category
 | Count | Error Code |
 |---|---|
-<<<<<<< HEAD
-| 24 | `TS2322` |
-| 10 | `TS2345` |
-| 2 | `TS2741` |
-| 1 | `TS6133` |
-| 1 | `TS2769` |
-| 1 | `TS2740` |
-| 1 | `TS2719` |
-| 1 | `TS18047` |
-=======
 | 17 | `TS2322` |
 | 9 | `TS2345` |
 | 3 | `TS2769` |
 | 1 | `TS2741` |
->>>>>>> db72ae36
 
 ### Detailed Type Error Report
 ```
@@ -132,22 +107,6 @@
 src/components/budgeting/PaydayPrediction.tsx(105,11): error TS2769: No overload matches this call.
   The last overload gave the following error.
     Object literal may only specify known properties, and 'title' does not exist in type 'Attributes & { className?: string; }'.
-<<<<<<< HEAD
-src/components/budgeting/envelope/EnvelopeGridView.tsx(92,24): error TS2740: Type '{}' is missing the following properties from type 'EnvelopeTotals': totalBalance, totalUpcoming, totalAllocated, envelopeCount, and 3 more.
-src/components/budgeting/envelope/EnvelopeItem.tsx(97,34): error TS2741: Property 'totalSpent' is missing in type 'Envelope' but required in type 'EnvelopeForSummary'.
-src/components/debt/DebtStrategies.tsx(25,25): error TS2345: Argument of type 'DebtAccount[]' is not assignable to parameter of type 'Debt[]'.
-  Type 'DebtAccount' is not assignable to type 'Debt'.
-    Property 'currentBalance' is optional in type 'DebtAccount' but required in type 'Debt'.
-src/components/debt/DebtStrategies.tsx(59,11): error TS2322: Type '{ debts: any[]; totalInterest: number; payoffTime: number; name?: undefined; description?: undefined; } | { debts: { priority: number; monthsToPayoff: number; totalInterestCost: number; strategy: string; ... 6 more ...; interestRate?: number; }[]; totalInterest: number; payoffTime: number; name: string; description:...' is not assignable to type 'Strategy'.
-  Type '{ debts: any[]; totalInterest: number; payoffTime: number; name?: undefined; description?: undefined; }' is not assignable to type 'Strategy'.
-    Property 'name' is optional in type '{ debts: any[]; totalInterest: number; payoffTime: number; name?: undefined; description?: undefined; }' but required in type 'Strategy'.
-src/components/debt/DebtStrategies.tsx(63,11): error TS2322: Type '{ debts: any[]; totalInterest: number; payoffTime: number; name?: undefined; description?: undefined; } | { debts: { priority: number; monthsToPayoff: number; totalInterestCost: number; strategy: string; ... 6 more ...; interestRate?: number; }[]; totalInterest: number; payoffTime: number; name: string; description:...' is not assignable to type 'Strategy'.
-  Type '{ debts: any[]; totalInterest: number; payoffTime: number; name?: undefined; description?: undefined; }' is not assignable to type 'Strategy'.
-    Property 'name' is optional in type '{ debts: any[]; totalInterest: number; payoffTime: number; name?: undefined; description?: undefined; }' but required in type 'Strategy'.
-src/components/debt/DebtStrategies.tsx(114,9): error TS2322: Type '{ strategy: string; monthlyPayment: number; totalInterest: number; payoffDate: string; totalPaid: number; savings: number; }[]' is not assignable to type 'PaymentImpactScenario[]'.
-  Type '{ strategy: string; monthlyPayment: number; totalInterest: number; payoffDate: string; totalPaid: number; savings: number; }' is missing the following properties from type 'PaymentImpactScenario': extraPayment, avalanche, snowball
-=======
->>>>>>> db72ae36
 src/components/history/BudgetHistoryViewer.tsx(139,15): error TS2322: Type '{ commit?: unknown; changes: unknown[]; }' is not assignable to type 'CommitDetails'.
   Types of property 'commit' are incompatible.
     Type 'unknown' is not assignable to type 'Commit'.
@@ -195,20 +154,10 @@
 src/components/settings/TransactionArchiving.tsx(106,9): error TS2322: Type '{ totalCount: number; cutoffDate: Date; categories: Record<string, { count: number; amount: number; }>; envelopes: Record<string, { count: number; amount: number; }>; totalAmount: number; dateRange: { ...; }; }' is not assignable to type 'PreviewData'.
   The types of 'dateRange.earliest' are incompatible between these types.
     Type 'Date' is not assignable to type 'string'.
-<<<<<<< HEAD
-src/components/transactions/TransactionTable.tsx(124,21): error TS2322: Type 'import("/home/runner/work/violet-vault/violet-vault/src/types/finance").Transaction' is not assignable to type 'Transaction'.
-  Index signature for type 'string' is missing in type 'Transaction'.
-src/components/transactions/TransactionTable.tsx(127,21): error TS2322: Type 'VirtualItem' is not assignable to type 'VirtualRow'.
-  Index signature for type 'string' is missing in type 'VirtualItem'.
-src/components/transactions/TransactionTable.tsx(374,11): error TS2322: Type 'string | number' is not assignable to type 'string'.
-  Type 'number' is not assignable to type 'string'.
-src/components/transactions/import/ImportModal.tsx(60,44): error TS2322: Type '(data: unknown[]) => void' is not assignable to type '(event: ChangeEvent<HTMLInputElement>, options: { clearExisting: boolean; }) => void'.
-=======
 src/components/transactions/TransactionLedger.tsx(515,7): error TS2322: Type 'unknown[]' is not assignable to type 'DataRow[]'.
   Type 'unknown' is not assignable to type 'DataRow'.
     Index signature for type 'string' is missing in type '{}'.
 src/components/transactions/TransactionLedger.tsx(523,7): error TS2322: Type '(data: unknown[]) => Promise<void>' is not assignable to type '(event: ChangeEvent<HTMLInputElement>, options: { clearExisting: boolean; }) => void'.
->>>>>>> db72ae36
   Types of parameters 'data' and 'event' are incompatible.
     Type 'ChangeEvent<HTMLInputElement>' is missing the following properties from type 'unknown[]': length, pop, push, concat, and 29 more.
 src/components/transactions/TransactionSplitter.tsx(120,19): error TS2322: Type '{ id: string; description: string; amount: number; category: string; envelopeId: string | number; isOriginalItem?: boolean; originalItem?: unknown; }[]' is not assignable to type 'Split[]'.
@@ -216,10 +165,6 @@
     Types of property 'envelopeId' are incompatible.
       Type 'string | number' is not assignable to type 'string'.
         Type 'number' is not assignable to type 'string'.
-<<<<<<< HEAD
-src/components/ui/SecurityAlert.tsx(1,8): error TS6133: 'React' is declared but its value is never read.
-src/hooks/bills/useBillDetail.ts(75,51): error TS18047: 'dueDate' is possibly 'null'.
-=======
 src/components/transactions/TransactionTable.tsx(124,21): error TS2322: Type 'import("/home/runner/work/violet-vault/violet-vault/src/types/finance").Transaction' is not assignable to type 'Transaction'.
   Index signature for type 'string' is missing in type 'Transaction'.
 src/components/ui/ConfirmModal.tsx(55,30): error TS2769: No overload matches this call.
@@ -229,7 +174,6 @@
   The last overload gave the following error.
     Argument of type 'string | number | bigint | true | ReactElement<unknown, string | JSXElementConstructor<any>> | Iterable<ReactNode> | Promise<...> | ComponentType<...>' is not assignable to parameter of type 'string | FunctionComponent<{ className?: string; }> | ComponentClass<{ className?: string; }, any>'.
       Type 'number' is not assignable to type 'string | FunctionComponent<{ className?: string; }> | ComponentClass<{ className?: string; }, any>'.
->>>>>>> db72ae36
 src/hooks/bills/useBillManagerHelpers.ts(286,44): error TS2345: Argument of type 'import("/home/runner/work/violet-vault/violet-vault/src/types/bills").Bill[]' is not assignable to parameter of type 'Bill[]'.
   Type 'import("/home/runner/work/violet-vault/violet-vault/src/types/bills").Bill' is not assignable to type 'Bill'.
     Index signature for type 'string' is missing in type 'Bill'.
@@ -253,14 +197,6 @@
 - 4 errors in `src/components/transactions/TransactionLedger.tsx`
 - 4 errors in `src/components/receipts/ReceiptScanner.tsx`
 - 4 errors in `src/components/layout/ViewRenderer.tsx`
-<<<<<<< HEAD
-- 4 errors in `src/components/debt/DebtStrategies.tsx`
-- 4 errors in `src/components/budgeting/envelope/EnvelopeItem.tsx`
-- 4 errors in `src/components/budgeting/SmartEnvelopeSuggestions.tsx`
-- 3 errors in `src/components/transactions/splitter/SplitAllocationsSection.tsx`
-- 3 errors in `src/components/transactions/TransactionTable.tsx`
-=======
->>>>>>> db72ae36
 - 3 errors in `src/components/mobile/SlideUpModal.tsx`
 - 3 errors in `src/components/history/BudgetHistoryViewer.tsx`
 - 3 errors in `src/components/charts/CategoryBarChart.tsx`
@@ -347,14 +283,10 @@
 - 1 errors in `src/hooks/analytics/useTransactionFiltering.ts`
 - 1 errors in `src/hooks/analytics/useAnalyticsIntegration.ts`
 - 1 errors in `src/components/ui/SecurityAlert.tsx`
-<<<<<<< HEAD
-- 1 errors in `src/components/transactions/TransactionLedger.tsx`
-=======
 - 1 errors in `src/components/ui/ConfirmModal.tsx`
 - 1 errors in `src/components/transactions/splitter/SplitTotals.tsx`
 - 1 errors in `src/components/transactions/TransactionTable.tsx`
 - 1 errors in `src/components/transactions/TransactionSplitter.tsx`
->>>>>>> db72ae36
 - 1 errors in `src/components/sync/ConflictResolutionModal.tsx`
 - 1 errors in `src/components/settings/TransactionArchiving.tsx`
 - 1 errors in `src/components/settings/SettingsDashboard.tsx`
@@ -367,13 +299,10 @@
 - 1 errors in `src/components/onboarding/OnboardingTutorial.tsx`
 - 1 errors in `src/components/monitoring/HighlightLoader.tsx`
 - 1 errors in `src/components/mobile/FABActionMenu.tsx`
-<<<<<<< HEAD
-=======
 - 1 errors in `src/components/layout/MainLayout.tsx`
 - 1 errors in `src/components/layout/AppWrapper.tsx`
 - 1 errors in `src/components/history/viewer/HistoryStatistics.tsx`
 - 1 errors in `src/components/history/viewer/HistoryHeader.tsx`
->>>>>>> db72ae36
 - 1 errors in `src/components/history/ObjectHistoryViewer.tsx`
 - 1 errors in `src/components/history/IntegrityStatusIndicatorHelpers.tsx`
 - 1 errors in `src/components/history/IntegrityStatusIndicator.tsx`
@@ -384,12 +313,9 @@
 - 1 errors in `src/components/debt/DebtDashboard.tsx`
 - 1 errors in `src/components/budgeting/suggestions/SuggestionsList.tsx`
 - 1 errors in `src/components/budgeting/envelope/EnvelopeModalHeader.tsx`
-<<<<<<< HEAD
-=======
 - 1 errors in `src/components/budgeting/envelope/EnvelopeGridView.tsx`
 - 1 errors in `src/components/budgeting/envelope/EnvelopeActivitySummary.tsx`
 - 1 errors in `src/components/budgeting/SmartEnvelopeSuggestions.tsx`
->>>>>>> db72ae36
 - 1 errors in `src/components/budgeting/PaydayPrediction.tsx`
 - 1 errors in `src/components/budgeting/PaycheckProcessor.tsx`
 - 1 errors in `src/components/budgeting/EditEnvelopeModal.tsx`
@@ -410,16 +336,6 @@
 ### Strict Mode Error Breakdown
 | Count | Error Code |
 |---|---|
-<<<<<<< HEAD
-| 89 | `TS2322` |
-| 64 | `TS2345` |
-| 9 | `TS2769` |
-| 7 | `TS18048` |
-| 6 | `TS7053` |
-| 6 | `TS7006` |
-| 4 | `TS7031` |
-| 4 | `TS2722` |
-=======
 | 77 | `TS2322` |
 | 60 | `TS2345` |
 | 17 | `TS7031` |
@@ -427,19 +343,13 @@
 | 11 | `TS2769` |
 | 9 | `TS7053` |
 | 5 | `TS18048` |
->>>>>>> db72ae36
 | 4 | `TS18046` |
 | 3 | `TS2783` |
 | 2 | `TS2722` |
 | 2 | `TS2339` |
 | 2 | `TS18047` |
 | 1 | `TS7016` |
-<<<<<<< HEAD
-| 1 | `TS6133` |
-| 1 | `TS2741` |
-=======
 | 1 | `TS2719` |
->>>>>>> db72ae36
 | 1 | `TS2352` |
 | 1 | `TS2349` |
 
@@ -493,10 +403,7 @@
       Type 'undefined' is not assignable to type 'FormEvent<Element>'.
 src/components/auth/components/UserNameInput.tsx(7,3): error TS7031: Binding element 'value' implicitly has an 'any' type.
 src/components/auth/components/UserNameInput.tsx(8,3): error TS7031: Binding element 'onChange' implicitly has an 'any' type.
-<<<<<<< HEAD
-=======
 src/components/auth/components/UserSetupLayout.tsx(6,28): error TS7031: Binding element 'children' implicitly has an 'any' type.
->>>>>>> db72ae36
 src/components/auth/key-management/MainContent.tsx(116,9): error TS2322: Type 'string | null' is not assignable to type 'string'.
   Type 'null' is not assignable to type 'string'.
 src/components/automation/AutoFundingRuleBuilder.tsx(158,9): error TS2322: Type '(envelopeId: string) => void' is not assignable to type '(envelopeId: string | number) => void'.
@@ -552,10 +459,7 @@
   Type 'undefined' is not assignable to type 'string'.
 src/components/bills/modals/BulkUpdateConfirmModal.tsx(74,53): error TS2345: Argument of type 'string | undefined' is not assignable to parameter of type 'string'.
   Type 'undefined' is not assignable to type 'string'.
-<<<<<<< HEAD
-=======
 src/components/budgeting/CashFlowSummary.tsx(4,28): error TS7031: Binding element 'cashFlow' implicitly has an 'any' type.
->>>>>>> db72ae36
 src/components/budgeting/CreateEnvelopeModalComponents.tsx(171,11): error TS2322: Type 'import("/home/runner/work/violet-vault/violet-vault/src/db/types").Bill[]' is not assignable to type 'Bill[]'.
   Type 'import("/home/runner/work/violet-vault/violet-vault/src/db/types").Bill' is not assignable to type 'Bill'.
     Index signature for type 'string' is missing in type 'Bill'.
@@ -572,26 +476,10 @@
 src/components/budgeting/PaydayPrediction.tsx(105,11): error TS2769: No overload matches this call.
   The last overload gave the following error.
     Object literal may only specify known properties, and 'title' does not exist in type 'Attributes & { className?: string | undefined; }'.
-<<<<<<< HEAD
-src/components/budgeting/SmartEnvelopeSuggestions.tsx(227,5): error TS2322: Type '(envelope: Partial<Envelope>) => void' is not assignable to type '(data: unknown) => void | Promise<void>'.
-  Types of parameters 'envelope' and 'data' are incompatible.
-    Type 'unknown' is not assignable to type 'Partial<Envelope>'.
-src/components/budgeting/SmartEnvelopeSuggestions.tsx(282,11): error TS2322: Type '(newSettings: Partial<typeof DEFAULT_ANALYSIS_SETTINGS>) => void' is not assignable to type '(settings: unknown) => void'.
-  Types of parameters 'newSettings' and 'settings' are incompatible.
-    Type 'unknown' is not assignable to type 'Partial<{ minAmount: number; minTransactions: number; overspendingThreshold: number; overfundingThreshold: number; bufferPercentage: number; }>'.
-src/components/budgeting/SmartEnvelopeSuggestions.tsx(289,11): error TS2322: Type '(suggestion: { id: string; action: string; data: Record<string, unknown>; [key: string]: unknown; }) => Promise<void>' is not assignable to type '(suggestion: unknown) => void'.
-  Types of parameters 'suggestion' and 'suggestion' are incompatible.
-    Type 'unknown' is not assignable to type '{ [key: string]: unknown; id: string; action: string; data: Record<string, unknown>; }'.
-src/components/budgeting/SmartEnvelopeSuggestions.tsx(290,11): error TS2322: Type '(suggestionId: string) => void' is not assignable to type '(suggestion: unknown) => void'.
-  Types of parameters 'suggestionId' and 'suggestion' are incompatible.
-    Type 'unknown' is not assignable to type 'string'.
-src/components/budgeting/envelope/EnvelopeGridView.tsx(92,24): error TS2322: Type 'unknown' is not assignable to type 'EnvelopeTotals'.
-=======
 src/components/budgeting/SmartEnvelopeSuggestions.tsx(230,5): error TS2322: Type '(envelope: Partial<Envelope>) => void' is not assignable to type '(data: unknown) => void | Promise<void>'.
   Types of parameters 'envelope' and 'data' are incompatible.
     Type 'unknown' is not assignable to type 'Partial<Envelope>'.
 src/components/budgeting/envelope/EnvelopeActivitySummary.tsx(11,36): error TS7031: Binding element 'envelope' implicitly has an 'any' type.
->>>>>>> db72ae36
 src/components/budgeting/envelope/EnvelopeGridView.tsx(101,30): error TS2345: Argument of type '(envelope: { id: string; [key: string]: unknown; }) => JSX.Element' is not assignable to parameter of type '(value: unknown, index: number, array: unknown[]) => Element'.
   Types of parameters 'envelope' and 'value' are incompatible.
     Type 'unknown' is not assignable to type '{ [key: string]: unknown; id: string; }'.
@@ -601,15 +489,9 @@
   Type 'undefined' is not assignable to type '(envelope: Envelope) => void'.
 src/components/budgeting/envelope/EnvelopeItem.tsx(79,9): error TS2322: Type '((envelope: Envelope) => void) | undefined' is not assignable to type '(envelope: Envelope) => void'.
   Type 'undefined' is not assignable to type '(envelope: Envelope) => void'.
-<<<<<<< HEAD
-src/components/budgeting/envelope/EnvelopeItem.tsx(97,34): error TS2741: Property 'totalSpent' is missing in type 'Envelope' but required in type 'EnvelopeForSummary'.
-src/components/budgeting/envelope/EnvelopeModalHeader.tsx(70,31): error TS2322: Type '(() => void) | undefined' is not assignable to type '() => void'.
-  Type 'undefined' is not assignable to type '() => void'.
-=======
 src/components/budgeting/envelope/EnvelopeModalHeader.tsx(70,31): error TS2322: Type '(() => void) | undefined' is not assignable to type '() => void'.
   Type 'undefined' is not assignable to type '() => void'.
 src/components/budgeting/envelope/EnvelopeSummary.tsx(3,28): error TS7031: Binding element 'totals' implicitly has an 'any' type.
->>>>>>> db72ae36
 src/components/budgeting/paycheck/AllocationPreview.tsx(147,51): error TS18048: 'allocation.monthlyAmount' is possibly 'undefined'.
 src/components/budgeting/paycheck/AllocationPreview.tsx(149,44): error TS18048: 'allocation.monthlyAmount' is possibly 'undefined'.
 src/components/budgeting/suggestions/SuggestionsList.tsx(128,19): error TS2322: Type '(suggestion: import("/home/runner/work/violet-vault/violet-vault/src/components/budgeting/suggestions/SuggestionsList").Suggestion) => void' is not assignable to type '(suggestion: Suggestion) => void'.
@@ -666,13 +548,10 @@
   Type 'undefined' is not assignable to type 'string'.
 src/components/history/ObjectHistoryViewer.tsx(39,7): error TS2322: Type 'string | boolean' is not assignable to type 'boolean'.
   Type 'string' is not assignable to type 'boolean'.
-<<<<<<< HEAD
-=======
 src/components/history/viewer/HistoryHeader.tsx(7,26): error TS7031: Binding element 'onClose' implicitly has an 'any' type.
 src/components/history/viewer/HistoryStatistics.tsx(4,30): error TS7031: Binding element 'statistics' implicitly has an 'any' type.
 src/components/layout/AppWrapper.tsx(9,23): error TS7031: Binding element 'firebaseSync' implicitly has an 'any' type.
 src/components/layout/MainLayout.tsx(497,11): error TS2322: Type 'unknown' is not assignable to type 'SecurityManager | null'.
->>>>>>> db72ae36
 src/components/layout/ViewRenderer.tsx(321,9): error TS2322: Type '(paycheck: PaycheckHistory) => Promise<void>' is not assignable to type '(paycheck: PaycheckHistoryItem) => Promise<void>'.
   Types of parameters 'paycheck' and 'paycheck' are incompatible.
     Property 'lastModified' is missing in type 'PaycheckHistoryItem' but required in type 'PaycheckHistory'.
@@ -741,10 +620,7 @@
       Type 'null' is not assignable to type 'string | undefined'.
 src/components/receipts/components/ReceiptExtractedData.tsx(105,27): error TS2322: Type 'unknown[] | undefined' is not assignable to type 'ReceiptItem[]'.
   Type 'undefined' is not assignable to type 'ReceiptItem[]'.
-<<<<<<< HEAD
-=======
 src/components/receipts/components/ReceiptScannerHeader.tsx(9,33): error TS7031: Binding element 'onClose' implicitly has an 'any' type.
->>>>>>> db72ae36
 src/components/savings/SavingsGoals.tsx(136,17): error TS2322: Type 'SavingsGoal & { color?: string | undefined; }' is not assignable to type 'SavingsGoal'.
   Types of property 'targetDate' are incompatible.
     Type 'Date | undefined' is not assignable to type 'string | undefined'.
@@ -760,27 +636,6 @@
     The types of 'dateRange.earliest' are incompatible between these types.
       Type 'Date | null' is not assignable to type 'string | undefined'.
         Type 'null' is not assignable to type 'string | undefined'.
-<<<<<<< HEAD
-src/components/settings/sections/SyncDebugToolsSection.tsx(193,42): error TS2722: Cannot invoke an object which is possibly 'undefined'.
-src/components/settings/sections/SyncDebugToolsSection.tsx(193,42): error TS18048: 'window.forceCloudDataReset' is possibly 'undefined'.
-src/components/sync/ConflictResolutionModal.tsx(66,22): error TS18047: 'syncConflicts' is possibly 'null'.
-src/components/transactions/TransactionLedger.tsx(491,7): error TS2322: Type 'Dispatch<SetStateAction<TransactionFormData>>' is not assignable to type '(form: unknown) => void'.
-  Types of parameters 'value' and 'form' are incompatible.
-    Type 'unknown' is not assignable to type 'SetStateAction<TransactionFormData>'.
-src/components/transactions/TransactionTable.tsx(124,21): error TS2322: Type 'import("/home/runner/work/violet-vault/violet-vault/src/types/finance").Transaction' is not assignable to type 'Transaction'.
-  Index signature for type 'string' is missing in type 'Transaction'.
-src/components/transactions/TransactionTable.tsx(127,21): error TS2322: Type 'VirtualItem' is not assignable to type 'VirtualRow'.
-  Index signature for type 'string' is missing in type 'VirtualItem'.
-src/components/transactions/TransactionTable.tsx(374,11): error TS2322: Type 'string | number' is not assignable to type 'string'.
-  Type 'number' is not assignable to type 'string'.
-src/components/transactions/import/ImportModal.tsx(60,44): error TS2322: Type '(data: unknown[]) => void' is not assignable to type '(event: ChangeEvent<HTMLInputElement>, options: { clearExisting: boolean; }) => void'.
-  Types of parameters 'data' and 'event' are incompatible.
-    Type 'ChangeEvent<HTMLInputElement>' is missing the following properties from type 'unknown[]': length, pop, push, concat, and 29 more.
-src/components/transactions/import/ImportModal.tsx(64,13): error TS2322: Type 'unknown[]' is not assignable to type 'ImportData | DataRow[]'.
-  Type 'unknown[]' is not assignable to type 'DataRow[]'.
-    Type 'unknown' is not assignable to type 'DataRow'.
-src/components/transactions/import/ImportModal.tsx(66,13): error TS2322: Type '(mapping: Record<string, string>) => void' is not assignable to type '(mapping: FieldMapping) => void'.
-=======
 src/components/settings/archiving/ArchivingResult.tsx(4,28): error TS7031: Binding element 'lastResult' implicitly has an 'any' type.
 src/components/settings/sections/SyncDebugToolsSection.tsx(193,42): error TS2722: Cannot invoke an object which is possibly 'undefined'.
 src/components/settings/sections/SyncDebugToolsSection.tsx(193,42): error TS18048: 'window.forceCloudDataReset' is possibly 'undefined'.
@@ -791,7 +646,6 @@
 src/components/transactions/TransactionLedger.tsx(515,7): error TS2322: Type 'unknown[]' is not assignable to type 'DataRow[]'.
   Type 'unknown' is not assignable to type 'DataRow'.
 src/components/transactions/TransactionLedger.tsx(518,7): error TS2322: Type '(mapping: Record<string, string>) => void' is not assignable to type '(mapping: FieldMapping) => void'.
->>>>>>> db72ae36
   Types of parameters 'mapping' and 'mapping' are incompatible.
     Type 'FieldMapping' is not assignable to type 'Record<string, string>'.
       'string' index signatures are incompatible.
@@ -805,9 +659,6 @@
     Types of property 'envelopeId' are incompatible.
       Type 'string | number' is not assignable to type 'string | undefined'.
         Type 'number' is not assignable to type 'string'.
-<<<<<<< HEAD
-src/components/ui/SecurityAlert.tsx(1,8): error TS6133: 'React' is declared but its value is never read.
-=======
 src/components/transactions/TransactionTable.tsx(124,21): error TS2322: Type 'import("/home/runner/work/violet-vault/violet-vault/src/types/finance").Transaction' is not assignable to type 'Transaction'.
   Index signature for type 'string' is missing in type 'Transaction'.
 src/components/transactions/splitter/SplitTotals.tsx(5,24): error TS7031: Binding element 'totals' implicitly has an 'any' type.
@@ -818,7 +669,6 @@
   The last overload gave the following error.
     Argument of type 'string | number | bigint | true | ReactElement<unknown, string | JSXElementConstructor<any>> | Iterable<ReactNode> | Promise<...> | ComponentType<...>' is not assignable to parameter of type 'string | FunctionComponent<{ className?: string | undefined; }> | ComponentClass<{ className?: string | undefined; }, any>'.
       Type 'number' is not assignable to type 'string | FunctionComponent<{ className?: string | undefined; }> | ComponentClass<{ className?: string | undefined; }, any>'.
->>>>>>> db72ae36
 src/hooks/analytics/useAnalyticsIntegration.ts(129,36): error TS7006: Parameter 'newTimeFilter' implicitly has an 'any' type.
 src/hooks/analytics/useTransactionFiltering.ts(15,23): error TS7053: Element implicitly has an 'any' type because expression of type 'string' can't be used to index type '{ 7: Date; 30: Date; 90: Date; "6months": Date; }'.
   No index signature with a parameter of type 'string' was found on type '{ 7: Date; 30: Date; 90: Date; "6months": Date; }'.
