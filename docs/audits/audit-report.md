# Combined Audit Report

## Summary

| Category | Current | Change |
|----------|---------|--------|
<<<<<<< HEAD
| ESLint Issues | 6 | 0 |
| TypeScript Errors | 0 | 0 |
| TypeScript Strict Mode Errors | 2182 | 0 |

*Last updated: 2025-11-22 18:28:46 UTC*
| ESLint Issues | 1 | +1 |
| TypeScript Errors | 0 | 0 |
| TypeScript Strict Mode Errors | 2213 | -13 |
=======
| ESLint Issues | 6 | +2 |
| TypeScript Errors | 41 | +1 |
| TypeScript Strict Mode Errors | 2106 | -12 |
>>>>>>> 0209dea7

*Last updated: 2025-11-23 13:56:37 UTC*

## Table of Contents

- [Lint Audit](#lint-audit)
  - [Files with Most Issues](#files-with-most-issues)
  - [Issue Count by Category](#issue-count-by-category)
  - [Detailed Lint Report](#detailed-lint-report)
- [Typecheck Audit](#typecheck-audit)
  - [Files with Most Type Errors](#files-with-most-type-errors)
  - [Type Error Breakdown by Category](#type-error-breakdown-by-category)
  - [Detailed Type Error Report](#detailed-type-error-report)
- [Typecheck Strict Mode Audit](#typecheck-strict-mode-audit)
  - [Files with Most Strict Mode Errors](#files-with-most-strict-mode-errors)
  - [Strict Mode Error Breakdown](#strict-mode-error-breakdown)
  - [Detailed Strict Mode Report](#detailed-strict-mode-report)

## Lint Audit

### Files with Most Issues
<<<<<<< HEAD
- 5 issues in `/home/runner/work/violet-vault/violet-vault/src/hooks/budgeting/usePaycheckProcessor.ts`
- 1 issues in `/home/runner/work/violet-vault/violet-vault/src/components/sharing/ShareCodeModal.tsx`
=======
- 2 issues in `/home/runner/work/violet-vault/violet-vault/src/hooks/mobile/useFABBehavior.ts`
- 1 issues in `/home/runner/work/violet-vault/violet-vault/src/hooks/budgeting/usePaycheckForm.ts`
>>>>>>> 0209dea7
- 1 issues in `/home/runner/work/violet-vault/violet-vault/src/hooks/budgeting/autofunding/useAutoFundingExecution/useExecutionUtils.ts`
- 1 issues in `/home/runner/work/violet-vault/violet-vault/src/hooks/accounts/useSupplementalAccounts.ts`
- 1 issues in `/home/runner/work/violet-vault/violet-vault/src/components/settings/SettingsDashboard.tsx`

### Issue Count by Category
| Count | Rule ID |
|---|---|
<<<<<<< HEAD
| 5 | `no-undef` |
| 1 | `max-lines-per-function` |

### Detailed Lint Report
```
/home/runner/work/violet-vault/violet-vault/src/components/sharing/ShareCodeModal.tsx:29:23 - 1 - 'React' is not defined. (no-undef)
/home/runner/work/violet-vault/violet-vault/src/hooks/budgeting/usePaycheckProcessor.ts:47:14 - 1 - 'React' is not defined. (no-undef)
/home/runner/work/violet-vault/violet-vault/src/hooks/budgeting/usePaycheckProcessor.ts:47:29 - 1 - 'React' is not defined. (no-undef)
/home/runner/work/violet-vault/violet-vault/src/hooks/budgeting/usePaycheckProcessor.ts:70:14 - 1 - 'React' is not defined. (no-undef)
/home/runner/work/violet-vault/violet-vault/src/hooks/budgeting/usePaycheckProcessor.ts:70:29 - 1 - 'React' is not defined. (no-undef)
/home/runner/work/violet-vault/violet-vault/src/hooks/budgeting/usePaycheckProcessor.ts:86:30 - 1 - Arrow function has too many lines (152). Maximum allowed is 150. (max-lines-per-function)
=======
| 3 | `no-undef` |
| 3 | `max-lines-per-function` |

### Detailed Lint Report
```
/home/runner/work/violet-vault/violet-vault/src/components/settings/SettingsDashboard.tsx:27:27 - 1 - Arrow function has too many lines (164). Maximum allowed is 150. (max-lines-per-function)
/home/runner/work/violet-vault/violet-vault/src/hooks/accounts/useSupplementalAccounts.ts:41:33 - 1 - Arrow function has too many lines (152). Maximum allowed is 150. (max-lines-per-function)
>>>>>>> 0209dea7
/home/runner/work/violet-vault/violet-vault/src/hooks/budgeting/autofunding/useAutoFundingExecution/useExecutionUtils.ts:30:34 - 1 - Arrow function has too many lines (159). Maximum allowed is 150. (max-lines-per-function)
/home/runner/work/violet-vault/violet-vault/src/hooks/budgeting/usePaycheckForm.ts:16:18 - 1 - 'React' is not defined. (no-undef)
/home/runner/work/violet-vault/violet-vault/src/hooks/mobile/useFABBehavior.ts:10:26 - 1 - 'NodeJS' is not defined. (no-undef)
/home/runner/work/violet-vault/violet-vault/src/hooks/mobile/useFABBehavior.ts:46:17 - 1 - 'React' is not defined. (no-undef)
```

## Typecheck Audit

### Files with Most Type Errors
- 7 errors in `src/components/accounts/SupplementalAccounts.tsx`
- 6 errors in `src/hooks/debts/useDebtManagement.ts`
- 6 errors in `src/hooks/budgeting/usePaycheckForm.ts`
- 5 errors in `src/hooks/debts/useDebts.ts`
- 5 errors in `src/hooks/accounts/useSupplementalAccounts.ts`
- 3 errors in `src/hooks/analytics/useReportExporter.ts`
- 2 errors in `src/hooks/transactions/useTransactionImport.ts`
- 2 errors in `src/hooks/bills/useBillManager.ts`
- 2 errors in `src/components/layout/MainLayout.tsx`
- 1 errors in `src/components/settings/SettingsDashboard.tsx`
- 1 errors in `src/components/analytics/ReportExporter.tsx`

<<<<<<< HEAD
Last check: 2025-11-22 18:28:30 UTC
Last check: 2025-11-22 18:27:50 UTC
=======
### Type Error Breakdown by Category
| Count | Error Code |
|---|---|
| 18 | `TS2322` |
| 15 | `TS2345` |
| 4 | `TS2339` |
| 1 | `TS2741` |
| 1 | `TS2719` |
| 1 | `TS2352` |

### Detailed Type Error Report
```
src/components/accounts/SupplementalAccounts.tsx(90,5): error TS2322: Type 'unknown' is not assignable to type '(account: Account) => void'.
  Type '{}' provides no match for the signature '(account: Account): void'.
src/components/accounts/SupplementalAccounts.tsx(91,5): error TS2322: Type 'unknown' is not assignable to type '(account: Account) => void'.
  Type '{}' provides no match for the signature '(account: Account): void'.
src/components/accounts/SupplementalAccounts.tsx(92,5): error TS2322: Type 'unknown' is not assignable to type '(accountId: string) => void'.
  Type '{}' provides no match for the signature '(accountId: string): void'.
src/components/accounts/SupplementalAccounts.tsx(93,5): error TS2322: Type 'unknown' is not assignable to type '(transfer: { accountId: string; envelopeId: string; amount: number; description: string; }) => void'.
  Type '{}' provides no match for the signature '(transfer: { accountId: string; envelopeId: string; amount: number; description: string; }): void'.
src/components/accounts/SupplementalAccounts.tsx(129,11): error TS2719: Type '(account: Account) => void' is not assignable to type '(account: Account) => void'. Two different types with this name exist, but they are unrelated.
  Types of parameters 'account' and 'account' are incompatible.
    Type 'Account' is not assignable to type 'Account'. Two different types with this name exist, but they are unrelated.
      Types of property 'id' are incompatible.
        Type 'string | number' is not assignable to type 'string'.
          Type 'number' is not assignable to type 'string'.
src/components/accounts/SupplementalAccounts.tsx(131,11): error TS2322: Type '(account: TransferringAccount) => void' is not assignable to type '(account: Account) => void'.
  Types of parameters 'account' and 'account' are incompatible.
    Type 'Account' is not assignable to type 'TransferringAccount'.
      Types of property 'id' are incompatible.
        Type 'string | number' is not assignable to type 'string'.
          Type 'number' is not assignable to type 'string'.
src/components/accounts/SupplementalAccounts.tsx(154,9): error TS2741: Property 'currentBalance' is missing in type 'TransferringAccount' but required in type 'TransferringAccount'.
src/components/analytics/ReportExporter.tsx(107,15): error TS2322: Type '{ includeSummary: boolean; includeCharts: boolean; includeTransactions: boolean; includeEnvelopes: boolean; includeSavings: boolean; includeInsights: boolean; customDateRange: { start: string; end: string; }; }' is not assignable to type 'Record<string, boolean>'.
  Property 'customDateRange' is incompatible with index signature.
    Type '{ start: string; end: string; }' is not assignable to type 'boolean'.
src/components/layout/MainLayout.tsx(477,11): error TS2322: Type '(event: ChangeEvent<HTMLInputElement>) => Promise<{ success: boolean; imported: { envelopes: number; bills: number; transactions: number; savingsGoals: number; debts: number; paycheckHistory: number; auditLog: number; }; }>' is not assignable to type '() => void'.
  Target signature provides too few arguments. Expected 1 or more, but got 0.
src/components/layout/MainLayout.tsx(484,11): error TS2322: Type '(oldPassword: string, newPassword: string) => Promise<void>' is not assignable to type '(password: string) => void'.
  Target signature provides too few arguments. Expected 2 or more, but got 1.
src/components/settings/SettingsDashboard.tsx(162,13): error TS2322: Type '(password: string) => void' is not assignable to type '(current: string, newPass: string) => Promise<AuthResult>'.
  Type 'void' is not assignable to type 'Promise<AuthResult>'.
src/hooks/accounts/useSupplementalAccounts.ts(109,44): error TS2345: Argument of type 'Account' is not assignable to parameter of type 'Account'.
  Type 'Account' is missing the following properties from type 'Account': type, currentBalance, color, isActive
src/hooks/accounts/useSupplementalAccounts.ts(134,7): error TS2322: Type '(account: Account) => void' is not assignable to type '(id: string, data: unknown) => void'.
  Types of parameters 'account' and 'id' are incompatible.
    Type 'string' is not assignable to type 'Account'.
src/hooks/accounts/useSupplementalAccounts.ts(143,22): error TS2345: Argument of type 'Account' is not assignable to parameter of type 'Account'.
  Type 'Account' is missing the following properties from type 'Account': type, currentBalance, color, isActive
src/hooks/accounts/useSupplementalAccounts.ts(157,7): error TS2345: Argument of type 'TransferringAccount' is not assignable to parameter of type 'Account'.
  Type 'TransferringAccount' is missing the following properties from type 'Account': type, currentBalance, color, isActive
src/hooks/accounts/useSupplementalAccounts.ts(172,35): error TS2345: Argument of type 'TransferringAccount' is not assignable to parameter of type 'TransferringAccount'.
  Property 'currentBalance' is missing in type 'TransferringAccount' but required in type 'TransferringAccount'.
src/hooks/analytics/useReportExporter.ts(48,9): error TS2345: Argument of type 'unknown' is not assignable to parameter of type 'string'.
src/hooks/analytics/useReportExporter.ts(112,41): error TS2322: Type 'unknown' is not assignable to type 'string'.
src/hooks/analytics/useReportExporter.ts(129,24): error TS2345: Argument of type '(prev: { includeSummary: boolean; includeCharts: boolean; includeTransactions: boolean; includeEnvelopes: boolean; includeSavings: boolean; includeInsights: boolean; customDateRange: { start: string; end: string; }; }) => { ...; }' is not assignable to parameter of type 'SetStateAction<{ includeSummary: boolean; includeCharts: boolean; includeTransactions: boolean; includeEnvelopes: boolean; includeSavings: boolean; includeInsights: boolean; customDateRange: { start: string; end: string; }; }>'.
  Type '(prev: { includeSummary: boolean; includeCharts: boolean; includeTransactions: boolean; includeEnvelopes: boolean; includeSavings: boolean; includeInsights: boolean; customDateRange: { start: string; end: string; }; }) => { ...; }' is not assignable to type '(prevState: { includeSummary: boolean; includeCharts: boolean; includeTransactions: boolean; includeEnvelopes: boolean; includeSavings: boolean; includeInsights: boolean; customDateRange: { start: string; end: string; }; }) => { ...; }'.
    Call signature return types '{ includeSummary: boolean; includeCharts: boolean; includeTransactions: boolean; includeEnvelopes: boolean; includeSavings: boolean; includeInsights: boolean; customDateRange: unknown; }' and '{ includeSummary: boolean; includeCharts: boolean; includeTransactions: boolean; includeEnvelopes: boolean; includeSavings: boolean; includeInsights: boolean; customDateRange: { start: string; end: string; }; }' are incompatible.
      The types of 'customDateRange' are incompatible between these types.
        Type '{}' is missing the following properties from type '{ start: string; end: string; }': start, end
src/hooks/bills/useBillManager.ts(197,5): error TS2322: Type '(bills: Bill[]) => void' is not assignable to type '(bills: Set<string>) => void'.
  Types of parameters 'bills' and 'bills' are incompatible.
    Type 'Set<string>' is missing the following properties from type 'Bill[]': length, pop, push, concat, and 24 more.
src/hooks/bills/useBillManager.ts(197,23): error TS2352: Conversion of type 'Dispatch<SetStateAction<Set<unknown>>>' to type '(bills: Bill[]) => void' may be a mistake because neither type sufficiently overlaps with the other. If this was intentional, convert the expression to 'unknown' first.
  Types of parameters 'value' and 'bills' are incompatible.
    Type 'Bill[]' is not comparable to type 'SetStateAction<Set<unknown>>'.
      Type 'Bill[]' is missing the following properties from type 'Set<unknown>': add, clear, delete, has, and 2 more.
src/hooks/budgeting/usePaycheckForm.ts(67,40): error TS2345: Argument of type 'unknown[]' is not assignable to parameter of type 'PaycheckHistory[]'.
  Type '{}' is missing the following properties from type 'PaycheckHistory': id, amount, lastModified
src/hooks/budgeting/usePaycheckForm.ts(77,58): error TS2345: Argument of type 'unknown[]' is not assignable to parameter of type 'PaycheckHistory[]'.
  Type '{}' is missing the following properties from type 'PaycheckHistory': id, amount, lastModified
src/hooks/budgeting/usePaycheckForm.ts(111,85): error TS2345: Argument of type 'unknown[]' is not assignable to parameter of type 'Envelope[]'.
  Type '{}' is missing the following properties from type 'Envelope': id, name, category, archived, lastModified
src/hooks/budgeting/usePaycheckForm.ts(143,43): error TS2345: Argument of type 'unknown' is not assignable to parameter of type 'Record<string, unknown>'.
  Index signature for type 'string' is missing in type '{}'.
src/hooks/budgeting/usePaycheckForm.ts(174,64): error TS2345: Argument of type 'unknown[]' is not assignable to parameter of type 'Envelope[]'.
  Type '{}' is missing the following properties from type 'Envelope': id, name, category, archived, lastModified
src/hooks/budgeting/usePaycheckForm.ts(208,70): error TS2345: Argument of type 'unknown[]' is not assignable to parameter of type 'PaycheckHistory[]'.
  Type '{}' is missing the following properties from type 'PaycheckHistory': id, amount, lastModified
src/hooks/debts/useDebtManagement.ts(134,7): error TS2322: Type 'UseMutateAsyncFunction<{ id?: string; status: string; author?: string; }, Error, { [key: string]: unknown; id?: string; status?: string; author?: string; }, unknown>' is not assignable to type '(data: DebtData) => Promise<CreatedDebt>'.
  Types of parameters 'variables' and 'data' are incompatible.
    Type 'DebtData' is not assignable to type '{ [key: string]: unknown; id?: string; status?: string; author?: string; }'.
      Index signature for type 'string' is missing in type 'DebtData'.
src/hooks/debts/useDebtManagement.ts(148,7): error TS2322: Type 'UseMutateAsyncFunction<{ id: string; }, Error, { id: string; updates: Record<string, unknown>; author?: string; }, unknown>' is not assignable to type '(params: { id: string; updates: Debt; }) => Promise<void>'.
  Types of parameters 'variables' and 'params' are incompatible.
    Type '{ id: string; updates: Debt; }' is not assignable to type '{ id: string; updates: Record<string, unknown>; author?: string; }'.
      Types of property 'updates' are incompatible.
        Type 'Debt' is not assignable to type 'Record<string, unknown>'.
          Index signature for type 'string' is missing in type 'Debt'.
src/hooks/debts/useDebtManagement.ts(161,7): error TS2322: Type 'UseMutateAsyncFunction<{ id: string; }, Error, { id: string; updates: Record<string, unknown>; author?: string; }, unknown>' is not assignable to type '(params: { id: string; updates: Partial<Debt>; }) => Promise<void>'.
  Type 'Promise<{ id: string; }>' is not assignable to type 'Promise<void>'.
    Type '{ id: string; }' is not assignable to type 'void'.
src/hooks/debts/useDebtManagement.ts(170,7): error TS2322: Type 'UseMutateAsyncFunction<{ id: string; }, Error, { id: string; updates: Record<string, unknown>; author?: string; }, unknown>' is not assignable to type '(params: { id: string; updates: Partial<Debt>; }) => Promise<void>'.
  Type 'Promise<{ id: string; }>' is not assignable to type 'Promise<void>'.
    Type '{ id: string; }' is not assignable to type 'void'.
src/hooks/debts/useDebtManagement.ts(180,59): error TS2322: Type 'UseMutateAsyncFunction<{ id: string; }, Error, { id: string; updates: Record<string, unknown>; author?: string; }, unknown>' is not assignable to type '(params: { id: string; updates: Partial<Debt>; author?: string; }) => Promise<void>'.
  Type 'Promise<{ id: string; }>' is not assignable to type 'Promise<void>'.
    Type '{ id: string; }' is not assignable to type 'void'.
src/hooks/debts/useDebtManagement.ts(200,7): error TS2322: Type 'UseMutateAsyncFunction<string, Error, { id: string; author?: string; }, unknown>' is not assignable to type '(params: { id: string; }) => Promise<void>'.
  Type 'Promise<string>' is not assignable to type 'Promise<void>'.
    Type 'string' is not assignable to type 'void'.
src/hooks/debts/useDebts.ts(46,28): error TS2345: Argument of type '{ id?: string; status: string; author?: string; }' is not assignable to parameter of type 'Debt'.
  Type '{ id?: string; status: string; author?: string; }' is missing the following properties from type 'Debt': name, creditor, type, currentBalance, and 2 more.
src/hooks/debts/useDebts.ts(195,20): error TS2339: Property 'name' does not exist on type '{ id?: string; status: string; author?: string; }'.
src/hooks/debts/useDebts.ts(196,20): error TS2339: Property 'type' does not exist on type '{ id?: string; status: string; author?: string; }'.
src/hooks/debts/useDebts.ts(197,30): error TS2339: Property 'currentBalance' does not exist on type '{ id?: string; status: string; author?: string; }'.
src/hooks/debts/useDebts.ts(198,28): error TS2339: Property 'interestRate' does not exist on type '{ id?: string; status: string; author?: string; }'.
src/hooks/mobile/useFABBehavior.ts(76,39): error TS2339: Property 'focus' does not exist on type 'Element'.
src/hooks/transactions/useTransactionImport.ts(78,61): error TS2345: Argument of type 'ImportData' is not assignable to parameter of type 'unknown[] | { data?: unknown[]; }'.
  Type 'ImportData' is missing the following properties from type 'unknown[]': length, pop, push, concat, and 29 more.
src/hooks/transactions/useTransactionImport.ts(101,44): error TS2345: Argument of type 'unknown[]' is not assignable to parameter of type '{ amount: number; }[]'.
  Property 'amount' is missing in type '{}' but required in type '{ amount: number; }'.
```
>>>>>>> 0209dea7

## Typecheck Strict Mode Audit

### Files with Most Strict Mode Errors

- 17 errors in `src/hooks/auth/authOperations.ts`
- 16 errors in `src/services/bugReport/screenshotService.ts`
- 16 errors in `src/components/automation/steps/ReviewStep.tsx`
- 14 errors in `src/utils/sync/validation/encryptedDataValidator.ts`
- 14 errors in `src/utils/pwa/patchNotesManager.ts`
- 14 errors in `src/utils/layout/paycheckDeletionUtils.ts`
- 14 errors in `src/hooks/receipts/useReceiptScanner.ts`
- 14 errors in `src/hooks/budgeting/useSmartSuggestions.ts`
- 14 errors in `src/components/sharing/steps/UserSetupStep.tsx`
- 14 errors in `src/components/dashboard/RecentTransactionsWidget.tsx`
- 14 errors in `src/components/dashboard/AccountBalanceOverview.tsx`
- 14 errors in `src/components/automation/AutoFundingDashboard.tsx`
- 13 errors in `src/utils/settings/settingsHelpers.ts`
- 13 errors in `src/utils/security/optimizedSerialization.ts`
- 13 errors in `src/hooks/bills/useBillManager.ts`
- 13 errors in `src/components/receipts/ReceiptToTransactionModal.tsx`
- 12 errors in `src/utils/pwa/serviceWorkerDiagnostics.ts`
- 12 errors in `src/utils/debug/dataDiagnostic.ts`
- 12 errors in `src/utils/accounts/accountValidation.ts`
<<<<<<< HEAD
- 12 errors in `src/utils/accounts/accountHelpers.ts`
- 12 errors in `src/hooks/transactions/useTransactionImportProcessing.ts`
- 12 errors in `src/hooks/mobile/useFABLoadingStates.ts`
- 12 errors in `src/hooks/debts/useDebts.ts`
- 12 errors in `src/hooks/budgeting/usePaycheckForm.ts`
- 12 errors in `src/hooks/bills/useBillManager.ts`
- 12 errors in `src/hooks/analytics/useReportExporter.ts`
- 12 errors in `src/hooks/accounts/useSupplementalAccounts.ts`
- 12 errors in `src/components/settings/SettingsDashboard.tsx`
=======
- 12 errors in `src/components/bills/BillManager.tsx`
>>>>>>> 0209dea7
- 12 errors in `src/components/automation/tabs/RulesTabComponents.tsx`
- 11 errors in `src/utils/security/shareCodeUtils.ts`
- 11 errors in `src/utils/savings/savingsFormUtils.ts`
- 11 errors in `src/utils/bills/billDetailUtils.ts`
- 11 errors in `src/hooks/history/useBudgetHistoryViewer.ts`
- 11 errors in `src/components/transactions/splitter/SplitAllocationsSection.tsx`
- 11 errors in `src/components/transactions/import/ImportModal.tsx`
- 11 errors in `src/components/budgeting/suggestions/SuggestionSettings.tsx`
- 11 errors in `src/components/budgeting/shared/BillConnectionSelector.tsx`
- 11 errors in `src/components/budgeting/EnvelopeGrid.tsx`
- 10 errors in `src/utils/sync/syncHealthChecker.ts`
- 10 errors in `src/utils/sync/RetryManager.ts`
- 10 errors in `src/utils/services/editLockHelpers.ts`
- 10 errors in `src/utils/query/queryClientConfig.ts`
- 10 errors in `src/hooks/notifications/useFirebaseMessaging.ts`
- 10 errors in `src/hooks/budgeting/autofunding/useExecutionStatistics.ts`
- 10 errors in `src/hooks/auth/useAuthCompatibility.ts`
- 10 errors in `src/hooks/analytics/queries/usePaycheckTrendsQuery.ts`
- 10 errors in `src/components/settings/sections/SecurityLoggingSection.tsx`
- 10 errors in `src/components/settings/sections/GeneralSettingsSection.tsx`
- 10 errors in `src/components/receipts/steps/ConfirmationStep.tsx`
- 10 errors in `src/components/pwa/UpdateAvailableModal.tsx`
- 10 errors in `src/components/layout/MainLayout.tsx`
- 9 errors in `src/utils/pwa/backgroundSync.ts`
- 9 errors in `src/utils/debug/syncDiagnostic.ts`
- 9 errors in `src/utils/debug/reactErrorDetector.ts`
- 9 errors in `src/utils/budgeting/envelopeFormUtils.ts`
- 9 errors in `src/utils/budgeting/autofunding/simulation.ts`
- 9 errors in `src/utils/analytics/trendHelpers.ts`
- 9 errors in `src/services/bugReport/uiStateService.ts`
- 9 errors in `src/hooks/debts/useDebts.ts`
- 9 errors in `src/hooks/debts/useDebtDetailModal.ts`
- 9 errors in `src/hooks/debts/useDebtDashboard.ts`
- 9 errors in `src/hooks/budgeting/useEnvelopeForm.ts`
- 9 errors in `src/hooks/budgeting/useEnvelopeCalculations.ts`
- 9 errors in `src/hooks/auth/useAuthFlow.ts`
- 9 errors in `src/db/budgetDb.ts`
- 9 errors in `src/components/transactions/splitter/SplitAllocationRow.tsx`
- 9 errors in `src/components/savings/SavingsGoalCard.tsx`
- 9 errors in `src/components/onboarding/components/TutorialOverlay.tsx`
- 9 errors in `src/components/history/viewer/HistoryList.tsx`
- 9 errors in `src/components/debt/modals/UpcomingPaymentsModal.tsx`
- 9 errors in `src/components/automation/tabs/RulesTab.tsx`
- 9 errors in `src/components/automation/AutoFundingView.tsx`
- 8 errors in `src/utils/savings/savingsCalculations.ts`
- 8 errors in `src/utils/bills/recurringBillUtils.ts`
- 8 errors in `src/utils/auth/userSetupHelpers.tsx`
- 8 errors in `src/main.tsx`
- 8 errors in `src/hooks/transactions/helpers/transactionQueryHelpers.ts`
- 8 errors in `src/hooks/savings/useSavingsGoalsActions.ts`
- 8 errors in `src/hooks/budgeting/autofunding/useAutoFundingExecution.ts`
- 8 errors in `src/hooks/accounts/useSupplementalAccounts.ts`
- 8 errors in `src/components/transactions/components/TransactionRow.tsx`
- 8 errors in `src/components/sync/health/SyncHealthDetails.tsx`
- 8 errors in `src/components/dashboard/ReconcileTransactionModal.tsx`
- 8 errors in `src/components/budgeting/suggestions/SuggestionCard.tsx`
- 8 errors in `src/components/budgeting/DeleteEnvelopeModal.tsx`
- 8 errors in `src/components/bills/modals/BillDetailModal.tsx`
- 8 errors in `src/components/bills/BulkUpdateBillRowComponents.tsx`
- 8 errors in `src/components/analytics/AnalyticsDashboard.tsx`
- 8 errors in `src/components/accounts/SupplementalAccounts.tsx`
- 7 errors in `src/utils/security/errorViewer.ts`
- 7 errors in `src/utils/security/cryptoCompat.ts`
- 7 errors in `src/utils/billIcons/iconUtils.ts`
- 7 errors in `src/services/bugReport/index.ts`
- 7 errors in `src/services/bugReport/contextAnalysisService.ts`
- 7 errors in `src/hooks/transactions/useTransactionUtils.ts`
- 7 errors in `src/hooks/transactions/useTransactionFilters.ts`
- 7 errors in `src/hooks/sharing/useBudgetJoining.ts`
- 7 errors in `src/hooks/receipts/useReceiptToTransaction.ts`
- 7 errors in `src/hooks/mobile/useFABBehavior.ts`
- 7 errors in `src/hooks/debts/useDebtManagement.ts`
- 7 errors in `src/hooks/common/useModalManager.ts`
- 7 errors in `src/hooks/budgeting/useEnvelopeEdit.ts`
- 7 errors in `src/components/transactions/import/FieldMapper.tsx`
- 7 errors in `src/components/settings/sections/SyncDebugToolsSection.tsx`
- 7 errors in `src/components/settings/archiving/ArchivingActionButtons.tsx`
- 7 errors in `src/components/security/LockScreen.tsx`
- 7 errors in `src/components/savings/SavingsSummaryCard.tsx`
- 7 errors in `src/components/pwa/InstallPromptModal.tsx`
- 7 errors in `src/components/modals/UnassignedCashModal.tsx`
- 7 errors in `src/components/modals/QuickFundForm.tsx`
- 7 errors in `src/components/history/viewer/ChangeDetails.tsx`
- 7 errors in `src/components/debt/ui/QuickPaymentForm.tsx`
- 7 errors in `src/components/budgeting/suggestions/SuggestionsList.tsx`
- 7 errors in `src/components/budgeting/paycheck/PaycheckAllocationPreview.tsx`
- 7 errors in `src/components/budgeting/PaydayPrediction.tsx`
- 7 errors in `src/components/bills/BulkUpdateEditor.tsx`
- 7 errors in `src/components/automation/tabs/HistoryTab.tsx`
- 7 errors in `src/App.tsx`
- 6 errors in `src/utils/transactions/splitting.ts`
- 6 errors in `src/utils/transactions/fileParser.ts`
- 6 errors in `src/utils/debts/debtFormValidation.ts`
- 6 errors in `src/utils/debts/debtDebugConfig.ts`
- 6 errors in `src/utils/dataManagement/validationUtils.ts`
- 6 errors in `src/utils/common/BaseMutex.ts`
- 6 errors in `src/utils/budgeting/envelopeStyles.ts`
- 6 errors in `src/services/firebaseSyncService.ts`
- 6 errors in `src/hooks/transactions/useTransactionLedger.ts`
- 6 errors in `src/hooks/common/useExportData.ts`
- 6 errors in `src/hooks/budgeting/usePaycheckForm.ts`
- 6 errors in `src/hooks/bills/useBillManagerUI.ts`
- 6 errors in `src/components/sharing/steps/ShareCodeStep.tsx`
- 6 errors in `src/components/settings/sections/AutoLockSettingsSection.tsx`
- 6 errors in `src/components/savings/SavingsGoals.tsx`
- 6 errors in `src/components/modals/QuickFundModal.tsx`
- 6 errors in `src/components/layout/NavigationTabs.tsx`
- 6 errors in `src/components/debt/ui/PaymentImpactTable.tsx`
- 6 errors in `src/components/budgeting/paycheck/PaycheckHistoryComponents.tsx`
- 6 errors in `src/components/budgeting/paycheck/AllocationPreview.tsx`
- 6 errors in `src/components/budgeting/envelope/UnassignedCashEnvelope.tsx`
- 6 errors in `src/components/budgeting/CreateEnvelopeModalComponents.tsx`
- 6 errors in `src/components/automation/steps/config/PriorityFillConfig.tsx`
- 5 errors in `src/utils/sync/validation/checksumUtils.ts`
- 5 errors in `src/utils/sync/syncFlowValidator.ts`
- 5 errors in `src/utils/sync/syncEdgeCaseTester.ts`
- 5 errors in `src/utils/pwa/offlineDataValidator.ts`
- 5 errors in `src/utils/dataManagement/dexieUtils.ts`
- 5 errors in `src/utils/budgeting/envelopeIntegrityChecker.ts`
- 5 errors in `src/utils/budgeting/autofunding/conditions.ts`
- 5 errors in `src/services/security/securityService.ts`
- 5 errors in `src/services/bugReport/pageDetectionService.ts`
- 5 errors in `src/hooks/transactions/useTransactionSplitter.ts`
- 5 errors in `src/hooks/transactions/useTransactionData.ts`
- 5 errors in `src/hooks/sync/useManualSync.ts`
- 5 errors in `src/hooks/sharing/useQRCodeProcessing.ts`
- 5 errors in `src/hooks/settings/useSettingsDashboard.ts`
- 5 errors in `src/hooks/savings/useSavingsGoals/index.ts`
- 5 errors in `src/hooks/common/useFABActions.ts`
- 5 errors in `src/hooks/common/useActualBalance.ts`
- 5 errors in `src/hooks/common/bug-report/useBugReportHighlight.ts`
- 5 errors in `src/hooks/budgeting/mutations/useTransferFunds.ts`
- 5 errors in `src/hooks/budgeting/mutations/useDeleteEnvelope.ts`
- 5 errors in `src/components/transactions/splitter/SplitActions.tsx`
- 5 errors in `src/components/transactions/components/DeleteConfirmation.tsx`
- 5 errors in `src/components/settings/sections/AccountSettingsSection.tsx`
- 5 errors in `src/components/settings/archiving/ArchivingConfiguration.tsx`
- 5 errors in `src/components/receipts/steps/ReceiptDataStep.tsx`
- 5 errors in `src/components/receipts/steps/EnvelopeSelectionStep.tsx`
- 5 errors in `src/components/receipts/components/ReceiptUploadArea.tsx`
- 5 errors in `src/components/receipts/components/ExtractedDataField.tsx`
- 5 errors in `src/components/receipts/ReceiptButton.tsx`
- 5 errors in `src/components/pwa/PatchNotesModal.tsx`
- 5 errors in `src/components/layout/ViewRenderer.tsx`
- 5 errors in `src/components/layout/SummaryCards.tsx`
- 5 errors in `src/components/budgeting/envelope/EnvelopeActions.tsx`
- 5 errors in `src/components/budgeting/PaycheckProcessor.tsx`
- 5 errors in `src/components/bills/modals/BillDetailActions.tsx`
- 5 errors in `src/components/bills/BulkBillUpdateModal.tsx`
- 5 errors in `src/components/bills/BillManagerHeader.tsx`
- 5 errors in `src/components/automation/steps/config/SplitRemainderConfig.tsx`
- 5 errors in `src/components/automation/steps/config/PercentageConfig.tsx`
- 5 errors in `src/components/automation/steps/config/FixedAmountConfig.tsx`
- 5 errors in `src/components/automation/steps/RuleConfigurationStep.tsx`
- 5 errors in `src/components/auth/components/ReturningUserActions.tsx`
- 4 errors in `src/utils/sync/retryUtils.ts`
- 4 errors in `src/utils/sync/retryPolicies.ts`
- 4 errors in `src/utils/pwa/pwaManager.ts`
- 4 errors in `src/utils/icons/index.ts`
- 4 errors in `src/utils/bills/billCalculations.ts`
- 4 errors in `src/services/keys/keyManagementService.ts`
- 4 errors in `src/services/chunkedSyncService.ts`
- 4 errors in `src/services/bugReport/browserInfoService.ts`
- 4 errors in `src/hooks/transactions/useTransactionImport.ts`
- 4 errors in `src/hooks/settings/useSettingsSectionRenderer.ts`
- 4 errors in `src/hooks/mobile/usePullToRefresh.ts`
- 4 errors in `src/hooks/layout/usePaycheckOperations.ts`
- 4 errors in `src/hooks/common/useDataInitialization.ts`
- 4 errors in `src/hooks/budgeting/useBudgetHistoryQuery.ts`
- 4 errors in `src/hooks/budgeting/useBudgetData/queries.ts`
- 4 errors in `src/hooks/budgeting/autofunding/useAutoFunding.ts`
- 4 errors in `src/hooks/bills/useBillValidation.ts`
- 4 errors in `src/hooks/bills/useBillOperationWrappers.ts`
- 4 errors in `src/hooks/auth/mutations/useLoginMutations.ts`
- 4 errors in `src/hooks/analytics/useReportExporter.ts`
- 4 errors in `src/components/transactions/ledger/TransactionLedgerHeader.tsx`
- 4 errors in `src/components/transactions/TransactionTable.tsx`
- 4 errors in `src/components/transactions/TransactionLedger.tsx`
- 4 errors in `src/components/sync/health/SyncStatusIndicator.tsx`
- 4 errors in `src/components/settings/sections/SecurityStatusSection.tsx`
- 4 errors in `src/components/settings/archiving/ArchivingStatusOverview.tsx`
- 4 errors in `src/components/pwa/OfflineStatusIndicator.tsx`
- 4 errors in `src/components/pages/MainDashboard.tsx`
- 4 errors in `src/components/onboarding/hooks/useTutorialHighlight.ts`
- 4 errors in `src/components/onboarding/hooks/useTutorialControls.ts`
- 4 errors in `src/components/layout/AppRoutes.tsx`
- 4 errors in `src/components/history/viewer/HistoryControls.tsx`
- 4 errors in `src/components/debt/ui/DebtList.tsx`
- 4 errors in `src/components/budgeting/shared/EnvelopeTypeSelector.tsx`
- 4 errors in `src/components/budgeting/envelope/EnvelopeStatusDisplay.tsx`
- 4 errors in `src/components/budgeting/BillEnvelopeFundingInfo.tsx`
- 4 errors in `src/components/bills/SmartBillMatcher.tsx`
- 4 errors in `src/components/auth/components/UserSetupHeader.tsx`
- 4 errors in `src/components/auth/components/ShareCodeDisplay.tsx`
- 4 errors in `src/components/analytics/tabs/TrendsTab.tsx`
- 3 errors in `src/utils/sync/masterSyncValidator.ts`
- 3 errors in `src/utils/budgeting/paycheckProcessing.ts`
- 3 errors in `src/utils/auth/shareCodeManager.ts`
- 3 errors in `src/utils/analytics/transactionAnalyzer.ts`
- 3 errors in `src/stores/ui/fabStore.ts`
- 3 errors in `src/hooks/transactions/useTransactionsV2.ts`
- 3 errors in `src/hooks/sync/useFirebaseSync.ts`
- 3 errors in `src/hooks/mobile/useFABSmartPositioning.ts`
- 3 errors in `src/hooks/common/useNetworkStatus.ts`
- 3 errors in `src/hooks/common/useConnectionManager/useConnectionOperations.ts`
- 3 errors in `src/hooks/common/bug-report/useBugReportSubmission.ts`
- 3 errors in `src/hooks/common/bug-report/useBugReportDiagnostics.ts`
- 3 errors in `src/hooks/budgeting/useBudgetData/mutationsHelpers.ts`
- 3 errors in `src/hooks/budgeting/autofunding/useUndoOperations.ts`
- 3 errors in `src/hooks/budgeting/autofunding/useAutoFundingData.ts`
- 3 errors in `src/hooks/bills/useBillManagerHelpers.ts`
- 3 errors in `src/hooks/auth/queries/usePasswordValidation.ts`
- 3 errors in `src/hooks/auth/mutations/usePasswordMutations.ts`
- 3 errors in `src/hooks/auth/mutations/useJoinBudgetMutation.ts`
- 3 errors in `src/hooks/analytics/useTransactionAnalysis.ts`
- 3 errors in `src/hooks/analytics/useChartsAnalytics.ts`
- 3 errors in `src/components/transactions/splitter/SplitterHeader.tsx`
- 3 errors in `src/components/transactions/ledger/TransactionPagination.tsx`
- 3 errors in `src/components/transactions/TransactionSplitter.tsx`
- 3 errors in `src/components/sync/ConflictResolutionModal.tsx`
- 3 errors in `src/components/sharing/JoinBudgetModal.tsx`
- 3 errors in `src/components/settings/sections/SecuritySettingsSection.tsx`
- 3 errors in `src/components/settings/archiving/ArchivingPreviewResults.tsx`
- 3 errors in `src/components/settings/SettingsDashboard.tsx`
- 3 errors in `src/components/security/LocalDataSecurityWarning.tsx`
- 3 errors in `src/components/receipts/components/ReceiptImagePreview.tsx`
- 3 errors in `src/components/receipts/components/ReceiptActionButtons.tsx`
- 3 errors in `src/components/receipts/components/ExtractedItemsList.tsx`
- 3 errors in `src/components/mobile/SlideUpModal.tsx`
- 3 errors in `src/components/history/viewer/IntegrityWarning.tsx`
- 3 errors in `src/components/history/BudgetHistoryViewer.tsx`
- 3 errors in `src/components/charts/CategoryBarChart.tsx`
- 3 errors in `src/components/budgeting/envelope/EnvelopeItem.tsx`
- 3 errors in `src/components/budgeting/envelope/EnvelopeHistoryModal.tsx`
- 3 errors in `src/components/budgeting/EditEnvelopeModal.tsx`
- 3 errors in `src/components/bills/modals/BillDetailHeader.tsx`
- 3 errors in `src/components/bills/BulkUpdateSummary.tsx`
- 3 errors in `src/components/bills/BillTabs.tsx`
- 3 errors in `src/components/bills/BillTableHeader.tsx`
- 3 errors in `src/components/bills/BillTableEmptyState.tsx`
- 3 errors in `src/components/bills/BillModalHeader.tsx`
- 3 errors in `src/components/bills/BillManagerModals.tsx`
- 3 errors in `src/components/bills/AddBillModal.tsx`
- 3 errors in `src/components/automation/steps/RuleTypeStep.tsx`
- 3 errors in `src/components/analytics/tabs/HealthTab.tsx`
- 3 errors in `src/components/analytics/components/AnalyticsHeader.tsx`
- 2 errors in `src/utils/testing/storeTestUtils.ts`
- 2 errors in `src/utils/sync/SyncMutex.ts`
- 2 errors in `src/utils/security/keyExport.ts`
- 2 errors in `src/utils/debts/calculations/nextPaymentDate.ts`
- 2 errors in `src/utils/debts/calculations/interestCalculation.ts`
- 2 errors in `src/utils/dataManagement/fileUtils.ts`
- 2 errors in `src/utils/common/transactionArchiving.ts`
- 2 errors in `src/utils/common/lazyImport.ts`
- 2 errors in `src/utils/budgeting/envelopeCalculations.ts`
- 2 errors in `src/utils/bills/billUpdateHelpers.ts`
- 2 errors in `src/services/firebaseMessaging.ts`
- 2 errors in `src/services/bugReport/errorTrackingService.ts`
- 2 errors in `src/hooks/transactions/useTransactionTable.ts`
- 2 errors in `src/hooks/transactions/useTransactionQuery.ts`
- 2 errors in `src/hooks/transactions/useTransactionForm.ts`
- 2 errors in `src/hooks/transactions/useTransactionFileUpload.ts`
- 2 errors in `src/hooks/sharing/useShareCodeValidation.ts`
- 2 errors in `src/hooks/security/useSecuritySettingsLogic.ts`
- 2 errors in `src/hooks/mobile/useFABBehavior.ts`
- 2 errors in `src/hooks/mobile/useBottomNavigation.ts`
- 2 errors in `src/hooks/common/useTransactionArchiving.ts`
- 2 errors in `src/hooks/common/useRouterPageDetection.ts`
- 2 errors in `src/hooks/budgeting/usePaydayPrediction.ts`
- 2 errors in `src/hooks/budgeting/usePaycheckHistory.ts`
- 2 errors in `src/hooks/budgeting/useEnvelopesQuery.ts`
- 2 errors in `src/hooks/budgeting/useBudgetData/utilities.ts`
- 2 errors in `src/hooks/budgeting/autofunding/useExecutionHistory.ts`
- 2 errors in `src/hooks/budgeting/autofunding/useAutoFundingExecution/useExecutionSummary.ts`
- 2 errors in `src/hooks/bills/useBillOperations.ts`
- 2 errors in `src/hooks/auth/useAuthenticationManager.ts`
- 2 errors in `src/hooks/auth/mutations/useProfileMutations.ts`
- 2 errors in `src/hooks/analytics/utils/pdfGeneratorUtils.ts`
- 2 errors in `src/hooks/analytics/useBillAnalysis.ts`
- 2 errors in `src/hooks/analytics/useAnalyticsExport.ts`
- 2 errors in `src/contexts/authUtils.ts`
- 2 errors in `src/components/transactions/import/ImportProgress.tsx`
- 2 errors in `src/components/settings/sections/DevToolsSection.tsx`
- 2 errors in `src/components/settings/sections/ClipboardSecuritySection.tsx`
- 2 errors in `src/components/settings/archiving/ArchivingProgress.tsx`
- 2 errors in `src/components/settings/archiving/ArchivingHeader.tsx`
- 2 errors in `src/components/settings/EnvelopeIntegrityChecker.tsx`
- 2 errors in `src/components/receipts/components/ReceiptExtractedData.tsx`
- 2 errors in `src/components/receipts/components/ReceiptErrorState.tsx`
- 2 errors in `src/components/receipts/ReceiptScanner.tsx`
- 2 errors in `src/components/onboarding/hooks/useTutorialPositioning.ts`
- 2 errors in `src/components/onboarding/EmptyStateHints.tsx`
- 2 errors in `src/components/mobile/FABActionMenu.tsx`
- 2 errors in `src/components/debt/ui/StrategyCard.tsx`
- 2 errors in `src/components/debt/ui/DebtSummaryCards.tsx`
- 2 errors in `src/components/debt/modals/DebtModalHeader.tsx`
- 2 errors in `src/components/debt/DebtStrategies.tsx`
- 2 errors in `src/components/debt/DebtDashboardComponents.tsx`
- 2 errors in `src/components/debt/DebtDashboard.tsx`
- 2 errors in `src/components/charts/ComposedFinancialChart.tsx`
- 2 errors in `src/components/budgeting/shared/FrequencySelector.tsx`
- 2 errors in `src/components/budgeting/shared/AllocationModeSelector.tsx`
- 2 errors in `src/components/budgeting/paycheck/PaycheckAmountInput.tsx`
- 2 errors in `src/components/budgeting/envelope/SwipeIndicatorOverlay.tsx`
- 2 errors in `src/components/budgeting/envelope/EnvelopeModalHeader.tsx`
- 2 errors in `src/components/budgeting/SmartEnvelopeSuggestions.tsx`
- 2 errors in `src/components/budgeting/EditEnvelopeModalComponents.tsx`
- 2 errors in `src/components/bills/smartBillMatcherHelpers.ts`
- 2 errors in `src/components/bills/BulkUpdateModeSelector.tsx`
- 2 errors in `src/components/bills/BillFormFields.tsx`
- 2 errors in `src/components/automation/steps/TriggerScheduleStep.tsx`
- 2 errors in `src/components/automation/components/StepNavigation.tsx`
- 2 errors in `src/components/auth/components/UserNameInput.tsx`
- 2 errors in `src/components/auth/UserIndicator.tsx`
- 2 errors in `src/components/analytics/tabs/OverviewTab.tsx`
- 2 errors in `src/components/analytics/components/TabContent.tsx`
- 2 errors in `src/components/analytics/AnalyticsDashboard.tsx`
- 1 errors in `src/utils/transactions/operations.ts`
- 1 errors in `src/utils/sync/resilience/index.ts`
- 1 errors in `src/utils/sync/dataDetectionHelper.ts`
- 1 errors in `src/utils/sync/SyncQueue.ts`
- 1 errors in `src/utils/stores/createSafeStore.ts`
- 1 errors in `src/utils/query/prefetchHelpers.ts`
- 1 errors in `src/utils/query/backgroundSyncService.ts`
- 1 errors in `src/utils/pageDetection/pageIdentifier.ts`
- 1 errors in `src/utils/debts/calculations/payoffProjection.ts`
- 1 errors in `src/utils/dataManagement/firebaseUtils.ts`
- 1 errors in `src/utils/dataManagement/backupUtils.ts`
- 1 errors in `src/utils/common/toastHelpers.ts`
- 1 errors in `src/utils/common/testBudgetHistory.ts`
- 1 errors in `src/utils/common/ocrProcessor.ts`
- 1 errors in `src/utils/common/highlight.ts`
- 1 errors in `src/utils/common/fixAutoAllocateUndefined.ts`
- 1 errors in `src/utils/common/budgetHistoryTracker.ts`
- 1 errors in `src/utils/budgeting/paycheckDeletion.ts`
- 1 errors in `src/utils/billIcons/iconOptions.ts`
- 1 errors in `src/utils/analytics/categoryPatterns.ts`
- 1 errors in `src/stores/ui/toastStore.ts`
- 1 errors in `src/services/typedChunkedSyncService.ts`
- 1 errors in `src/services/editLockService.ts`
- 1 errors in `src/services/activityLogger.ts`
- 1 errors in `src/hooks/sync/useSyncHealthIndicator.ts`
- 1 errors in `src/hooks/mobile/useSlideUpModal.ts`
- 1 errors in `src/hooks/debts/useDebtModalLogic.ts`
- 1 errors in `src/hooks/dashboard/useMainDashboard.ts`
- 1 errors in `src/hooks/common/useTransactions.ts`
- 1 errors in `src/hooks/common/usePrompt.ts`
- 1 errors in `src/hooks/common/useImportData.ts`
- 1 errors in `src/hooks/common/useConnectionManager/useConnectionConfig.ts`
- 1 errors in `src/hooks/common/useBugReport.ts`
- 1 errors in `src/hooks/budgeting/usePaycheckFormValidated.ts`
- 1 errors in `src/hooks/budgeting/useEnvelopes.ts`
- 1 errors in `src/hooks/budgeting/useBudgetData/queryFunctions.ts`
- 1 errors in `src/hooks/budgeting/autofunding/useAutoFundingHistory.ts`
- 1 errors in `src/hooks/budgeting/autofunding/useAutoFundingDataHelpers.ts`
- 1 errors in `src/hooks/bills/useBulkBillOperations.ts`
- 1 errors in `src/hooks/bills/useBills/index.ts`
- 1 errors in `src/hooks/bills/useBillManagerDisplayLogic.ts`
- 1 errors in `src/hooks/auth/useKeyManagementUI.ts`
- 1 errors in `src/hooks/auth/useKeyManagement.ts`
- 1 errors in `src/hooks/auth/useAuthManager.ts`
- 1 errors in `src/hooks/analytics/utils/csvImageExportUtils.ts`
- 1 errors in `src/hooks/analytics/useTransactionFiltering.ts`
- 1 errors in `src/hooks/analytics/useAnalyticsIntegration.ts`
- 1 errors in `src/components/transactions/splitter/SplitTotals.tsx`
- 1 errors in `src/components/settings/archiving/ArchivingResult.tsx`
- 1 errors in `src/components/receipts/components/ReceiptScannerHeader.tsx`
- 1 errors in `src/components/onboarding/hooks/useTutorialSteps.ts`
- 1 errors in `src/components/monitoring/HighlightLoader.tsx`
- 1 errors in `src/components/layout/AppWrapper.tsx`
- 1 errors in `src/components/history/viewer/HistoryStatistics.tsx`
- 1 errors in `src/components/history/viewer/HistoryHeader.tsx`
- 1 errors in `src/components/history/ObjectHistoryViewer.tsx`
- 1 errors in `src/components/history/IntegrityStatusIndicatorHelpers.tsx`
- 1 errors in `src/components/history/IntegrityStatusIndicator.tsx`
- 1 errors in `src/components/debt/ui/DebtProgressBar.tsx`
- 1 errors in `src/components/debt/ui/DebtCardProgressBar.tsx`
- 1 errors in `src/components/debt/modals/DebtFormFields.tsx`
- 1 errors in `src/components/debt/modals/DebtDetailModal.tsx`
- 1 errors in `src/components/debt/modals/AddDebtModal.tsx`
- 1 errors in `src/components/charts/TrendLineChart.tsx`
- 1 errors in `src/components/budgeting/envelope/EnvelopeSummary.tsx`
- 1 errors in `src/components/budgeting/envelope/EnvelopeGridView.tsx`
- 1 errors in `src/components/budgeting/envelope/EnvelopeActivitySummary.tsx`
- 1 errors in `src/components/budgeting/CreateEnvelopeModal.tsx`
- 1 errors in `src/components/budgeting/CashFlowSummary.tsx`
- 1 errors in `src/components/bills/modals/BulkUpdateConfirmModal.tsx`
- 1 errors in `src/components/bills/modals/BillDetailStats.tsx`
- 1 errors in `src/components/bills/modals/BillDetailSections.tsx`
- 1 errors in `src/components/bills/BillFormSections.tsx`
- 1 errors in `src/components/bills/BillDiscoveryModal.tsx`
- 1 errors in `src/components/auth/key-management/MainContent.tsx`
- 1 errors in `src/components/auth/components/UserSetupLayout.tsx`
- 1 errors in `src/components/auth/KeyManagementSettings.tsx`
- 1 errors in `src/components/analytics/TrendAnalysisCharts.tsx`
- 1 errors in `src/components/analytics/SmartCategoryManager.tsx`
- 1 errors in `src/components/analytics/ReportExporter.tsx`
- 1 errors in `src/components/analytics/CategorySuggestionsTab.tsx`

### Strict Mode Error Breakdown

| Count | Error Code |
|---|---|
<<<<<<< HEAD
| 669 | `TS7006` |
| 628 | `TS7031` |
| 169 | `TS2345` |
| 134 | `TS2322` |
| 134 | `TS18046` |
| 124 | `TS2339` |
| 63 | `TS7053` |
| 62 | `TS7005` |
| 57 | `TS18048` |
| 687 | `TS7006` |
| 643 | `TS7031` |
| 174 | `TS2345` |
| 142 | `TS2339` |
| 131 | `TS2322` |
| 116 | `TS18046` |
=======
| 611 | `TS7006` |
| 609 | `TS7031` |
| 186 | `TS2345` |
| 147 | `TS2322` |
| 129 | `TS2339` |
| 112 | `TS18046` |
>>>>>>> 0209dea7
| 64 | `TS7005` |
| 54 | `TS7053` |
| 50 | `TS18048` |
| 39 | `TS7034` |
| 37 | `TS18047` |
| 25 | `TS2769` |
| 6 | `TS2411` |
| 5 | `TS2722` |
| 5 | `TS2531` |
| 5 | `TS2353` |
| 4 | `TS2352` |
| 3 | `TS2783` |
| 2 | `TS7022` |
| 2 | `TS7019` |
| 2 | `TS2719` |
| 1 | `TS7023` |
| 1 | `TS7019` |
| 1 | `TS7016` |
| 1 | `TS2774` |
| 1 | `TS2740` |
| 1 | `TS2698` |
| 1 | `TS2683` |
| 1 | `TS2538` |
| 1 | `TS2532` |
| 1 | `TS2365` |
| 1 | `TS2349` |

### Detailed Strict Mode Report

```
src/App.tsx(16,8): error TS7034: Variable 'useUiStore' implicitly has type 'any' in some locations where its type cannot be determined.
src/App.tsx(29,9): error TS7005: Variable 'useUiStore' implicitly has an 'any' type.
src/App.tsx(30,17): error TS7005: Variable 'useUiStore' implicitly has an 'any' type.
src/App.tsx(31,31): error TS7005: Variable 'useUiStore' implicitly has an 'any' type.
src/App.tsx(33,16): error TS7005: Variable 'useUiStore' implicitly has an 'any' type.
src/App.tsx(36,16): error TS7005: Variable 'useUiStore' implicitly has an 'any' type.
src/App.tsx(63,25): error TS2322: Type 'CloudSyncService' is not assignable to type 'FirebaseSyncService'.
  Types of property 'start' are incompatible.
    Type '(config: SyncConfig) => void' is not assignable to type '(config: unknown) => void'.
      Types of parameters 'config' and 'config' are incompatible.
        Type 'unknown' is not assignable to type 'SyncConfig'.
src/components/accounts/SupplementalAccounts.tsx(90,5): error TS2322: Type 'unknown' is not assignable to type '(account: Account) => void'.
src/components/accounts/SupplementalAccounts.tsx(91,5): error TS2322: Type 'unknown' is not assignable to type '(account: Account) => void'.
src/components/accounts/SupplementalAccounts.tsx(92,5): error TS2322: Type 'unknown' is not assignable to type '(accountId: string) => void'.
src/components/accounts/SupplementalAccounts.tsx(93,5): error TS2322: Type 'unknown' is not assignable to type '(transfer: { accountId: string; envelopeId: string; amount: number; description: string; }) => void'.
src/components/accounts/SupplementalAccounts.tsx(129,11): error TS2719: Type '(account: Account) => void' is not assignable to type '(account: Account) => void'. Two different types with this name exist, but they are unrelated.
  Types of parameters 'account' and 'account' are incompatible.
    Type 'Account' is not assignable to type 'Account'. Two different types with this name exist, but they are unrelated.
      Types of property 'id' are incompatible.
        Type 'string | number' is not assignable to type 'string'.
          Type 'number' is not assignable to type 'string'.
src/components/accounts/SupplementalAccounts.tsx(130,11): error TS2322: Type '(accountId: string) => Promise<void>' is not assignable to type '(accountId: string | number) => void'.
  Types of parameters 'accountId' and 'accountId' are incompatible.
    Type 'string | number' is not assignable to type 'string'.
      Type 'number' is not assignable to type 'string'.
src/components/accounts/SupplementalAccounts.tsx(131,11): error TS2322: Type '(account: TransferringAccount) => void' is not assignable to type '(account: Account) => void'.
  Types of parameters 'account' and 'account' are incompatible.
    Type 'Account' is not assignable to type 'TransferringAccount'.
      Types of property 'id' are incompatible.
        Type 'string | number' is not assignable to type 'string'.
          Type 'number' is not assignable to type 'string'.
src/components/accounts/SupplementalAccounts.tsx(154,9): error TS2719: Type 'TransferringAccount | null' is not assignable to type 'TransferringAccount | null'. Two different types with this name exist, but they are unrelated.
  Property 'currentBalance' is missing in type 'TransferringAccount' but required in type 'TransferringAccount'.
src/components/analytics/AnalyticsDashboard.tsx(169,5): error TS2322: Type 'unknown[]' is not assignable to type 'never[]'.
  Type 'unknown' is not assignable to type 'never'.
src/components/analytics/AnalyticsDashboard.tsx(170,5): error TS2322: Type 'NormalizedEnvelope[]' is not assignable to type 'never[]'.
  Type 'NormalizedEnvelope' is not assignable to type 'never'.
src/components/analytics/CategorySuggestionsTab.tsx(93,32): error TS2345: Argument of type 'string | undefined' is not assignable to parameter of type 'string'.
  Type 'undefined' is not assignable to type 'string'.
src/components/analytics/ReportExporter.tsx(107,15): error TS2322: Type '{ includeSummary: boolean; includeCharts: boolean; includeTransactions: boolean; includeEnvelopes: boolean; includeSavings: boolean; includeInsights: boolean; customDateRange: { start: string; end: string; } | null; }' is not assignable to type 'Record<string, boolean>'.
  Property 'customDateRange' is incompatible with index signature.
    Type '{ start: string; end: string; } | null' is not assignable to type 'boolean'.
      Type 'null' is not assignable to type 'boolean'.
src/components/analytics/SmartCategoryManager.tsx(120,9): error TS2322: Type '(tabId: CategoryTabId) => void' is not assignable to type '(tabId: string) => void'.
  Types of parameters 'tabId' and 'tabId' are incompatible.
    Type 'string' is not assignable to type 'CategoryTabId'.
src/components/analytics/TrendAnalysisCharts.tsx(47,22): error TS2322: Type 'SpendingVelocity[]' is not assignable to type 'never[]'.
  Type 'SpendingVelocity' is not assignable to type 'never'.
src/components/analytics/components/AnalyticsHeader.tsx(9,28): error TS7031: Binding element 'dateRange' implicitly has an 'any' type.
src/components/analytics/components/AnalyticsHeader.tsx(9,39): error TS7031: Binding element 'handleDateRangeChange' implicitly has an 'any' type.
src/components/analytics/components/AnalyticsHeader.tsx(9,62): error TS7031: Binding element 'handleExport' implicitly has an 'any' type.
src/components/analytics/components/TabContent.tsx(86,32): error TS2322: Type 'AnalyticsData | null | undefined' is not assignable to type 'AnalyticsData'.
  Type 'undefined' is not assignable to type 'AnalyticsData'.
src/components/analytics/components/TabContent.tsx(86,62): error TS2322: Type 'Record<string, unknown> | null | undefined' is not assignable to type 'BalanceData'.
  Type 'undefined' is not assignable to type 'BalanceData'.
src/components/analytics/tabs/HealthTab.tsx(7,22): error TS7031: Binding element 'envelopeHealth' implicitly has an 'any' type.
src/components/analytics/tabs/HealthTab.tsx(7,38): error TS7031: Binding element 'budgetVsActual' implicitly has an 'any' type.
src/components/analytics/tabs/HealthTab.tsx(18,21): error TS7006: Parameter 'envelope' implicitly has an 'any' type.
src/components/analytics/tabs/OverviewTab.tsx(7,24): error TS7031: Binding element 'monthlyTrends' implicitly has an 'any' type.
src/components/analytics/tabs/OverviewTab.tsx(7,39): error TS7031: Binding element 'envelopeSpending' implicitly has an 'any' type.
src/components/analytics/tabs/TrendsTab.tsx(8,22): error TS7031: Binding element 'chartType' implicitly has an 'any' type.
src/components/analytics/tabs/TrendsTab.tsx(8,33): error TS7031: Binding element 'handleChartTypeChange' implicitly has an 'any' type.
src/components/analytics/tabs/TrendsTab.tsx(8,56): error TS7031: Binding element 'monthlyTrends' implicitly has an 'any' type.
src/components/analytics/tabs/TrendsTab.tsx(8,71): error TS7031: Binding element 'weeklyPatterns' implicitly has an 'any' type.
src/components/auth/KeyManagementSettings.tsx(166,11): error TS2322: Type 'RefObject<HTMLInputElement | null>' is not assignable to type 'RefObject<HTMLInputElement>'.
  Type 'HTMLInputElement | null' is not assignable to type 'HTMLInputElement'.
    Type 'null' is not assignable to type 'HTMLInputElement'.
src/components/auth/UserIndicator.tsx(71,23): error TS2349: This expression is not callable.
  Type 'never' has no call signatures.
src/components/auth/UserIndicator.tsx(116,11): error TS2322: Type '((updates: { [key: string]: unknown; userName: string; userColor: string; budgetId?: string | undefined; }) => Promise<void>) | undefined' is not assignable to type '(updates: Record<string, unknown>) => void | Promise<void>'.
  Type 'undefined' is not assignable to type '(updates: Record<string, unknown>) => void | Promise<void>'.
src/components/auth/components/ReturningUserActions.tsx(10,3): error TS7031: Binding element 'onSubmit' implicitly has an 'any' type.
src/components/auth/components/ReturningUserActions.tsx(11,3): error TS7031: Binding element 'onChangeProfile' implicitly has an 'any' type.
src/components/auth/components/ReturningUserActions.tsx(12,3): error TS7031: Binding element 'onStartFresh' implicitly has an 'any' type.
src/components/auth/components/ReturningUserActions.tsx(13,3): error TS7031: Binding element 'isLoading' implicitly has an 'any' type.
src/components/auth/components/ReturningUserActions.tsx(14,3): error TS7031: Binding element 'canSubmit' implicitly has an 'any' type.
src/components/auth/components/ShareCodeDisplay.tsx(10,29): error TS7031: Binding element 'shareCode' implicitly has an 'any' type.
src/components/auth/components/ShareCodeDisplay.tsx(10,40): error TS7031: Binding element 'onCreateBudget' implicitly has an 'any' type.
src/components/auth/components/ShareCodeDisplay.tsx(10,56): error TS7031: Binding element 'onBack' implicitly has an 'any' type.
src/components/auth/components/ShareCodeDisplay.tsx(10,64): error TS7031: Binding element 'isLoading' implicitly has an 'any' type.
src/components/auth/components/UserNameInput.tsx(7,3): error TS7031: Binding element 'value' implicitly has an 'any' type.
src/components/auth/components/UserNameInput.tsx(8,3): error TS7031: Binding element 'onChange' implicitly has an 'any' type.
src/components/auth/components/UserSetupHeader.tsx(9,28): error TS7031: Binding element 'step' implicitly has an 'any' type.
src/components/auth/components/UserSetupHeader.tsx(9,34): error TS7031: Binding element 'isReturningUser' implicitly has an 'any' type.
src/components/auth/components/UserSetupHeader.tsx(9,51): error TS7031: Binding element 'userName' implicitly has an 'any' type.
src/components/auth/components/UserSetupHeader.tsx(9,61): error TS7031: Binding element 'userColor' implicitly has an 'any' type.
src/components/auth/components/UserSetupLayout.tsx(6,28): error TS7031: Binding element 'children' implicitly has an 'any' type.
src/components/auth/key-management/MainContent.tsx(116,9): error TS2322: Type 'string | null' is not assignable to type 'string'.
  Type 'null' is not assignable to type 'string'.
src/components/automation/AutoFundingDashboard.tsx(8,10): error TS7034: Variable 'useBudgetStore' implicitly has type 'any' in some locations where its type cannot be determined.
src/components/automation/AutoFundingDashboard.tsx(13,33): error TS7031: Binding element 'isOpen' implicitly has an 'any' type.
src/components/automation/AutoFundingDashboard.tsx(13,41): error TS7031: Binding element 'onClose' implicitly has an 'any' type.
src/components/automation/AutoFundingDashboard.tsx(14,21): error TS7005: Variable 'useBudgetStore' implicitly has an 'any' type.
src/components/automation/AutoFundingDashboard.tsx(14,37): error TS7006: Parameter 'state' implicitly has an 'any' type.
src/components/automation/AutoFundingDashboard.tsx(33,27): error TS7006: Parameter 'rule' implicitly has an 'any' type.
src/components/automation/AutoFundingDashboard.tsx(38,33): error TS7006: Parameter 'ruleData' implicitly has an 'any' type.
src/components/automation/AutoFundingDashboard.tsx(41,32): error TS2339: Property 'id' does not exist on type 'never'.
src/components/automation/AutoFundingDashboard.tsx(49,55): error TS18046: 'error' is of type 'unknown'.
src/components/automation/AutoFundingDashboard.tsx(53,35): error TS7006: Parameter 'ruleId' implicitly has an 'any' type.
src/components/automation/AutoFundingDashboard.tsx(67,59): error TS18046: 'error' is of type 'unknown'.
src/components/automation/AutoFundingDashboard.tsx(72,29): error TS7006: Parameter 'ruleId' implicitly has an 'any' type.
src/components/automation/AutoFundingDashboard.tsx(109,59): error TS18046: 'error' is of type 'unknown'.
src/components/automation/AutoFundingDashboard.tsx(141,15): error TS2322: Type 'Dispatch<SetStateAction<null>>' is not assignable to type '(show: string | null) => void'.
  Types of parameters 'value' and 'show' are incompatible.
    Type 'string | null' is not assignable to type 'SetStateAction<null>'.
      Type 'string' is not assignable to type 'SetStateAction<null>'.
src/components/automation/AutoFundingView.tsx(7,10): error TS7034: Variable 'useBudgetStore' implicitly has type 'any' in some locations where its type cannot be determined.
src/components/automation/AutoFundingView.tsx(17,21): error TS7005: Variable 'useBudgetStore' implicitly has an 'any' type.
src/components/automation/AutoFundingView.tsx(17,37): error TS7006: Parameter 'state' implicitly has an 'any' type.
src/components/automation/AutoFundingView.tsx(33,7): error TS2322: Type 'Dispatch<SetStateAction<null>>' is not assignable to type '(rule: unknown) => void'.
  Types of parameters 'value' and 'rule' are incompatible.
    Type 'unknown' is not assignable to type 'SetStateAction<null>'.
src/components/automation/AutoFundingView.tsx(35,22): error TS2322: Type '(ruleId: string, updates: Partial<AutoFundingRule>) => void' is not assignable to type '(id: unknown, data: unknown) => void'.
  Types of parameters 'ruleId' and 'id' are incompatible.
    Type 'unknown' is not assignable to type 'string'.
src/components/automation/AutoFundingView.tsx(35,34): error TS2322: Type '(rule: Partial<AutoFundingRule>) => void' is not assignable to type '(data: unknown) => void'.
  Types of parameters 'rule' and 'data' are incompatible.
    Type 'unknown' is not assignable to type 'Partial<AutoFundingRule>'.
src/components/automation/AutoFundingView.tsx(70,59): error TS18046: 'error' is of type 'unknown'.
src/components/automation/AutoFundingView.tsx(104,11): error TS2322: Type 'null' is not assignable to type 'boolean'.
src/components/automation/AutoFundingView.tsx(105,11): error TS2322: Type 'Dispatch<SetStateAction<null>>' is not assignable to type '(show: boolean) => void'.
  Types of parameters 'value' and 'show' are incompatible.
    Type 'boolean' is not assignable to type 'SetStateAction<null>'.
src/components/automation/components/StepNavigation.tsx(4,27): error TS7031: Binding element 'currentStep' implicitly has an 'any' type.
src/components/automation/components/StepNavigation.tsx(4,40): error TS7031: Binding element 'onStepChange' implicitly has an 'any' type.
src/components/automation/steps/ReviewStep.tsx(6,27): error TS7006: Parameter 'type' implicitly has an 'any' type.
src/components/automation/steps/ReviewStep.tsx(17,30): error TS7006: Parameter 'trigger' implicitly has an 'any' type.
src/components/automation/steps/ReviewStep.tsx(28,21): error TS7031: Binding element 'label' implicitly has an 'any' type.
src/components/automation/steps/ReviewStep.tsx(28,28): error TS7031: Binding element 'value' implicitly has an 'any' type.
src/components/automation/steps/ReviewStep.tsx(36,24): error TS7031: Binding element 'amount' implicitly has an 'any' type.
src/components/automation/steps/ReviewStep.tsx(43,28): error TS7031: Binding element 'percentage' implicitly has an 'any' type.
src/components/automation/steps/ReviewStep.tsx(50,30): error TS7031: Binding element 'targetId' implicitly has an 'any' type.
src/components/automation/steps/ReviewStep.tsx(50,40): error TS7031: Binding element 'envelopes' implicitly has an 'any' type.
src/components/automation/steps/ReviewStep.tsx(53,38): error TS7006: Parameter 'e' implicitly has an 'any' type.
src/components/automation/steps/ReviewStep.tsx(58,33): error TS7031: Binding element 'targetIds' implicitly has an 'any' type.
src/components/automation/steps/ReviewStep.tsx(58,44): error TS7031: Binding element 'envelopes' implicitly has an 'any' type.
src/components/automation/steps/ReviewStep.tsx(65,25): error TS7006: Parameter 'id' implicitly has an 'any' type.
src/components/automation/steps/ReviewStep.tsx(66,44): error TS7006: Parameter 'e' implicitly has an 'any' type.
src/components/automation/steps/ReviewStep.tsx(82,31): error TS7031: Binding element 'description' implicitly has an 'any' type.
src/components/automation/steps/ReviewStep.tsx(93,23): error TS7031: Binding element 'ruleData' implicitly has an 'any' type.
src/components/automation/steps/ReviewStep.tsx(93,33): error TS7031: Binding element 'envelopes' implicitly has an 'any' type.
src/components/automation/steps/RuleConfigurationStep.tsx(8,3): error TS7031: Binding element 'ruleData' implicitly has an 'any' type.
src/components/automation/steps/RuleConfigurationStep.tsx(9,3): error TS7031: Binding element 'updateConfig' implicitly has an 'any' type.
src/components/automation/steps/RuleConfigurationStep.tsx(10,3): error TS7031: Binding element 'envelopes' implicitly has an 'any' type.
src/components/automation/steps/RuleConfigurationStep.tsx(11,3): error TS7031: Binding element 'toggleTargetEnvelope' implicitly has an 'any' type.
src/components/automation/steps/RuleConfigurationStep.tsx(12,3): error TS7031: Binding element 'errors' implicitly has an 'any' type.
src/components/automation/steps/RuleTypeStep.tsx(5,25): error TS7031: Binding element 'ruleData' implicitly has an 'any' type.
src/components/automation/steps/RuleTypeStep.tsx(5,35): error TS7031: Binding element 'updateRuleData' implicitly has an 'any' type.
src/components/automation/steps/RuleTypeStep.tsx(5,51): error TS7031: Binding element 'errors' implicitly has an 'any' type.
src/components/automation/steps/TriggerScheduleStep.tsx(5,32): error TS7031: Binding element 'ruleData' implicitly has an 'any' type.
src/components/automation/steps/TriggerScheduleStep.tsx(5,42): error TS7031: Binding element 'updateRuleData' implicitly has an 'any' type.
src/components/automation/steps/config/FixedAmountConfig.tsx(5,30): error TS7031: Binding element 'ruleData' implicitly has an 'any' type.
src/components/automation/steps/config/FixedAmountConfig.tsx(5,40): error TS7031: Binding element 'updateConfig' implicitly has an 'any' type.
src/components/automation/steps/config/FixedAmountConfig.tsx(5,54): error TS7031: Binding element 'envelopes' implicitly has an 'any' type.
src/components/automation/steps/config/FixedAmountConfig.tsx(5,65): error TS7031: Binding element 'errors' implicitly has an 'any' type.
src/components/automation/steps/config/FixedAmountConfig.tsx(47,27): error TS7006: Parameter 'envelope' implicitly has an 'any' type.
src/components/automation/steps/config/PercentageConfig.tsx(5,29): error TS7031: Binding element 'ruleData' implicitly has an 'any' type.
src/components/automation/steps/config/PercentageConfig.tsx(5,39): error TS7031: Binding element 'updateConfig' implicitly has an 'any' type.
src/components/automation/steps/config/PercentageConfig.tsx(5,53): error TS7031: Binding element 'envelopes' implicitly has an 'any' type.
src/components/automation/steps/config/PercentageConfig.tsx(5,64): error TS7031: Binding element 'errors' implicitly has an 'any' type.
src/components/automation/steps/config/PercentageConfig.tsx(50,27): error TS7006: Parameter 'envelope' implicitly has an 'any' type.
src/components/automation/steps/config/PriorityFillConfig.tsx(5,31): error TS7031: Binding element 'ruleData' implicitly has an 'any' type.
src/components/automation/steps/config/PriorityFillConfig.tsx(5,41): error TS7031: Binding element 'updateConfig' implicitly has an 'any' type.
src/components/automation/steps/config/PriorityFillConfig.tsx(5,55): error TS7031: Binding element 'envelopes' implicitly has an 'any' type.
src/components/automation/steps/config/PriorityFillConfig.tsx(5,66): error TS7031: Binding element 'errors' implicitly has an 'any' type.
src/components/automation/steps/config/PriorityFillConfig.tsx(18,27): error TS7006: Parameter 'envelope' implicitly has an 'any' type.
src/components/automation/steps/config/PriorityFillConfig.tsx(49,46): error TS7006: Parameter 'e' implicitly has an 'any' type.
src/components/automation/steps/config/SplitRemainderConfig.tsx(5,33): error TS7031: Binding element 'ruleData' implicitly has an 'any' type.
src/components/automation/steps/config/SplitRemainderConfig.tsx(5,43): error TS7031: Binding element 'envelopes' implicitly has an 'any' type.
src/components/automation/steps/config/SplitRemainderConfig.tsx(5,54): error TS7031: Binding element 'toggleTargetEnvelope' implicitly has an 'any' type.
src/components/automation/steps/config/SplitRemainderConfig.tsx(5,76): error TS7031: Binding element 'errors' implicitly has an 'any' type.
src/components/automation/steps/config/SplitRemainderConfig.tsx(14,27): error TS7006: Parameter 'envelope' implicitly has an 'any' type.
src/components/automation/tabs/HistoryTab.tsx(5,23): error TS7031: Binding element 'executionHistory' implicitly has an 'any' type.
src/components/automation/tabs/HistoryTab.tsx(5,41): error TS7031: Binding element 'showExecutionDetails' implicitly has an 'any' type.
src/components/automation/tabs/HistoryTab.tsx(5,63): error TS7031: Binding element 'onToggleDetails' implicitly has an 'any' type.
src/components/automation/tabs/HistoryTab.tsx(20,34): error TS7006: Parameter 'execution' implicitly has an 'any' type.
src/components/automation/tabs/HistoryTab.tsx(20,45): error TS7006: Parameter 'index' implicitly has an 'any' type.
src/components/automation/tabs/HistoryTab.tsx(92,46): error TS7006: Parameter 'result' implicitly has an 'any' type.
src/components/automation/tabs/HistoryTab.tsx(92,54): error TS7006: Parameter 'resultIndex' implicitly has an 'any' type.
src/components/automation/tabs/RulesTab.tsx(4,3): error TS7031: Binding element 'rules' implicitly has an 'any' type.
src/components/automation/tabs/RulesTab.tsx(5,3): error TS7031: Binding element 'onCreateRule' implicitly has an 'any' type.
src/components/automation/tabs/RulesTab.tsx(6,3): error TS7031: Binding element 'onEditRule' implicitly has an 'any' type.
src/components/automation/tabs/RulesTab.tsx(7,3): error TS7031: Binding element 'onDeleteRule' implicitly has an 'any' type.
src/components/automation/tabs/RulesTab.tsx(8,3): error TS7031: Binding element 'onToggleRule' implicitly has an 'any' type.
src/components/automation/tabs/RulesTab.tsx(9,3): error TS7031: Binding element 'onExecuteRules' implicitly has an 'any' type.
src/components/automation/tabs/RulesTab.tsx(10,3): error TS7031: Binding element 'isExecuting' implicitly has an 'any' type.
src/components/automation/tabs/RulesTab.tsx(12,40): error TS7006: Parameter 'r' implicitly has an 'any' type.
src/components/automation/tabs/RulesTab.tsx(28,23): error TS7006: Parameter 'rule' implicitly has an 'any' type.
src/components/bills/AddBillModal.tsx(211,5): error TS2345: Argument of type 'string | null' is not assignable to parameter of type 'string'.
  Type 'null' is not assignable to type 'string'.
src/components/bills/AddBillModal.tsx(257,5): error TS2322: Type 'RefObject<HTMLDivElement | null>' is not assignable to type 'RefObject<HTMLDivElement>'.
  Type 'HTMLDivElement | null' is not assignable to type 'HTMLDivElement'.
    Type 'null' is not assignable to type 'HTMLDivElement'.
src/components/bills/AddBillModal.tsx(316,13): error TS2322: Type 'unknown' is not assignable to type 'LockData | null | undefined'.
src/components/bills/BillDiscoveryModal.tsx(76,23): error TS7053: Element implicitly has an 'any' type because expression of type 'string' can't be used to index type '{}'.
  No index signature with a parameter of type 'string' was found on type '{}'.
src/components/bills/BillFormFields.tsx(89,9): error TS2322: Type 'string | undefined' is not assignable to type 'string'.
  Type 'undefined' is not assignable to type 'string'.
src/components/bills/BillFormFields.tsx(101,11): error TS2322: Type 'boolean | null | undefined' is not assignable to type 'boolean | undefined'.
  Type 'null' is not assignable to type 'boolean | undefined'.
src/components/bills/BillFormSections.tsx(266,17): error TS2769: No overload matches this call.
  The last overload gave the following error.
    Object literal may only specify known properties, and 'className' does not exist in type 'Attributes'.
src/components/bills/BillManager.tsx(19,31): error TS7031: Binding element 'className' implicitly has an 'any' type.
src/components/bills/BillManager.tsx(31,17): error TS7031: Binding element '_onUpdateBill' implicitly has an 'any' type.
src/components/bills/BillManager.tsx(32,26): error TS7031: Binding element '_onCreateRecurringBill' implicitly has an 'any' type.
src/components/bills/BillManager.tsx(33,21): error TS7031: Binding element '_onSearchNewBills' implicitly has an 'any' type.
src/components/bills/BillManager.tsx(34,3): error TS7031: Binding element 'onError' implicitly has an 'any' type.
src/components/bills/BillManager.tsx(115,5): error TS2322: Type '(bill: BillRecord | null) => void' is not assignable to type '(bill: unknown) => void'.
  Types of parameters 'bill' and 'bill' are incompatible.
    Type 'unknown' is not assignable to type 'BillRecord | null'.
src/components/bills/BillManager.tsx(116,5): error TS2322: Type '(bill: BillRecord | null) => void' is not assignable to type '(bill: unknown) => void'.
  Types of parameters 'bill' and 'bill' are incompatible.
    Type 'unknown' is not assignable to type 'BillRecord | null'.
src/components/bills/BillManager.tsx(170,9): error TS2322: Type '(bill: BillRecord | null) => void' is not assignable to type '(bill: BillEntity) => void'.
  Types of parameters 'bill' and 'bill' are incompatible.
    Type 'BillEntity' is not assignable to type 'BillRecord | null'.
src/components/bills/BillManager.tsx(192,9): error TS2322: Type '(bill: BillRecord | null) => void' is not assignable to type '(bill: BillEntity | null) => void'.
  Types of parameters 'bill' and 'bill' are incompatible.
    Type 'BillEntity | null' is not assignable to type 'BillRecord | null'.
      Type 'BillEntity' is not assignable to type 'BillRecord | null'.
src/components/bills/BillManager.tsx(193,9): error TS2322: Type '(bill: BillRecord | null) => void' is not assignable to type '(bill: BillEntity | null) => void'.
  Types of parameters 'bill' and 'bill' are incompatible.
    Type 'BillEntity | null' is not assignable to type 'BillRecord | null'.
      Type 'BillEntity' is not assignable to type 'BillRecord | null'.
src/components/bills/BillManager.tsx(198,9): error TS2322: Type '(updatedBills: Bill[]) => Promise<void>' is not assignable to type '(updates: BillEntity[]) => Promise<void>'.
  Types of parameters 'updatedBills' and 'updates' are incompatible.
    Type 'BillEntity[]' is not assignable to type 'Bill[]'.
      Type 'BillEntity' is missing the following properties from type 'Bill': amount, frequency, dueDate, category, color
src/components/bills/BillManager.tsx(199,9): error TS2322: Type '(billsToAdd: Bill[]) => Promise<void>' is not assignable to type '(bills: BillEntity[]) => Promise<void>'.
  Types of parameters 'billsToAdd' and 'bills' are incompatible.
    Type 'BillEntity[]' is not assignable to type 'Bill[]'.
      Type 'BillEntity' is missing the following properties from type 'Bill': amount, frequency, dueDate, category, color
src/components/bills/BillManagerHeader.tsx(10,3): error TS7031: Binding element 'isEditLocked' implicitly has an 'any' type.
src/components/bills/BillManagerHeader.tsx(11,3): error TS7031: Binding element 'currentEditor' implicitly has an 'any' type.
src/components/bills/BillManagerHeader.tsx(12,3): error TS7031: Binding element 'isSearching' implicitly has an 'any' type.
src/components/bills/BillManagerHeader.tsx(13,3): error TS7031: Binding element 'searchNewBills' implicitly has an 'any' type.
src/components/bills/BillManagerHeader.tsx(14,3): error TS7031: Binding element 'handleAddNewBill' implicitly has an 'any' type.
src/components/bills/BillManagerModals.tsx(115,11): error TS2322: Type '(billId: string, deleteEnvelope?: boolean | undefined) => Promise<void>' is not assignable to type '(id: unknown, deleteEnvelope?: boolean | undefined) => void | Promise<void>'.
  Types of parameters 'billId' and 'id' are incompatible.
    Type 'unknown' is not assignable to type 'string'.
src/components/bills/BillManagerModals.tsx(153,24): error TS7006: Parameter 'billId' implicitly has an 'any' type.
src/components/bills/BillManagerModals.tsx(153,32): error TS7006: Parameter 'paymentData' implicitly has an 'any' type.
src/components/bills/BillModalHeader.tsx(10,28): error TS7031: Binding element 'editingBill' implicitly has an 'any' type.
src/components/bills/BillModalHeader.tsx(10,41): error TS7031: Binding element 'formData' implicitly has an 'any' type.
src/components/bills/BillModalHeader.tsx(10,51): error TS7031: Binding element 'onClose' implicitly has an 'any' type.
src/components/bills/BillTableEmptyState.tsx(8,32): error TS7031: Binding element 'viewMode' implicitly has an 'any' type.
src/components/bills/BillTableEmptyState.tsx(8,42): error TS7031: Binding element 'filteredBills' implicitly has an 'any' type.
src/components/bills/BillTableEmptyState.tsx(8,57): error TS7031: Binding element 'categorizedBills' implicitly has an 'any' type.
src/components/bills/BillTableHeader.tsx(9,28): error TS7031: Binding element 'selectionState' implicitly has an 'any' type.
src/components/bills/BillTableHeader.tsx(9,44): error TS7031: Binding element 'clearSelection' implicitly has an 'any' type.
src/components/bills/BillTableHeader.tsx(9,60): error TS7031: Binding element 'selectAllBills' implicitly has an 'any' type.
src/components/bills/BillTabs.tsx(5,21): error TS7031: Binding element 'activeTab' implicitly has an 'any' type.
src/components/bills/BillTabs.tsx(5,32): error TS7031: Binding element 'onTabChange' implicitly has an 'any' type.
src/components/bills/BillTabs.tsx(5,45): error TS7031: Binding element 'bills' implicitly has an 'any' type.
src/components/bills/BulkBillUpdateModal.tsx(14,32): error TS7031: Binding element 'isOpen' implicitly has an 'any' type.
src/components/bills/BulkBillUpdateModal.tsx(14,40): error TS7031: Binding element 'onClose' implicitly has an 'any' type.
src/components/bills/BulkBillUpdateModal.tsx(14,69): error TS7031: Binding element 'onUpdateBills' implicitly has an 'any' type.
src/components/bills/BulkBillUpdateModal.tsx(14,84): error TS7031: Binding element 'onError' implicitly has an 'any' type.
src/components/bills/BulkBillUpdateModal.tsx(55,17): error TS18046: 'error' is of type 'unknown'.
src/components/bills/BulkUpdateBillRowComponents.tsx(7,37): error TS7031: Binding element 'change' implicitly has an 'any' type.
src/components/bills/BulkUpdateBillRowComponents.tsx(7,45): error TS7031: Binding element 'amountChange' implicitly has an 'any' type.
src/components/bills/BulkUpdateBillRowComponents.tsx(7,59): error TS7031: Binding element 'billId' implicitly has an 'any' type.
src/components/bills/BulkUpdateBillRowComponents.tsx(7,67): error TS7031: Binding element 'updateChange' implicitly has an 'any' type.
src/components/bills/BulkUpdateBillRowComponents.tsx(32,35): error TS7031: Binding element 'change' implicitly has an 'any' type.
src/components/bills/BulkUpdateBillRowComponents.tsx(32,43): error TS7031: Binding element 'billId' implicitly has an 'any' type.
src/components/bills/BulkUpdateBillRowComponents.tsx(32,51): error TS7031: Binding element 'updateChange' implicitly has an 'any' type.
src/components/bills/BulkUpdateBillRowComponents.tsx(53,28): error TS7031: Binding element 'bill' implicitly has an 'any' type.
src/components/bills/BulkUpdateEditor.tsx(7,3): error TS7031: Binding element 'selectedBills' implicitly has an 'any' type.
src/components/bills/BulkUpdateEditor.tsx(8,3): error TS7031: Binding element 'changes' implicitly has an 'any' type.
src/components/bills/BulkUpdateEditor.tsx(9,3): error TS7031: Binding element 'updateMode' implicitly has an 'any' type.
src/components/bills/BulkUpdateEditor.tsx(10,3): error TS7031: Binding element 'updateChange' implicitly has an 'any' type.
src/components/bills/BulkUpdateEditor.tsx(11,3): error TS7031: Binding element 'applyBulkChange' implicitly has an 'any' type.
src/components/bills/BulkUpdateEditor.tsx(12,3): error TS7031: Binding element 'resetChanges' implicitly has an 'any' type.
src/components/bills/BulkUpdateEditor.tsx(73,31): error TS7006: Parameter 'bill' implicitly has an 'any' type.
src/components/bills/BulkUpdateModeSelector.tsx(9,35): error TS7031: Binding element 'updateMode' implicitly has an 'any' type.
src/components/bills/BulkUpdateModeSelector.tsx(9,47): error TS7031: Binding element 'setUpdateMode' implicitly has an 'any' type.
src/components/bills/BulkUpdateSummary.tsx(9,30): error TS7031: Binding element 'summary' implicitly has an 'any' type.
src/components/bills/BulkUpdateSummary.tsx(9,39): error TS7031: Binding element 'onClose' implicitly has an 'any' type.
src/components/bills/BulkUpdateSummary.tsx(9,48): error TS7031: Binding element 'handleSubmit' implicitly has an 'any' type.
src/components/bills/modals/BillDetailActions.tsx(10,3): error TS7031: Binding element 'bill' implicitly has an 'any' type.
src/components/bills/modals/BillDetailActions.tsx(11,3): error TS7031: Binding element 'onClose' implicitly has an 'any' type.
src/components/bills/modals/BillDetailActions.tsx(12,3): error TS7031: Binding element 'handleEdit' implicitly has an 'any' type.
src/components/bills/modals/BillDetailActions.tsx(13,3): error TS7031: Binding element 'handleDelete' implicitly has an 'any' type.
src/components/bills/modals/BillDetailActions.tsx(14,3): error TS7031: Binding element 'handleCreateRecurring' implicitly has an 'any' type.
src/components/bills/modals/BillDetailHeader.tsx(10,36): error TS7031: Binding element 'bill' implicitly has an 'any' type.
src/components/bills/modals/BillDetailHeader.tsx(10,42): error TS7031: Binding element 'statusInfo' implicitly has an 'any' type.
src/components/bills/modals/BillDetailHeader.tsx(10,54): error TS7031: Binding element 'onClose' implicitly has an 'any' type.
src/components/bills/modals/BillDetailModal.tsx(17,3): error TS7031: Binding element 'bill' implicitly has an 'any' type.
src/components/bills/modals/BillDetailModal.tsx(18,3): error TS7031: Binding element 'isOpen' implicitly has an 'any' type.
src/components/bills/modals/BillDetailModal.tsx(19,3): error TS7031: Binding element 'onClose' implicitly has an 'any' type.
src/components/bills/modals/BillDetailModal.tsx(20,3): error TS7031: Binding element 'onDelete' implicitly has an 'any' type.
src/components/bills/modals/BillDetailModal.tsx(21,3): error TS7031: Binding element 'onMarkPaid' implicitly has an 'any' type.
src/components/bills/modals/BillDetailModal.tsx(22,3): error TS7031: Binding element 'onEdit' implicitly has an 'any' type.
src/components/bills/modals/BillDetailModal.tsx(23,3): error TS7031: Binding element 'onCreateRecurring' implicitly has an 'any' type.
src/components/bills/modals/BillDetailModal.tsx(120,11): error TS2322: Type '(e: FormEvent<HTMLFormElement>) => Promise<void>' is not assignable to type '(e: FormEvent<Element>) => void'.
  Types of parameters 'e' and 'e' are incompatible.
    Type 'FormEvent<Element>' is not assignable to type 'FormEvent<HTMLFormElement>'.
      Type 'Element' is missing the following properties from type 'HTMLFormElement': acceptCharset, action, autocomplete, elements, and 148 more.
src/components/bills/modals/BillDetailSections.tsx(45,29): error TS2769: No overload matches this call.
  Overload 1 of 4, '(value: string | number | Date): Date', gave the following error.
    Argument of type 'string | undefined' is not assignable to parameter of type 'string | number | Date'.
      Type 'undefined' is not assignable to type 'string | number | Date'.
  Overload 2 of 4, '(value: string | number): Date', gave the following error.
    Argument of type 'string | undefined' is not assignable to parameter of type 'string | number'.
      Type 'undefined' is not assignable to type 'string | number'.
src/components/bills/modals/BillDetailStats.tsx(10,35): error TS7031: Binding element 'bill' implicitly has an 'any' type.
src/components/bills/modals/BulkUpdateConfirmModal.tsx(11,3): error TS7031: Binding element 'isOpen' implicitly has an 'any' type.
src/components/bills/modals/BulkUpdateConfirmModal.tsx(12,3): error TS7031: Binding element 'onClose' implicitly has an 'any' type.
src/components/bills/modals/BulkUpdateConfirmModal.tsx(13,3): error TS7031: Binding element 'onConfirm' implicitly has an 'any' type.
src/components/bills/modals/BulkUpdateConfirmModal.tsx(14,3): error TS7031: Binding element 'selectedBills' implicitly has an 'any' type.
src/components/bills/modals/BulkUpdateConfirmModal.tsx(15,3): error TS7031: Binding element 'changes' implicitly has an 'any' type.
src/components/bills/modals/BulkUpdateConfirmModal.tsx(16,3): error TS7031: Binding element 'summary' implicitly has an 'any' type.
src/components/bills/modals/BulkUpdateConfirmModal.tsx(51,35): error TS7006: Parameter 'bill' implicitly has an 'any' type.
src/components/bills/modals/BulkUpdateConfirmModal.tsx(71,24): error TS18047: 'dateChange' is possibly 'null'.
src/components/bills/modals/BulkUpdateConfirmModal.tsx(73,70): error TS18047: 'dateChange' is possibly 'null'.
src/components/bills/modals/BulkUpdateConfirmModal.tsx(74,72): error TS18047: 'dateChange' is possibly 'null'.
src/components/bills/smartBillMatcherHelpers.ts(45,36): error TS7006: Parameter 'confidence' implicitly has an 'any' type.
src/components/bills/smartBillMatcherHelpers.ts(52,35): error TS7006: Parameter 'confidence' implicitly has an 'any' type.
src/components/budgeting/BillEnvelopeFundingInfo.tsx(8,30): error TS7006: Parameter 'progress' implicitly has an 'any' type.
src/components/budgeting/BillEnvelopeFundingInfo.tsx(16,28): error TS7006: Parameter 'days' implicitly has an 'any' type.
src/components/budgeting/BillEnvelopeFundingInfo.tsx(103,47): error TS18048: 'nextBill.amount' is possibly 'undefined'.
src/components/budgeting/BillEnvelopeFundingInfo.tsx(301,11): error TS2322: Type '{ id: string; name: string; amount: number; dueDate: string; category?: string | undefined; frequency: string; } | null | undefined' is not assignable to type '{ amount: number; frequency?: string | undefined; } | undefined'.
  Type 'null' is not assignable to type '{ amount: number; frequency?: string | undefined; } | undefined'.
src/components/budgeting/CashFlowSummary.tsx(4,28): error TS7031: Binding element 'cashFlow' implicitly has an 'any' type.
src/components/budgeting/CreateEnvelopeModal.tsx(57,5): error TS2322: Type 'unknown[]' is not assignable to type 'never[]'.
  Type 'unknown' is not assignable to type 'never'.
src/components/budgeting/CreateEnvelopeModalComponents.tsx(133,24): error TS7006: Parameter 'type' implicitly has an 'any' type.
src/components/budgeting/CreateEnvelopeModalComponents.tsx(134,24): error TS2322: Type '"savings"' is not assignable to type 'never'.
src/components/budgeting/CreateEnvelopeModalComponents.tsx(134,48): error TS2322: Type '"sinking_fund"' is not assignable to type 'never'.
src/components/budgeting/CreateEnvelopeModalComponents.tsx(158,32): error TS7006: Parameter 'value' implicitly has an 'any' type.
src/components/budgeting/CreateEnvelopeModalComponents.tsx(165,11): error TS2322: Type 'unknown[]' is not assignable to type 'never[]'.
  Type 'unknown' is not assignable to type 'never'.
src/components/budgeting/CreateEnvelopeModalComponents.tsx(168,11): error TS2322: Type '(() => void) | undefined' is not assignable to type 'null | undefined'.
  Type '() => void' is not assignable to type 'null | undefined'.
src/components/budgeting/DeleteEnvelopeModal.tsx(8,3): error TS7031: Binding element 'isOpen' implicitly has an 'any' type.
src/components/budgeting/DeleteEnvelopeModal.tsx(9,3): error TS7031: Binding element 'onClose' implicitly has an 'any' type.
src/components/budgeting/DeleteEnvelopeModal.tsx(10,3): error TS7031: Binding element 'onConfirm' implicitly has an 'any' type.
src/components/budgeting/DeleteEnvelopeModal.tsx(11,3): error TS7031: Binding element 'envelope' implicitly has an 'any' type.
src/components/budgeting/DeleteEnvelopeModal.tsx(65,33): error TS2339: Property 'id' does not exist on type 'never'.
src/components/budgeting/DeleteEnvelopeModal.tsx(68,31): error TS2339: Property 'name' does not exist on type 'never'.
src/components/budgeting/DeleteEnvelopeModal.tsx(68,44): error TS2339: Property 'provider' does not exist on type 'never'.
src/components/budgeting/DeleteEnvelopeModal.tsx(68,72): error TS2339: Property 'amount' does not exist on type 'never'.
src/components/budgeting/EditEnvelopeModal.tsx(66,5): error TS2322: Type 'EnvelopeRef | null | undefined' is not assignable to type 'null | undefined'.
  Type 'EnvelopeRef' is not assignable to type 'null | undefined'.
src/components/budgeting/EditEnvelopeModal.tsx(67,5): error TS2322: Type 'unknown[]' is not assignable to type 'never[]'.
  Type 'unknown' is not assignable to type 'never'.
src/components/budgeting/EditEnvelopeModal.tsx(150,13): error TS2322: Type 'LockDocument | null' is not assignable to type 'null | undefined'.
  Type 'LockDocument' is not assignable to type 'null | undefined'.
src/components/budgeting/EditEnvelopeModalComponents.tsx(178,26): error TS7006: Parameter 'type' implicitly has an 'any' type.
src/components/budgeting/EditEnvelopeModalComponents.tsx(179,11): error TS2322: Type '("savings" | "sinking_fund")[]' is not assignable to type 'never[]'.
  Type '"savings" | "sinking_fund"' is not assignable to type 'never'.
    Type '"savings"' is not assignable to type 'never'.
src/components/budgeting/EnvelopeGrid.tsx(3,10): error TS7034: Variable 'useBudgetStore' implicitly has type 'any' in some locations where its type cannot be determined.
src/components/budgeting/EnvelopeGrid.tsx(272,27): error TS7005: Variable 'useBudgetStore' implicitly has an 'any' type.
src/components/budgeting/EnvelopeGrid.tsx(273,30): error TS7005: Variable 'useBudgetStore' implicitly has an 'any' type.
src/components/budgeting/EnvelopeGrid.tsx(274,23): error TS7005: Variable 'useBudgetStore' implicitly has an 'any' type.
src/components/budgeting/EnvelopeGrid.tsx(275,29): error TS7005: Variable 'useBudgetStore' implicitly has an 'any' type.
src/components/budgeting/EnvelopeGrid.tsx(276,28): error TS7005: Variable 'useBudgetStore' implicitly has an 'any' type.
src/components/budgeting/EnvelopeGrid.tsx(404,7): error TS2322: Type 'Dispatch<SetStateAction<FilterOptions>>' is not assignable to type '(opts: unknown) => void'.
  Types of parameters 'value' and 'opts' are incompatible.
    Type 'unknown' is not assignable to type 'SetStateAction<FilterOptions>'.
src/components/budgeting/EnvelopeGrid.tsx(408,7): error TS2322: Type '(envelope: EnvelopeRef) => void' is not assignable to type '(env: unknown) => void'.
  Types of parameters 'envelope' and 'env' are incompatible.
    Type 'unknown' is not assignable to type 'EnvelopeRef'.
src/components/budgeting/EnvelopeGrid.tsx(411,7): error TS2322: Type '(envelope: EnvelopeRef) => void' is not assignable to type '(env: unknown) => void'.
  Types of parameters 'envelope' and 'env' are incompatible.
    Type 'unknown' is not assignable to type 'EnvelopeRef'.
src/components/budgeting/EnvelopeGrid.tsx(427,9): error TS2322: Type '(envelopeData: { id: string; [key: string]: unknown; }) => Promise<void>' is not assignable to type '(data: unknown) => Promise<void>'.
  Types of parameters 'envelopeData' and 'data' are incompatible.
    Type 'unknown' is not assignable to type '{ [key: string]: unknown; id: string; }'.
src/components/budgeting/PaycheckProcessor.tsx(20,3): error TS7031: Binding element 'onProcessPaycheck' implicitly has an 'any' type.
src/components/budgeting/PaycheckProcessor.tsx(21,3): error TS7031: Binding element 'onDeletePaycheck' implicitly has an 'any' type.
src/components/budgeting/PaycheckProcessor.tsx(22,3): error TS7031: Binding element 'currentUser' implicitly has an 'any' type.
src/components/budgeting/PaycheckProcessor.tsx(91,25): error TS7031: Binding element 'formHook' implicitly has an 'any' type.
src/components/budgeting/PaycheckProcessor.tsx(125,32): error TS7031: Binding element 'formHook' implicitly has an 'any' type.
src/components/budgeting/PaydayPrediction.tsx(261,36): error TS18047: 'daysUntil' is possibly 'null'.
src/components/budgeting/PaydayPrediction.tsx(261,54): error TS18047: 'daysUntil' is possibly 'null'.
src/components/budgeting/PaydayPrediction.tsx(266,74): error TS2345: Argument of type 'number | null' is not assignable to parameter of type 'number'.
  Type 'null' is not assignable to type 'number'.
src/components/budgeting/PaydayPrediction.tsx(270,9): error TS2322: Type 'number | null' is not assignable to type 'number'.
  Type 'null' is not assignable to type 'number'.
src/components/budgeting/PaydayPrediction.tsx(277,11): error TS2322: Type 'number | null' is not assignable to type 'number'.
  Type 'null' is not assignable to type 'number'.
src/components/budgeting/PaydayPrediction.tsx(278,11): error TS2322: Type '(() => void) | undefined' is not assignable to type '() => void'.
  Type 'undefined' is not assignable to type '() => void'.
src/components/budgeting/PaydayPrediction.tsx(279,11): error TS2322: Type '(() => void) | undefined' is not assignable to type '() => void'.
  Type 'undefined' is not assignable to type '() => void'.
src/components/budgeting/SmartEnvelopeSuggestions.tsx(209,5): error TS2322: Type 'Transaction[]' is not assignable to type 'never[]'.
  Type 'Transaction' is not assignable to type 'never'.
src/components/budgeting/SmartEnvelopeSuggestions.tsx(210,5): error TS2322: Type 'Envelope[]' is not assignable to type 'never[]'.
  Type 'Envelope' is not assignable to type 'never'.
src/components/budgeting/envelope/EnvelopeActions.tsx(13,28): error TS7031: Binding element 'isCollapsed' implicitly has an 'any' type.
src/components/budgeting/envelope/EnvelopeActions.tsx(13,41): error TS7031: Binding element 'onToggleCollapse' implicitly has an 'any' type.
src/components/budgeting/envelope/EnvelopeActions.tsx(13,59): error TS7031: Binding element 'onEdit' implicitly has an 'any' type.
src/components/budgeting/envelope/EnvelopeActions.tsx(13,67): error TS7031: Binding element 'onViewHistory' implicitly has an 'any' type.
src/components/budgeting/envelope/EnvelopeActions.tsx(14,26): error TS7006: Parameter 'isCollapsed' implicitly has an 'any' type.
src/components/budgeting/envelope/EnvelopeActivitySummary.tsx(11,36): error TS7031: Binding element 'envelope' implicitly has an 'any' type.
src/components/budgeting/envelope/EnvelopeGridView.tsx(101,30): error TS2345: Argument of type '(envelope: { id: string; [key: string]: unknown; }) => JSX.Element' is not assignable to parameter of type '(value: unknown, index: number, array: unknown[]) => Element'.
  Types of parameters 'envelope' and 'value' are incompatible.
    Type 'unknown' is not assignable to type '{ [key: string]: unknown; id: string; }'.
src/components/budgeting/envelope/EnvelopeHistoryModal.tsx(10,49): error TS7031: Binding element 'onClose' implicitly has an 'any' type.
src/components/budgeting/envelope/EnvelopeHistoryModal.tsx(10,58): error TS7031: Binding element 'envelope' implicitly has an 'any' type.
src/components/budgeting/envelope/EnvelopeHistoryModal.tsx(16,32): error TS7006: Parameter 'e' implicitly has an 'any' type.
src/components/budgeting/envelope/EnvelopeItem.tsx(77,9): error TS2322: Type '((envelopeId: string) => void) | undefined' is not assignable to type '(envelopeId: string) => void'.
  Type 'undefined' is not assignable to type '(envelopeId: string) => void'.
src/components/budgeting/envelope/EnvelopeItem.tsx(78,9): error TS2322: Type '((envelope: Envelope) => void) | undefined' is not assignable to type '(envelope: Envelope) => void'.
  Type 'undefined' is not assignable to type '(envelope: Envelope) => void'.
src/components/budgeting/envelope/EnvelopeItem.tsx(79,9): error TS2322: Type '((envelope: Envelope) => void) | undefined' is not assignable to type '(envelope: Envelope) => void'.
  Type 'undefined' is not assignable to type '(envelope: Envelope) => void'.
src/components/budgeting/envelope/EnvelopeModalHeader.tsx(15,3): error TS7031: Binding element 'onBreakLock' implicitly has an 'any' type.
src/components/budgeting/envelope/EnvelopeModalHeader.tsx(16,3): error TS7031: Binding element 'onClose' implicitly has an 'any' type.
src/components/budgeting/envelope/EnvelopeStatusDisplay.tsx(13,34): error TS7031: Binding element 'envelope' implicitly has an 'any' type.
src/components/budgeting/envelope/EnvelopeStatusDisplay.tsx(13,44): error TS7031: Binding element 'bills' implicitly has an 'any' type.
src/components/budgeting/envelope/EnvelopeStatusDisplay.tsx(13,51): error TS7031: Binding element 'utilizationColorClass' implicitly has an 'any' type.
src/components/budgeting/envelope/EnvelopeStatusDisplay.tsx(14,26): error TS7006: Parameter 'status' implicitly has an 'any' type.
src/components/budgeting/envelope/EnvelopeSummary.tsx(3,28): error TS7031: Binding element 'totals' implicitly has an 'any' type.
src/components/budgeting/envelope/SwipeIndicatorOverlay.tsx(11,34): error TS7031: Binding element 'swipeState' implicitly has an 'any' type.
src/components/budgeting/envelope/SwipeIndicatorOverlay.tsx(11,46): error TS7031: Binding element 'unassignedCash' implicitly has an 'any' type.
src/components/budgeting/envelope/UnassignedCashEnvelope.tsx(4,10): error TS7034: Variable 'useBudgetStore' implicitly has type 'any' in some locations where its type cannot be determined.
src/components/budgeting/envelope/UnassignedCashEnvelope.tsx(6,35): error TS7031: Binding element 'unassignedCash' implicitly has an 'any' type.
src/components/budgeting/envelope/UnassignedCashEnvelope.tsx(6,51): error TS7031: Binding element 'onViewHistory' implicitly has an 'any' type.
src/components/budgeting/envelope/UnassignedCashEnvelope.tsx(7,35): error TS7005: Variable 'useBudgetStore' implicitly has an 'any' type.
src/components/budgeting/envelope/UnassignedCashEnvelope.tsx(7,51): error TS7006: Parameter 'state' implicitly has an 'any' type.
src/components/budgeting/envelope/UnassignedCashEnvelope.tsx(14,31): error TS7006: Parameter 'e' implicitly has an 'any' type.
src/components/budgeting/paycheck/AllocationPreview.tsx(4,30): error TS7031: Binding element 'allocationPreview' implicitly has an 'any' type.
src/components/budgeting/paycheck/AllocationPreview.tsx(4,49): error TS7031: Binding element 'hasAmount' implicitly has an 'any' type.
src/components/budgeting/paycheck/AllocationPreview.tsx(4,60): error TS7031: Binding element 'allocationMode' implicitly has an 'any' type.
src/components/budgeting/paycheck/AllocationPreview.tsx(32,29): error TS7006: Parameter 'priority' implicitly has an 'any' type.
src/components/budgeting/paycheck/AllocationPreview.tsx(47,29): error TS7006: Parameter 'priority' implicitly has an 'any' type.
src/components/budgeting/paycheck/AllocationPreview.tsx(98,29): error TS7006: Parameter 'allocation' implicitly has an 'any' type.
src/components/budgeting/paycheck/PaycheckAllocationPreview.tsx(8,38): error TS7031: Binding element 'preview' implicitly has an 'any' type.
src/components/budgeting/paycheck/PaycheckAllocationPreview.tsx(8,47): error TS7031: Binding element 'hasAmount' implicitly has an 'any' type.
src/components/budgeting/paycheck/PaycheckAllocationPreview.tsx(57,30): error TS7031: Binding element 'preview' implicitly has an 'any' type.
src/components/budgeting/paycheck/PaycheckAllocationPreview.tsx(80,32): error TS7031: Binding element 'preview' implicitly has an 'any' type.
src/components/budgeting/paycheck/PaycheckAllocationPreview.tsx(80,41): error TS7031: Binding element 'envelopes' implicitly has an 'any' type.
src/components/budgeting/paycheck/PaycheckAllocationPreview.tsx(84,23): error TS7006: Parameter 'envelope' implicitly has an 'any' type.
src/components/budgeting/paycheck/PaycheckAllocationPreview.tsx(111,34): error TS7031: Binding element 'preview' implicitly has an 'any' type.
src/components/budgeting/paycheck/PaycheckAmountInput.tsx(8,32): error TS7031: Binding element 'value' implicitly has an 'any' type.
src/components/budgeting/paycheck/PaycheckAmountInput.tsx(8,39): error TS7031: Binding element 'onChange' implicitly has an 'any' type.
src/components/budgeting/paycheck/PaycheckHistoryComponents.tsx(62,33): error TS2345: Argument of type 'number | undefined' is not assignable to parameter of type 'number'.
  Type 'undefined' is not assignable to type 'number'.
src/components/budgeting/paycheck/PaycheckHistoryComponents.tsx(68,33): error TS2345: Argument of type 'number | undefined' is not assignable to parameter of type 'number'.
  Type 'undefined' is not assignable to type 'number'.
src/components/budgeting/paycheck/PaycheckHistoryComponents.tsx(74,33): error TS2345: Argument of type 'number | undefined' is not assignable to parameter of type 'number'.
  Type 'undefined' is not assignable to type 'number'.
src/components/budgeting/paycheck/PaycheckHistoryComponents.tsx(75,33): error TS2345: Argument of type 'number | undefined' is not assignable to parameter of type 'number'.
  Type 'undefined' is not assignable to type 'number'.
src/components/budgeting/paycheck/PaycheckHistoryComponents.tsx(140,74): error TS2345: Argument of type 'number | undefined' is not assignable to parameter of type 'number'.
  Type 'undefined' is not assignable to type 'number'.
src/components/budgeting/paycheck/PaycheckHistoryComponents.tsx(153,35): error TS2345: Argument of type 'number | undefined' is not assignable to parameter of type 'number'.
  Type 'undefined' is not assignable to type 'number'.
src/components/budgeting/paycheck/PaycheckPayerSelector.tsx(12,3): error TS7031: Binding element 'payerName' implicitly has an 'any' type.
src/components/budgeting/paycheck/PaycheckPayerSelector.tsx(13,3): error TS7031: Binding element 'uniquePayers' implicitly has an 'any' type.
src/components/budgeting/paycheck/PaycheckPayerSelector.tsx(14,3): error TS7031: Binding element 'showAddNewPayer' implicitly has an 'any' type.
src/components/budgeting/paycheck/PaycheckPayerSelector.tsx(15,3): error TS7031: Binding element 'newPayerName' implicitly has an 'any' type.
src/components/budgeting/paycheck/PaycheckPayerSelector.tsx(16,3): error TS7031: Binding element 'isProcessing' implicitly has an 'any' type.
src/components/budgeting/paycheck/PaycheckPayerSelector.tsx(17,3): error TS7031: Binding element 'onPayerChange' implicitly has an 'any' type.
src/components/budgeting/paycheck/PaycheckPayerSelector.tsx(18,3): error TS7031: Binding element 'onNewPayerNameChange' implicitly has an 'any' type.
src/components/budgeting/paycheck/PaycheckPayerSelector.tsx(19,3): error TS7031: Binding element 'onAddNewPayer' implicitly has an 'any' type.
src/components/budgeting/paycheck/PaycheckPayerSelector.tsx(20,3): error TS7031: Binding element 'onToggleAddNewPayer' implicitly has an 'any' type.
src/components/budgeting/paycheck/PaycheckPayerSelector.tsx(21,3): error TS7031: Binding element 'getPayerPrediction' implicitly has an 'any' type.
src/components/budgeting/paycheck/PaycheckPayerSelector.tsx(48,32): error TS7006: Parameter 'payer' implicitly has an 'any' type.
src/components/budgeting/paycheck/PaycheckPayerSelector.tsx(80,32): error TS7031: Binding element 'payerName' implicitly has an 'any' type.
src/components/budgeting/paycheck/PaycheckPayerSelector.tsx(80,43): error TS7031: Binding element 'prediction' implicitly has an 'any' type.
src/components/budgeting/paycheck/PaycheckPayerSelector.tsx(96,3): error TS7031: Binding element 'uniquePayers' implicitly has an 'any' type.
src/components/budgeting/paycheck/PaycheckPayerSelector.tsx(97,3): error TS7031: Binding element 'newPayerName' implicitly has an 'any' type.
src/components/budgeting/paycheck/PaycheckPayerSelector.tsx(98,3): error TS7031: Binding element 'onNewPayerNameChange' implicitly has an 'any' type.
src/components/budgeting/paycheck/PaycheckPayerSelector.tsx(99,3): error TS7031: Binding element 'onAddNewPayer' implicitly has an 'any' type.
src/components/budgeting/paycheck/PaycheckPayerSelector.tsx(100,3): error TS7031: Binding element 'onToggleAddNewPayer' implicitly has an 'any' type.
src/components/budgeting/shared/AllocationModeSelector.tsx(9,35): error TS7031: Binding element 'autoAllocate' implicitly has an 'any' type.
src/components/budgeting/shared/AllocationModeSelector.tsx(9,49): error TS7031: Binding element 'onAutoAllocateChange' implicitly has an 'any' type.
src/components/budgeting/shared/BillConnectionSelector.tsx(6,28): error TS7006: Parameter 'allBills' implicitly has an 'any' type.
src/components/budgeting/shared/BillConnectionSelector.tsx(6,38): error TS7006: Parameter 'envelopeId' implicitly has an 'any' type.
src/components/budgeting/shared/BillConnectionSelector.tsx(7,27): error TS7006: Parameter 'bill' implicitly has an 'any' type.
src/components/budgeting/shared/BillConnectionSelector.tsx(11,27): error TS7006: Parameter 'allBills' implicitly has an 'any' type.
src/components/budgeting/shared/BillConnectionSelector.tsx(11,37): error TS7006: Parameter 'selectedBillId' implicitly has an 'any' type.
src/components/budgeting/shared/BillConnectionSelector.tsx(13,25): error TS7006: Parameter 'bill' implicitly has an 'any' type.
src/components/budgeting/shared/BillConnectionSelector.tsx(17,27): error TS7006: Parameter 'bill' implicitly has an 'any' type.
src/components/budgeting/shared/BillConnectionSelector.tsx(25,33): error TS7031: Binding element 'bill' implicitly has an 'any' type.
src/components/budgeting/shared/BillConnectionSelector.tsx(54,3): error TS7031: Binding element 'selectedBillId' implicitly has an 'any' type.
src/components/budgeting/shared/BillConnectionSelector.tsx(55,3): error TS7031: Binding element 'onBillSelection' implicitly has an 'any' type.
src/components/budgeting/shared/BillConnectionSelector.tsx(87,32): error TS7006: Parameter 'bill' implicitly has an 'any' type.
src/components/budgeting/shared/EnvelopeTypeSelector.tsx(11,3): error TS7031: Binding element 'selectedType' implicitly has an 'any' type.
src/components/budgeting/shared/EnvelopeTypeSelector.tsx(12,3): error TS7031: Binding element 'onTypeChange' implicitly has an 'any' type.
src/components/budgeting/shared/EnvelopeTypeSelector.tsx(16,24): error TS7006: Parameter 'type' implicitly has an 'any' type.
src/components/budgeting/shared/EnvelopeTypeSelector.tsx(40,54): error TS2345: Argument of type 'string' is not assignable to parameter of type 'never'.
src/components/budgeting/shared/FrequencySelector.tsx(11,3): error TS7031: Binding element 'selectedFrequency' implicitly has an 'any' type.
src/components/budgeting/shared/FrequencySelector.tsx(12,3): error TS7031: Binding element 'onFrequencyChange' implicitly has an 'any' type.
src/components/budgeting/suggestions/SuggestionCard.tsx(24,27): error TS7031: Binding element 'suggestion' implicitly has an 'any' type.
src/components/budgeting/suggestions/SuggestionCard.tsx(24,39): error TS7031: Binding element 'onApply' implicitly has an 'any' type.
src/components/budgeting/suggestions/SuggestionCard.tsx(24,48): error TS7031: Binding element 'onDismiss' implicitly has an 'any' type.
src/components/budgeting/suggestions/SuggestionCard.tsx(25,28): error TS7053: Element implicitly has an 'any' type because expression of type 'any' can't be used to index type '{ high: string; medium: string; low: string; }'.
src/components/budgeting/suggestions/SuggestionCard.tsx(26,24): error TS7053: Element implicitly has an 'any' type because expression of type 'any' can't be used to index type '{ new_envelope: string; merchant_pattern: string; increase_envelope: string; decrease_envelope: string; }'.
src/components/budgeting/suggestions/SuggestionCard.tsx(27,25): error TS7053: Element implicitly has an 'any' type because expression of type 'any' can't be used to index type '{ high: string; medium: string; low: string; }'.
src/components/budgeting/suggestions/SuggestionCard.tsx(29,32): error TS7006: Parameter 'action' implicitly has an 'any' type.
src/components/budgeting/suggestions/SuggestionCard.tsx(42,33): error TS7006: Parameter 'action' implicitly has an 'any' type.
src/components/budgeting/suggestions/SuggestionSettings.tsx(6,25): error TS7031: Binding element 'label' implicitly has an 'any' type.
src/components/budgeting/suggestions/SuggestionSettings.tsx(6,32): error TS7031: Binding element 'helpText' implicitly has an 'any' type.
src/components/budgeting/suggestions/SuggestionSettings.tsx(6,42): error TS7031: Binding element 'children' implicitly has an 'any' type.
src/components/budgeting/suggestions/SuggestionSettings.tsx(15,25): error TS7031: Binding element 'stats' implicitly has an 'any' type.
src/components/budgeting/suggestions/SuggestionSettings.tsx(48,3): error TS7031: Binding element 'settings' implicitly has an 'any' type.
src/components/budgeting/suggestions/SuggestionSettings.tsx(49,3): error TS7031: Binding element 'onUpdateSettings' implicitly has an 'any' type.
src/components/budgeting/suggestions/SuggestionSettings.tsx(50,3): error TS7031: Binding element 'onResetSettings' implicitly has an 'any' type.
src/components/budgeting/suggestions/SuggestionSettings.tsx(51,3): error TS7031: Binding element 'onRefresh' implicitly has an 'any' type.
src/components/budgeting/suggestions/SuggestionSettings.tsx(52,3): error TS7031: Binding element 'suggestionStats' implicitly has an 'any' type.
src/components/budgeting/suggestions/SuggestionSettings.tsx(54,32): error TS7006: Parameter 'key' implicitly has an 'any' type.
src/components/budgeting/suggestions/SuggestionSettings.tsx(54,37): error TS7006: Parameter 'value' implicitly has an 'any' type.
src/components/budgeting/suggestions/SuggestionsList.tsx(6,3): error TS7031: Binding element 'suggestions' implicitly has an 'any' type.
src/components/budgeting/suggestions/SuggestionsList.tsx(7,3): error TS7031: Binding element 'onApplySuggestion' implicitly has an 'any' type.
src/components/budgeting/suggestions/SuggestionsList.tsx(8,3): error TS7031: Binding element 'onDismissSuggestion' implicitly has an 'any' type.
src/components/budgeting/suggestions/SuggestionsList.tsx(26,50): error TS7006: Parameter 'acc' implicitly has an 'any' type.
src/components/budgeting/suggestions/SuggestionsList.tsx(26,55): error TS7006: Parameter 'suggestion' implicitly has an 'any' type.
src/components/budgeting/suggestions/SuggestionsList.tsx(64,24): error TS7053: Element implicitly has an 'any' type because expression of type 'string' can't be used to index type '{ high: { label: string; icon: string; color: string; bgColor: string; borderColor: string; }; medium: { label: string; icon: string; color: string; bgColor: string; borderColor: string; }; low: { label: string; icon: string; color: string; bgColor: string; borderColor: string; }; }'.
  No index signature with a parameter of type 'string' was found on type '{ high: { label: string; icon: string; color: string; bgColor: string; borderColor: string; }; medium: { label: string; icon: string; color: string; bgColor: string; borderColor: string; }; low: { label: string; icon: string; color: string; bgColor: string; borderColor: string; }; }'.
src/components/budgeting/suggestions/SuggestionsList.tsx(84,41): error TS7006: Parameter 'suggestion' implicitly has an 'any' type.
src/components/charts/CategoryBarChart.tsx(153,14): error TS2769: No overload matches this call.
  Overload 2 of 2, '(props: Props): string | number | bigint | boolean | ReactElement<unknown, string | JSXElementConstructor<any>> | Iterable<ReactNode> | Promise<...> | Component<...> | null | undefined', gave the following error.
    Type 'unknown' is not assignable to type 'Key | null | undefined'.
  Overload 2 of 2, '(props: Props): string | number | bigint | boolean | ReactElement<unknown, string | JSXElementConstructor<any>> | Iterable<ReactNode> | Promise<...> | Component<...> | null | undefined', gave the following error.
    Type 'number[]' is not assignable to type 'number | [number, number, number, number] | undefined'.
      Type 'number[]' is not assignable to type '[number, number, number, number]'.
        Target requires 4 element(s) but source may have fewer.
  Overload 2 of 2, '(props: Props): string | number | bigint | boolean | ReactElement<unknown, string | JSXElementConstructor<any>> | Iterable<ReactNode> | Promise<...> | Component<...> | null | undefined', gave the following error.
    Type '{}' is not assignable to type 'string'.
src/components/charts/CategoryBarChart.tsx(157,15): error TS2783: 'fill' is specified more than once, so this usage will be overwritten.
src/components/charts/CategoryBarChart.tsx(157,57): error TS2345: Argument of type 'unknown' is not assignable to parameter of type 'string'.
src/components/charts/ComposedFinancialChart.tsx(230,33): error TS7031: Binding element 'data' implicitly has an 'any' type.
src/components/charts/ComposedFinancialChart.tsx(258,3): error TS7031: Binding element 'data' implicitly has an 'any' type.
src/components/charts/TrendLineChart.tsx(63,18): error TS7053: Element implicitly has an 'any' type because expression of type 'string' can't be used to index type '{ line: { type: string; dataKey: string; name: string; stroke: string; strokeWidth: number; }[]; area: ({ type: string; dataKey: string; name: string; stroke: string; fill: string; fillOpacity: number; strokeWidth?: undefined; } | { ...; })[]; bar: ({ ...; } | { ...; })[]; }'.
  No index signature with a parameter of type 'string' was found on type '{ line: { type: string; dataKey: string; name: string; stroke: string; strokeWidth: number; }[]; area: ({ type: string; dataKey: string; name: string; stroke: string; fill: string; fillOpacity: number; strokeWidth?: undefined; } | { ...; })[]; bar: ({ ...; } | { ...; })[]; }'.
src/components/dashboard/AccountBalanceOverview.tsx(7,34): error TS7006: Parameter 'isBalanced' implicitly has an 'any' type.
src/components/dashboard/AccountBalanceOverview.tsx(7,46): error TS7006: Parameter 'difference' implicitly has an 'any' type.
src/components/dashboard/AccountBalanceOverview.tsx(14,31): error TS7006: Parameter 'isBalanced' implicitly has an 'any' type.
src/components/dashboard/AccountBalanceOverview.tsx(14,43): error TS7006: Parameter 'difference' implicitly has an 'any' type.
src/components/dashboard/AccountBalanceOverview.tsx(20,3): error TS7031: Binding element 'actualBalance' implicitly has an 'any' type.
src/components/dashboard/AccountBalanceOverview.tsx(21,3): error TS7031: Binding element 'totalVirtualBalance' implicitly has an 'any' type.
src/components/dashboard/AccountBalanceOverview.tsx(22,3): error TS7031: Binding element 'totalEnvelopeBalance' implicitly has an 'any' type.
src/components/dashboard/AccountBalanceOverview.tsx(23,3): error TS7031: Binding element 'totalSavingsBalance' implicitly has an 'any' type.
src/components/dashboard/AccountBalanceOverview.tsx(24,3): error TS7031: Binding element 'unassignedCash' implicitly has an 'any' type.
src/components/dashboard/AccountBalanceOverview.tsx(25,3): error TS7031: Binding element 'difference' implicitly has an 'any' type.
src/components/dashboard/AccountBalanceOverview.tsx(26,3): error TS7031: Binding element 'isBalanced' implicitly has an 'any' type.
src/components/dashboard/AccountBalanceOverview.tsx(27,3): error TS7031: Binding element 'onUpdateBalance' implicitly has an 'any' type.
src/components/dashboard/AccountBalanceOverview.tsx(28,3): error TS7031: Binding element 'onOpenReconcileModal' implicitly has an 'any' type.
src/components/dashboard/AccountBalanceOverview.tsx(29,3): error TS7031: Binding element 'onAutoReconcileDifference' implicitly has an 'any' type.
src/components/dashboard/RecentTransactionsWidget.tsx(17,30): error TS2339: Property 'id' does not exist on type 'never'.
src/components/dashboard/RecentTransactionsWidget.tsx(23,31): error TS2339: Property 'amount' does not exist on type 'never'.
src/components/dashboard/RecentTransactionsWidget.tsx(27,39): error TS2339: Property 'amount' does not exist on type 'never'.
src/components/dashboard/RecentTransactionsWidget.tsx(29,55): error TS2339: Property 'amount' does not exist on type 'never'.
src/components/dashboard/RecentTransactionsWidget.tsx(34,59): error TS2339: Property 'description' does not exist on type 'never'.
src/components/dashboard/RecentTransactionsWidget.tsx(36,41): error TS2339: Property 'date' does not exist on type 'never'.
src/components/dashboard/RecentTransactionsWidget.tsx(37,32): error TS2339: Property 'envelopeId' does not exist on type 'never'.
src/components/dashboard/RecentTransactionsWidget.tsx(37,58): error TS2339: Property 'envelopeId' does not exist on type 'never'.
src/components/dashboard/RecentTransactionsWidget.tsx(40,63): error TS2339: Property 'id' does not exist on type 'never'.
src/components/dashboard/RecentTransactionsWidget.tsx(40,82): error TS2339: Property 'envelopeId' does not exist on type 'never'.
src/components/dashboard/RecentTransactionsWidget.tsx(41,27): error TS2339: Property 'name' does not exist on type 'never'.
src/components/dashboard/RecentTransactionsWidget.tsx(48,51): error TS2339: Property 'amount' does not exist on type 'never'.
src/components/dashboard/RecentTransactionsWidget.tsx(50,28): error TS2339: Property 'amount' does not exist on type 'never'.
src/components/dashboard/RecentTransactionsWidget.tsx(50,73): error TS2339: Property 'amount' does not exist on type 'never'.
src/components/dashboard/ReconcileTransactionModal.tsx(9,3): error TS7031: Binding element 'isOpen' implicitly has an 'any' type.
src/components/dashboard/ReconcileTransactionModal.tsx(10,3): error TS7031: Binding element 'onClose' implicitly has an 'any' type.
src/components/dashboard/ReconcileTransactionModal.tsx(11,3): error TS7031: Binding element 'newTransaction' implicitly has an 'any' type.
src/components/dashboard/ReconcileTransactionModal.tsx(12,3): error TS7031: Binding element 'onUpdateTransaction' implicitly has an 'any' type.
src/components/dashboard/ReconcileTransactionModal.tsx(13,3): error TS7031: Binding element 'onReconcile' implicitly has an 'any' type.
src/components/dashboard/ReconcileTransactionModal.tsx(103,37): error TS2339: Property 'id' does not exist on type 'never'.
src/components/dashboard/ReconcileTransactionModal.tsx(103,55): error TS2339: Property 'id' does not exist on type 'never'.
src/components/dashboard/ReconcileTransactionModal.tsx(104,27): error TS2339: Property 'name' does not exist on type 'never'.
src/components/debt/DebtDashboard.tsx(66,52): error TS2322: Type 'Dispatch<SetStateAction<{ type: string; status: string; sortBy: string; sortOrder: string; }>>' is not assignable to type 'Dispatch<SetStateAction<Record<string, string | boolean>>>'.
  Type 'SetStateAction<Record<string, string | boolean>>' is not assignable to type 'SetStateAction<{ type: string; status: string; sortBy: string; sortOrder: string; }>'.
    Type 'Record<string, string | boolean>' is not assignable to type 'SetStateAction<{ type: string; status: string; sortBy: string; sortOrder: string; }>'.
      Type 'Record<string, string | boolean>' is missing the following properties from type '{ type: string; status: string; sortBy: string; sortOrder: string; }': type, status, sortBy, sortOrder
src/components/debt/DebtDashboard.tsx(122,9): error TS2322: Type 'DebtAccount[]' is not assignable to type 'never[]'.
  Type 'DebtAccount' is not assignable to type 'never'.
src/components/debt/DebtDashboardComponents.tsx(62,15): error TS2322: Type '(debt: DebtAccount) => void' is not assignable to type '(debt: DebtAccount | Debt) => void'.
  Types of parameters 'debt' and 'debt' are incompatible.
    Type 'DebtAccount | Debt' is not assignable to type 'DebtAccount'.
      Type 'Debt' is missing the following properties from type 'DebtAccount': balance, interestRate, minimumPayment, status, and 2 more.
src/components/debt/DebtDashboardComponents.tsx(63,15): error TS2322: Type '(debt: DebtAccount, amount: number) => void' is not assignable to type '(debt: DebtAccount | Debt, amount: number) => void'.
  Types of parameters 'debt' and 'debt' are incompatible.
    Type 'DebtAccount | Debt' is not assignable to type 'DebtAccount'.
      Type 'Debt' is missing the following properties from type 'DebtAccount': balance, interestRate, minimumPayment, status, and 2 more.
src/components/debt/DebtStrategies.tsx(11,27): error TS7031: Binding element 'debts' implicitly has an 'any' type.
src/components/debt/DebtStrategies.tsx(108,27): error TS2322: Type '{ extraPayment: number; avalanche: { monthsToPayoff: number; totalInterest: number; savings: number; timeSavings?: undefined; interestSavings?: undefined; } | { monthsToPayoff: number; totalInterest: number; timeSavings: number; interestSavings: number; savings?: undefined; }; snowball: { ...; } | { ...; }; }[]' is not assignable to type 'never[]'.
  Type '{ extraPayment: number; avalanche: { monthsToPayoff: number; totalInterest: number; savings: number; timeSavings?: undefined; interestSavings?: undefined; } | { monthsToPayoff: number; totalInterest: number; timeSavings: number; interestSavings: number; savings?: undefined; }; snowball: { monthsToPayoff: number; tot...' is not assignable to type 'never'.
src/components/debt/modals/AddDebtModal.tsx(47,7): error TS2322: Type 'string | undefined' is not assignable to type 'string'.
  Type 'undefined' is not assignable to type 'string'.
src/components/debt/modals/DebtDetailModal.tsx(71,27): error TS2322: Type '{ expectedPayoff: string; totalInterest: any; payoffDate: string; } | null' is not assignable to type '{ expectedPayoff: string; totalInterest: string; payoffDate: string; }'.
  Type 'null' is not assignable to type '{ expectedPayoff: string; totalInterest: string; payoffDate: string; }'.
src/components/debt/modals/DebtFormFields.tsx(96,11): error TS2322: Type 'string | null | undefined' is not assignable to type 'string'.
  Type 'undefined' is not assignable to type 'string'.
src/components/debt/modals/DebtModalHeader.tsx(9,28): error TS7031: Binding element 'isEditMode' implicitly has an 'any' type.
src/components/debt/modals/DebtModalHeader.tsx(9,40): error TS7031: Binding element 'onClose' implicitly has an 'any' type.
src/components/debt/modals/UpcomingPaymentsModal.tsx(11,34): error TS7031: Binding element 'isOpen' implicitly has an 'any' type.
src/components/debt/modals/UpcomingPaymentsModal.tsx(11,42): error TS7031: Binding element 'onClose' implicitly has an 'any' type.
src/components/debt/modals/UpcomingPaymentsModal.tsx(16,23): error TS7006: Parameter 'dateString' implicitly has an 'any' type.
src/components/debt/modals/UpcomingPaymentsModal.tsx(24,82): error TS2339: Property 'amount' does not exist on type 'never'.
src/components/debt/modals/UpcomingPaymentsModal.tsx(67,35): error TS2339: Property 'debtId' does not exist on type 'never'.
src/components/debt/modals/UpcomingPaymentsModal.tsx(71,71): error TS2339: Property 'debtName' does not exist on type 'never'.
src/components/debt/modals/UpcomingPaymentsModal.tsx(72,83): error TS2339: Property 'dueDate' does not exist on type 'never'.
src/components/debt/modals/UpcomingPaymentsModal.tsx(76,33): error TS2339: Property 'amount' does not exist on type 'never'.
src/components/debt/modals/UpcomingPaymentsModal.tsx(78,78): error TS2339: Property 'type' does not exist on type 'never'.
src/components/debt/ui/DebtCardProgressBar.tsx(5,32): error TS7031: Binding element 'progressData' implicitly has an 'any' type.
src/components/debt/ui/DebtList.tsx(200,107): error TS2339: Property 'className' does not exist on type 'never'.
src/components/debt/ui/DebtList.tsx(203,29): error TS2339: Property 'icon' does not exist on type 'never'.
src/components/debt/ui/DebtList.tsx(203,41): error TS2339: Property 'label' does not exist on type 'never'.
src/components/debt/ui/DebtList.tsx(203,55): error TS2339: Property 'name' does not exist on type 'never'.
src/components/debt/ui/DebtProgressBar.tsx(5,28): error TS7031: Binding element 'progressData' implicitly has an 'any' type.
src/components/debt/ui/DebtSummaryCards.tsx(8,29): error TS7031: Binding element 'stats' implicitly has an 'any' type.
src/components/debt/ui/DebtSummaryCards.tsx(8,36): error TS7031: Binding element 'onDueSoonClick' implicitly has an 'any' type.
src/components/debt/ui/PaymentImpactTable.tsx(53,45): error TS2339: Property 'extraPayment' does not exist on type 'never'.
src/components/debt/ui/PaymentImpactTable.tsx(61,79): error TS2339: Property 'extraPayment' does not exist on type 'never'.
src/components/debt/ui/PaymentImpactTable.tsx(75,35): error TS2339: Property 'avalanche' does not exist on type 'never'.
src/components/debt/ui/PaymentImpactTable.tsx(81,35): error TS2339: Property 'avalanche' does not exist on type 'never'.
src/components/debt/ui/PaymentImpactTable.tsx(99,35): error TS2339: Property 'snowball' does not exist on type 'never'.
src/components/debt/ui/PaymentImpactTable.tsx(105,35): error TS2339: Property 'snowball' does not exist on type 'never'.
src/components/debt/ui/QuickPaymentForm.tsx(8,3): error TS7031: Binding element 'showPaymentForm' implicitly has an 'any' type.
src/components/debt/ui/QuickPaymentForm.tsx(9,3): error TS7031: Binding element 'paymentAmount' implicitly has an 'any' type.
src/components/debt/ui/QuickPaymentForm.tsx(10,3): error TS7031: Binding element 'setPaymentAmount' implicitly has an 'any' type.
src/components/debt/ui/QuickPaymentForm.tsx(11,3): error TS7031: Binding element 'onSubmit' implicitly has an 'any' type.
src/components/debt/ui/QuickPaymentForm.tsx(12,3): error TS7031: Binding element 'onShowForm' implicitly has an 'any' type.
src/components/debt/ui/QuickPaymentForm.tsx(13,3): error TS7031: Binding element 'onCancel' implicitly has an 'any' type.
src/components/debt/ui/QuickPaymentForm.tsx(14,3): error TS7031: Binding element 'isActiveDebt' implicitly has an 'any' type.
src/components/debt/ui/StrategyCard.tsx(8,25): error TS7031: Binding element 'strategy' implicitly has an 'any' type.
src/components/debt/ui/StrategyCard.tsx(78,35): error TS7006: Parameter 'debt' implicitly has an 'any' type.
src/components/history/BudgetHistoryViewer.tsx(23,32): error TS7031: Binding element 'onClose' implicitly has an 'any' type.
src/components/history/BudgetHistoryViewer.tsx(45,64): error TS2345: Argument of type 'UseMutateFunction<{ commitHash: string; snapshot: any; }, Error, { commitHash: string; password: string; }, unknown>' is not assignable to parameter of type '(params: { commitHash: string; password: string; }) => Promise<void>'.
  Type 'void' is not assignable to type 'Promise<void>'.
src/components/history/BudgetHistoryViewer.tsx(52,28): error TS2345: Argument of type 'string | null' is not assignable to parameter of type 'string'.
  Type 'null' is not assignable to type 'string'.
src/components/history/IntegrityStatusIndicator.tsx(148,40): error TS2769: No overload matches this call.
  Overload 1 of 4, '(value: string | number | Date): Date', gave the following error.
    Argument of type 'string | undefined' is not assignable to parameter of type 'string | number | Date'.
      Type 'undefined' is not assignable to type 'string | number | Date'.
  Overload 2 of 4, '(value: string | number): Date', gave the following error.
    Argument of type 'string | undefined' is not assignable to parameter of type 'string | number'.
      Type 'undefined' is not assignable to type 'string | number'.
src/components/history/IntegrityStatusIndicatorHelpers.tsx(185,75): error TS2345: Argument of type 'string | undefined' is not assignable to parameter of type 'string'.
  Type 'undefined' is not assignable to type 'string'.
src/components/history/ObjectHistoryViewer.tsx(39,7): error TS2322: Type 'string | boolean' is not assignable to type 'boolean'.
  Type 'string' is not assignable to type 'boolean'.
src/components/history/viewer/ChangeDetails.tsx(6,3): error TS7031: Binding element 'selectedCommit' implicitly has an 'any' type.
src/components/history/viewer/ChangeDetails.tsx(7,3): error TS7031: Binding element 'commitDetailsLoading' implicitly has an 'any' type.
src/components/history/viewer/ChangeDetails.tsx(8,3): error TS7031: Binding element 'commitDetails' implicitly has an 'any' type.
src/components/history/viewer/ChangeDetails.tsx(9,3): error TS7031: Binding element 'handleRestoreFromHistory' implicitly has an 'any' type.
src/components/history/viewer/ChangeDetails.tsx(10,3): error TS7031: Binding element 'getChangeIcon' implicitly has an 'any' type.
src/components/history/viewer/ChangeDetails.tsx(75,45): error TS7006: Parameter 'change' implicitly has an 'any' type.
src/components/history/viewer/ChangeDetails.tsx(75,53): error TS7006: Parameter 'index' implicitly has an 'any' type.
src/components/history/viewer/HistoryControls.tsx(7,28): error TS7031: Binding element 'filter' implicitly has an 'any' type.
src/components/history/viewer/HistoryControls.tsx(7,36): error TS7031: Binding element 'updateFilter' implicitly has an 'any' type.
src/components/history/viewer/HistoryControls.tsx(7,50): error TS7031: Binding element 'loading' implicitly has an 'any' type.
src/components/history/viewer/HistoryControls.tsx(7,59): error TS7031: Binding element 'exportHistory' implicitly has an 'any' type.
src/components/history/viewer/HistoryHeader.tsx(7,26): error TS7031: Binding element 'onClose' implicitly has an 'any' type.
src/components/history/viewer/HistoryList.tsx(6,3): error TS7031: Binding element 'loading' implicitly has an 'any' type.
src/components/history/viewer/HistoryList.tsx(7,3): error TS7031: Binding element 'history' implicitly has an 'any' type.
src/components/history/viewer/HistoryList.tsx(8,3): error TS7031: Binding element 'selectedCommit' implicitly has an 'any' type.
src/components/history/viewer/HistoryList.tsx(9,3): error TS7031: Binding element 'expandedCommits' implicitly has an 'any' type.
src/components/history/viewer/HistoryList.tsx(10,3): error TS7031: Binding element 'handleCommitSelection' implicitly has an 'any' type.
src/components/history/viewer/HistoryList.tsx(11,3): error TS7031: Binding element 'handleRestoreFromHistory' implicitly has an 'any' type.
src/components/history/viewer/HistoryList.tsx(12,3): error TS7031: Binding element 'toggleCommitExpanded' implicitly has an 'any' type.
src/components/history/viewer/HistoryList.tsx(13,3): error TS7031: Binding element 'getAuthorColor' implicitly has an 'any' type.
src/components/history/viewer/HistoryList.tsx(38,25): error TS7006: Parameter 'commit' implicitly has an 'any' type.
src/components/history/viewer/HistoryStatistics.tsx(4,30): error TS7031: Binding element 'statistics' implicitly has an 'any' type.
src/components/history/viewer/IntegrityWarning.tsx(5,29): error TS7031: Binding element 'integrityCheck' implicitly has an 'any' type.
src/components/history/viewer/IntegrityWarning.tsx(5,45): error TS7031: Binding element 'showIntegrityDetails' implicitly has an 'any' type.
src/components/history/viewer/IntegrityWarning.tsx(5,67): error TS7031: Binding element 'toggleIntegrityDetails' implicitly has an 'any' type.
src/components/layout/AppRoutes.tsx(18,22): error TS7031: Binding element 'budget' implicitly has an 'any' type.
src/components/layout/AppRoutes.tsx(18,30): error TS7031: Binding element 'currentUser' implicitly has an 'any' type.
src/components/layout/AppRoutes.tsx(18,43): error TS7031: Binding element 'totalBiweeklyNeed' implicitly has an 'any' type.
src/components/layout/AppRoutes.tsx(18,62): error TS7031: Binding element 'setActiveView' implicitly has an 'any' type.
src/components/layout/AppWrapper.tsx(9,23): error TS7031: Binding element 'firebaseSync' implicitly has an 'any' type.
src/components/layout/MainLayout.tsx(3,10): error TS7034: Variable 'useBudgetStore' implicitly has type 'any' in some locations where its type cannot be determined.
src/components/layout/MainLayout.tsx(195,9): error TS2322: Type 'Dispatch<SetStateAction<null>>' is not assignable to type '(conflicts: unknown) => void'.
  Types of parameters 'value' and 'conflicts' are incompatible.
    Type 'unknown' is not assignable to type 'SetStateAction<null>'.
src/components/layout/MainLayout.tsx(210,54): error TS2322: Type '(id: number) => void' is not assignable to type '(id: string | number) => void'.
  Types of parameters 'id' and 'id' are incompatible.
    Type 'string | number' is not assignable to type 'number'.
      Type 'string' is not assignable to type 'number'.
src/components/layout/MainLayout.tsx(236,24): error TS7005: Variable 'useBudgetStore' implicitly has an 'any' type.
src/components/layout/MainLayout.tsx(256,18): error TS7053: Element implicitly has an 'any' type because expression of type 'string' can't be used to index type '{ dashboard: string; envelopes: string; savings: string; supplemental: string; paycheck: string; bills: string; transactions: string; debts: string; analytics: string; automation: string; activity: string; }'.
  No index signature with a parameter of type 'string' was found on type '{ dashboard: string; envelopes: string; savings: string; supplemental: string; paycheck: string; bills: string; transactions: string; debts: string; analytics: string; automation: string; activity: string; }'.
src/components/layout/MainLayout.tsx(287,20): error TS7005: Variable 'useBudgetStore' implicitly has an 'any' type.
src/components/layout/MainLayout.tsx(290,21): error TS7005: Variable 'useBudgetStore' implicitly has an 'any' type.
src/components/layout/MainLayout.tsx(477,11): error TS2322: Type '(event: ChangeEvent<HTMLInputElement>) => Promise<{ success: boolean; imported: { envelopes: number; bills: number; transactions: number; savingsGoals: number; debts: number; paycheckHistory: number; auditLog: number; }; } | undefined>' is not assignable to type '() => void'.
  Target signature provides too few arguments. Expected 1 or more, but got 0.
src/components/layout/MainLayout.tsx(484,11): error TS2322: Type '(oldPassword: string, newPassword: string) => Promise<void>' is not assignable to type '(password: string) => void'.
  Target signature provides too few arguments. Expected 2 or more, but got 1.
src/components/layout/MainLayout.tsx(485,11): error TS2322: Type 'unknown' is not assignable to type '{ userName?: string | undefined; userColor?: string | undefined; }'.
src/components/layout/NavigationTabs.tsx(38,18): error TS2339: Property 'style' does not exist on type 'never'.
src/components/layout/NavigationTabs.tsx(40,18): error TS2339: Property 'style' does not exist on type 'never'.
src/components/layout/NavigationTabs.tsx(45,19): error TS2339: Property 'style' does not exist on type 'never'.
src/components/layout/NavigationTabs.tsx(47,19): error TS2339: Property 'style' does not exist on type 'never'.
src/components/layout/NavigationTabs.tsx(55,16): error TS2339: Property 'addEventListener' does not exist on type 'never'.
src/components/layout/NavigationTabs.tsx(61,18): error TS2339: Property 'removeEventListener' does not exist on type 'never'.
src/components/layout/SummaryCards.tsx(4,10): error TS7034: Variable 'useBudgetStore' implicitly has type 'any' in some locations where its type cannot be determined.
src/components/layout/SummaryCards.tsx(33,35): error TS7005: Variable 'useBudgetStore' implicitly has an 'any' type.
src/components/layout/SummaryCards.tsx(34,6): error TS7006: Parameter 'state' implicitly has an 'any' type.
src/components/layout/SummaryCards.tsx(157,13): error TS2322: Type 'boolean | undefined' is not assignable to type 'boolean'.
  Type 'undefined' is not assignable to type 'boolean'.
src/components/layout/SummaryCards.tsx(158,13): error TS2322: Type 'boolean | undefined' is not assignable to type 'boolean'.
  Type 'undefined' is not assignable to type 'boolean'.
src/components/layout/ViewRenderer.tsx(248,9): error TS2322: Type 'Record<string, unknown>[]' is not assignable to type 'never[]'.
  Type 'Record<string, unknown>' is not assignable to type 'never'.
src/components/layout/ViewRenderer.tsx(269,9): error TS2322: Type 'Envelope[]' is not assignable to type 'never[]'.
  Type 'Envelope' is not assignable to type 'never'.
src/components/layout/ViewRenderer.tsx(270,9): error TS2322: Type 'PaycheckHistory[]' is not assignable to type 'never[]'.
  Type 'PaycheckHistory' is not assignable to type 'never'.
src/components/layout/ViewRenderer.tsx(280,9): error TS2322: Type 'Transaction[]' is not assignable to type 'never[]'.
  Type 'Transaction' is not assignable to type 'never'.
src/components/layout/ViewRenderer.tsx(281,9): error TS2322: Type 'Envelope[]' is not assignable to type 'never[]'.
  Type 'Envelope' is not assignable to type 'never'.
src/components/mobile/FABActionMenu.tsx(121,30): error TS7006: Parameter 'action' implicitly has an 'any' type.
src/components/mobile/FABActionMenu.tsx(121,38): error TS7006: Parameter 'index' implicitly has an 'any' type.
src/components/mobile/SlideUpModal.tsx(302,5): error TS2345: Argument of type 'RefObject<HTMLDivElement | null>' is not assignable to parameter of type 'RefObject<HTMLDivElement>'.
  Type 'HTMLDivElement | null' is not assignable to type 'HTMLDivElement'.
    Type 'null' is not assignable to type 'HTMLDivElement'.
src/components/mobile/SlideUpModal.tsx(350,9): error TS2322: Type 'RefObject<HTMLDivElement | null>' is not assignable to type 'RefObject<HTMLDivElement>'.
  Type 'HTMLDivElement | null' is not assignable to type 'HTMLDivElement'.
    Type 'null' is not assignable to type 'HTMLDivElement'.
src/components/mobile/SlideUpModal.tsx(351,9): error TS2322: Type 'RefObject<HTMLDivElement | null>' is not assignable to type 'RefObject<HTMLDivElement>'.
  Type 'HTMLDivElement | null' is not assignable to type 'HTMLDivElement'.
    Type 'null' is not assignable to type 'HTMLDivElement'.
src/components/modals/QuickFundForm.tsx(4,26): error TS7031: Binding element 'envelope' implicitly has an 'any' type.
src/components/modals/QuickFundForm.tsx(4,36): error TS7031: Binding element 'amount' implicitly has an 'any' type.
src/components/modals/QuickFundForm.tsx(4,44): error TS7031: Binding element 'setAmount' implicitly has an 'any' type.
src/components/modals/QuickFundForm.tsx(4,55): error TS7031: Binding element 'unassignedCash' implicitly has an 'any' type.
src/components/modals/QuickFundForm.tsx(4,71): error TS7031: Binding element 'onConfirm' implicitly has an 'any' type.
src/components/modals/QuickFundForm.tsx(4,82): error TS7031: Binding element 'onClose' implicitly has an 'any' type.
src/components/modals/QuickFundForm.tsx(5,31): error TS7006: Parameter 'quickAmount' implicitly has an 'any' type.
src/components/modals/QuickFundModal.tsx(13,3): error TS7031: Binding element 'isOpen' implicitly has an 'any' type.
src/components/modals/QuickFundModal.tsx(14,3): error TS7031: Binding element 'onClose' implicitly has an 'any' type.
src/components/modals/QuickFundModal.tsx(15,3): error TS7031: Binding element 'onConfirm' implicitly has an 'any' type.
src/components/modals/QuickFundModal.tsx(16,3): error TS7031: Binding element 'envelope' implicitly has an 'any' type.
src/components/modals/QuickFundModal.tsx(17,3): error TS7031: Binding element 'suggestedAmount' implicitly has an 'any' type.
src/components/modals/QuickFundModal.tsx(18,3): error TS7031: Binding element 'unassignedCash' implicitly has an 'any' type.
src/components/modals/UnassignedCashModal.tsx(4,10): error TS7034: Variable 'useBudgetStore' implicitly has type 'any' in some locations where its type cannot be determined.
src/components/modals/UnassignedCashModal.tsx(264,35): error TS2532: Object is possibly 'undefined'.
src/components/modals/UnassignedCashModal.tsx(304,37): error TS7005: Variable 'useBudgetStore' implicitly has an 'any' type.
src/components/modals/UnassignedCashModal.tsx(304,53): error TS7006: Parameter 'state' implicitly has an 'any' type.
src/components/modals/UnassignedCashModal.tsx(305,36): error TS7005: Variable 'useBudgetStore' implicitly has an 'any' type.
src/components/modals/UnassignedCashModal.tsx(305,52): error TS7006: Parameter 'state' implicitly has an 'any' type.
src/components/modals/UnassignedCashModal.tsx(337,7): error TS2322: Type 'RefObject<HTMLDivElement | null>' is not assignable to type 'RefObject<HTMLDivElement>'.
  Type 'HTMLDivElement | null' is not assignable to type 'HTMLDivElement'.
    Type 'null' is not assignable to type 'HTMLDivElement'.
src/components/monitoring/HighlightLoader.tsx(22,63): error TS2345: Argument of type 'unknown' is not assignable to parameter of type 'Record<string, unknown> | undefined'.
src/components/onboarding/EmptyStateHints.tsx(228,46): error TS7053: Element implicitly has an 'any' type because expression of type 'string' can't be used to index type '{ blue: string; red: string; orange: string; green: string; purple: string; indigo: string; teal: string; }'.
  No index signature with a parameter of type 'string' was found on type '{ blue: string; red: string; orange: string; green: string; purple: string; indigo: string; teal: string; }'.
src/components/onboarding/EmptyStateHints.tsx(258,37): error TS7053: Element implicitly has an 'any' type because expression of type 'string' can't be used to index type '{ blue: string; red: string; orange: string; green: string; purple: string; indigo: string; teal: string; }'.
  No index signature with a parameter of type 'string' was found on type '{ blue: string; red: string; orange: string; green: string; purple: string; indigo: string; teal: string; }'.
src/components/onboarding/components/TutorialOverlay.tsx(10,3): error TS7031: Binding element 'currentStepElement' implicitly has an 'any' type.
src/components/onboarding/components/TutorialOverlay.tsx(11,3): error TS7031: Binding element 'step' implicitly has an 'any' type.
src/components/onboarding/components/TutorialOverlay.tsx(12,3): error TS7031: Binding element 'currentStep' implicitly has an 'any' type.
src/components/onboarding/components/TutorialOverlay.tsx(13,3): error TS7031: Binding element 'tutorialStepsLength' implicitly has an 'any' type.
src/components/onboarding/components/TutorialOverlay.tsx(14,3): error TS7031: Binding element 'tooltipPosition' implicitly has an 'any' type.
src/components/onboarding/components/TutorialOverlay.tsx(15,3): error TS7031: Binding element 'onClose' implicitly has an 'any' type.
src/components/onboarding/components/TutorialOverlay.tsx(16,3): error TS7031: Binding element 'onNext' implicitly has an 'any' type.
src/components/onboarding/components/TutorialOverlay.tsx(17,3): error TS7031: Binding element 'onPrev' implicitly has an 'any' type.
src/components/onboarding/components/TutorialOverlay.tsx(18,3): error TS7031: Binding element 'onSkip' implicitly has an 'any' type.
src/components/onboarding/hooks/useTutorialControls.ts(10,3): error TS7006: Parameter 'tutorialSteps' implicitly has an 'any' type.
src/components/onboarding/hooks/useTutorialControls.ts(11,3): error TS7006: Parameter 'currentStep' implicitly has an 'any' type.
src/components/onboarding/hooks/useTutorialControls.ts(12,3): error TS7006: Parameter 'setCurrentStep' implicitly has an 'any' type.
src/components/onboarding/hooks/useTutorialControls.ts(13,3): error TS7006: Parameter 'setShowTutorial' implicitly has an 'any' type.
src/components/onboarding/hooks/useTutorialHighlight.ts(8,41): error TS7006: Parameter 'element' implicitly has an 'any' type.
src/components/onboarding/hooks/useTutorialHighlight.ts(35,40): error TS7006: Parameter 'element' implicitly has an 'any' type.
src/components/onboarding/hooks/useTutorialHighlight.ts(45,31): error TS7006: Parameter 'shouldHighlight' implicitly has an 'any' type.
src/components/onboarding/hooks/useTutorialHighlight.ts(45,48): error TS7006: Parameter 'element' implicitly has an 'any' type.
src/components/onboarding/hooks/useTutorialPositioning.ts(8,43): error TS7006: Parameter 'element' implicitly has an 'any' type.
src/components/onboarding/hooks/useTutorialPositioning.ts(8,52): error TS7006: Parameter 'step' implicitly has an 'any' type.
src/components/onboarding/hooks/useTutorialSteps.ts(128,6): error TS7006: Parameter 'currentStep' implicitly has an 'any' type.
src/components/pages/MainDashboard.tsx(81,38): error TS7006: Parameter 'newBalance' implicitly has an 'any' type.
src/components/pages/MainDashboard.tsx(158,9): error TS2322: Type 'Transaction[]' is not assignable to type 'never[]'.
  Type 'Transaction' is not assignable to type 'never'.
src/components/pages/MainDashboard.tsx(159,9): error TS2322: Type '() => EnvelopeOption[]' is not assignable to type '() => never[]'.
  Type 'EnvelopeOption[]' is not assignable to type 'never[]'.
    Type 'EnvelopeOption' is not assignable to type 'never'.
src/components/pages/MainDashboard.tsx(169,9): error TS2322: Type '() => EnvelopeOption[]' is not assignable to type '() => never[]'.
  Type 'EnvelopeOption[]' is not assignable to type 'never[]'.
    Type 'EnvelopeOption' is not assignable to type 'never'.
src/components/pwa/InstallPromptModal.tsx(4,8): error TS7034: Variable 'useUiStore' implicitly has type 'any' in some locations where its type cannot be determined.
src/components/pwa/InstallPromptModal.tsx(13,29): error TS7005: Variable 'useUiStore' implicitly has an 'any' type.
src/components/pwa/InstallPromptModal.tsx(13,41): error TS7006: Parameter 'state' implicitly has an 'any' type.
src/components/pwa/InstallPromptModal.tsx(14,32): error TS7005: Variable 'useUiStore' implicitly has an 'any' type.
src/components/pwa/InstallPromptModal.tsx(14,44): error TS7006: Parameter 'state' implicitly has an 'any' type.
src/components/pwa/InstallPromptModal.tsx(15,22): error TS7005: Variable 'useUiStore' implicitly has an 'any' type.
src/components/pwa/InstallPromptModal.tsx(15,34): error TS7006: Parameter 'state' implicitly has an 'any' type.
src/components/pwa/OfflineStatusIndicator.tsx(4,8): error TS7034: Variable 'useUiStore' implicitly has type 'any' in some locations where its type cannot be determined.
src/components/pwa/OfflineStatusIndicator.tsx(34,20): error TS7005: Variable 'useUiStore' implicitly has an 'any' type.
src/components/pwa/OfflineStatusIndicator.tsx(34,32): error TS7006: Parameter 'state' implicitly has an 'any' type.
src/components/pwa/OfflineStatusIndicator.tsx(55,51): error TS2345: Argument of type 'unknown' is not assignable to parameter of type 'Record<string, unknown> | undefined'.
src/components/pwa/PatchNotesModal.tsx(6,8): error TS7034: Variable 'useUiStore' implicitly has type 'any' in some locations where its type cannot be determined.
src/components/pwa/PatchNotesModal.tsx(89,26): error TS7005: Variable 'useUiStore' implicitly has an 'any' type.
src/components/pwa/PatchNotesModal.tsx(90,26): error TS7005: Variable 'useUiStore' implicitly has an 'any' type.
src/components/pwa/PatchNotesModal.tsx(93,29): error TS7005: Variable 'useUiStore' implicitly has an 'any' type.
src/components/pwa/PatchNotesModal.tsx(94,31): error TS7005: Variable 'useUiStore' implicitly has an 'any' type.
src/components/pwa/UpdateAvailableModal.tsx(4,8): error TS7034: Variable 'useUiStore' implicitly has type 'any' in some locations where its type cannot be determined.
src/components/pwa/UpdateAvailableModal.tsx(35,61): error TS2345: Argument of type 'unknown' is not assignable to parameter of type 'Record<string, unknown> | undefined'.
src/components/pwa/UpdateAvailableModal.tsx(53,27): error TS7005: Variable 'useUiStore' implicitly has an 'any' type.
src/components/pwa/UpdateAvailableModal.tsx(53,39): error TS7006: Parameter 'state' implicitly has an 'any' type.
src/components/pwa/UpdateAvailableModal.tsx(54,22): error TS7005: Variable 'useUiStore' implicitly has an 'any' type.
src/components/pwa/UpdateAvailableModal.tsx(54,34): error TS7006: Parameter 'state' implicitly has an 'any' type.
src/components/pwa/UpdateAvailableModal.tsx(55,30): error TS7005: Variable 'useUiStore' implicitly has an 'any' type.
src/components/pwa/UpdateAvailableModal.tsx(55,42): error TS7006: Parameter 'state' implicitly has an 'any' type.
src/components/pwa/UpdateAvailableModal.tsx(56,21): error TS7005: Variable 'useUiStore' implicitly has an 'any' type.
src/components/pwa/UpdateAvailableModal.tsx(56,33): error TS7006: Parameter 'state' implicitly has an 'any' type.
src/components/receipts/ReceiptButton.tsx(13,26): error TS7031: Binding element 'onTransactionCreated' implicitly has an 'any' type.
src/components/receipts/ReceiptButton.tsx(26,47): error TS2345: Argument of type 'unknown' is not assignable to parameter of type 'Record<string, unknown> | undefined'.
src/components/receipts/ReceiptButton.tsx(35,35): error TS7006: Parameter 'processedReceipt' implicitly has an 'any' type.
src/components/receipts/ReceiptButton.tsx(41,38): error TS7006: Parameter 'transaction' implicitly has an 'any' type.
src/components/receipts/ReceiptButton.tsx(41,51): error TS7006: Parameter 'receipt' implicitly has an 'any' type.
src/components/receipts/ReceiptScanner.tsx(21,27): error TS7031: Binding element 'onReceiptProcessed' implicitly has an 'any' type.
src/components/receipts/ReceiptScanner.tsx(21,47): error TS7031: Binding element 'onClose' implicitly has an 'any' type.
src/components/receipts/ReceiptToTransactionModal.tsx(13,24): error TS7031: Binding element 'step' implicitly has an 'any' type.
src/components/receipts/ReceiptToTransactionModal.tsx(13,30): error TS7031: Binding element 'onClose' implicitly has an 'any' type.
src/components/receipts/ReceiptToTransactionModal.tsx(34,24): error TS7031: Binding element 'currentStep' implicitly has an 'any' type.
src/components/receipts/ReceiptToTransactionModal.tsx(64,24): error TS7031: Binding element 'step' implicitly has an 'any' type.
src/components/receipts/ReceiptToTransactionModal.tsx(64,30): error TS7031: Binding element 'isSubmitting' implicitly has an 'any' type.
src/components/receipts/ReceiptToTransactionModal.tsx(64,44): error TS7031: Binding element 'canProceed' implicitly has an 'any' type.
src/components/receipts/ReceiptToTransactionModal.tsx(64,56): error TS7031: Binding element 'onBack' implicitly has an 'any' type.
src/components/receipts/ReceiptToTransactionModal.tsx(64,64): error TS7031: Binding element 'onNext' implicitly has an 'any' type.
src/components/receipts/ReceiptToTransactionModal.tsx(64,72): error TS7031: Binding element 'onSubmit' implicitly has an 'any' type.
src/components/receipts/ReceiptToTransactionModal.tsx(64,82): error TS7031: Binding element 'onClose' implicitly has an 'any' type.
src/components/receipts/ReceiptToTransactionModal.tsx(97,38): error TS7031: Binding element 'receiptData' implicitly has an 'any' type.
src/components/receipts/ReceiptToTransactionModal.tsx(97,51): error TS7031: Binding element 'onClose' implicitly has an 'any' type.
src/components/receipts/ReceiptToTransactionModal.tsx(97,60): error TS7031: Binding element 'onComplete' implicitly has an 'any' type.
src/components/receipts/components/ExtractedDataField.tsx(7,31): error TS7031: Binding element 'label' implicitly has an 'any' type.
src/components/receipts/components/ExtractedDataField.tsx(7,38): error TS7031: Binding element 'value' implicitly has an 'any' type.
src/components/receipts/components/ExtractedDataField.tsx(7,45): error TS7031: Binding element 'confidence' implicitly has an 'any' type.
src/components/receipts/components/ExtractedDataField.tsx(7,57): error TS7031: Binding element 'fieldName' implicitly has an 'any' type.
src/components/receipts/components/ExtractedDataField.tsx(7,81): error TS7006: Parameter 'val' implicitly has an 'any' type.
src/components/receipts/components/ExtractedItemsList.tsx(5,31): error TS7031: Binding element 'items' implicitly has an 'any' type.
src/components/receipts/components/ExtractedItemsList.tsx(16,35): error TS7006: Parameter 'item' implicitly has an 'any' type.
src/components/receipts/components/ExtractedItemsList.tsx(16,41): error TS7006: Parameter 'index' implicitly has an 'any' type.
src/components/receipts/components/ReceiptActionButtons.tsx(8,33): error TS7031: Binding element 'extractedData' implicitly has an 'any' type.
src/components/receipts/components/ReceiptActionButtons.tsx(8,48): error TS7031: Binding element 'onReset' implicitly has an 'any' type.
src/components/receipts/components/ReceiptActionButtons.tsx(8,57): error TS7031: Binding element 'onConfirm' implicitly has an 'any' type.
src/components/receipts/components/ReceiptErrorState.tsx(9,30): error TS7031: Binding element 'error' implicitly has an 'any' type.
src/components/receipts/components/ReceiptErrorState.tsx(9,37): error TS7031: Binding element 'onRetry' implicitly has an 'any' type.
src/components/receipts/components/ReceiptExtractedData.tsx(11,33): error TS7031: Binding element 'extractedData' implicitly has an 'any' type.
src/components/receipts/components/ReceiptExtractedData.tsx(14,27): error TS7006: Parameter 'value' implicitly has an 'any' type.
src/components/receipts/components/ReceiptImagePreview.tsx(10,32): error TS7031: Binding element 'uploadedImage' implicitly has an 'any' type.
src/components/receipts/components/ReceiptImagePreview.tsx(10,47): error TS7031: Binding element 'showImagePreview' implicitly has an 'any' type.
src/components/receipts/components/ReceiptImagePreview.tsx(10,65): error TS7031: Binding element 'onTogglePreview' implicitly has an 'any' type.
src/components/receipts/components/ReceiptScannerHeader.tsx(9,33): error TS7031: Binding element 'onClose' implicitly has an 'any' type.
src/components/receipts/components/ReceiptUploadArea.tsx(10,3): error TS7031: Binding element 'onDrop' implicitly has an 'any' type.
src/components/receipts/components/ReceiptUploadArea.tsx(11,3): error TS7031: Binding element 'onDragOver' implicitly has an 'any' type.
src/components/receipts/components/ReceiptUploadArea.tsx(12,3): error TS7031: Binding element 'fileInputRef' implicitly has an 'any' type.
src/components/receipts/components/ReceiptUploadArea.tsx(13,3): error TS7031: Binding element 'cameraInputRef' implicitly has an 'any' type.
src/components/receipts/components/ReceiptUploadArea.tsx(14,3): error TS7031: Binding element 'onFileInputChange' implicitly has an 'any' type.
src/components/receipts/steps/ConfirmationStep.tsx(10,35): error TS7031: Binding element 'transactionForm' implicitly has an 'any' type.
src/components/receipts/steps/ConfirmationStep.tsx(56,35): error TS7031: Binding element 'selectedEnvelope' implicitly has an 'any' type.
src/components/receipts/steps/ConfirmationStep.tsx(56,53): error TS7031: Binding element 'transactionForm' implicitly has an 'any' type.
src/components/receipts/steps/ConfirmationStep.tsx(95,35): error TS7031: Binding element 'receiptData' implicitly has an 'any' type.
src/components/receipts/steps/ConfirmationStep.tsx(131,33): error TS7031: Binding element 'receiptData' implicitly has an 'any' type.
src/components/receipts/steps/ConfirmationStep.tsx(131,46): error TS7031: Binding element 'transactionForm' implicitly has an 'any' type.
src/components/receipts/steps/ConfirmationStep.tsx(150,29): error TS7031: Binding element 'receiptData' implicitly has an 'any' type.
src/components/receipts/steps/ConfirmationStep.tsx(150,42): error TS7031: Binding element 'transactionForm' implicitly has an 'any' type.
src/components/receipts/steps/ConfirmationStep.tsx(150,59): error TS7031: Binding element 'envelopes' implicitly has an 'any' type.
src/components/receipts/steps/ConfirmationStep.tsx(151,44): error TS7006: Parameter 'env' implicitly has an 'any' type.
src/components/receipts/steps/EnvelopeSelectionStep.tsx(5,34): error TS7031: Binding element 'transactionForm' implicitly has an 'any' type.
src/components/receipts/steps/EnvelopeSelectionStep.tsx(5,51): error TS7031: Binding element 'envelopes' implicitly has an 'any' type.
src/components/receipts/steps/EnvelopeSelectionStep.tsx(5,62): error TS7031: Binding element 'handleFormChange' implicitly has an 'any' type.
src/components/receipts/steps/EnvelopeSelectionStep.tsx(6,44): error TS7006: Parameter 'env' implicitly has an 'any' type.
src/components/receipts/steps/EnvelopeSelectionStep.tsx(52,27): error TS7006: Parameter 'envelope' implicitly has an 'any' type.
src/components/receipts/steps/ReceiptDataStep.tsx(6,28): error TS7031: Binding element 'receiptData' implicitly has an 'any' type.
src/components/receipts/steps/ReceiptDataStep.tsx(6,41): error TS7031: Binding element 'transactionForm' implicitly has an 'any' type.
src/components/receipts/steps/ReceiptDataStep.tsx(6,58): error TS7031: Binding element 'handleFormChange' implicitly has an 'any' type.
src/components/receipts/steps/ReceiptDataStep.tsx(105,49): error TS7006: Parameter 'item' implicitly has an 'any' type.
src/components/receipts/steps/ReceiptDataStep.tsx(105,55): error TS7006: Parameter 'index' implicitly has an 'any' type.
src/components/savings/SavingsGoalCard.tsx(6,28): error TS7031: Binding element 'goal' implicitly has an 'any' type.
src/components/savings/SavingsGoalCard.tsx(6,34): error TS7031: Binding element 'onEdit' implicitly has an 'any' type.
src/components/savings/SavingsGoalCard.tsx(6,42): error TS7031: Binding element 'onDelete' implicitly has an 'any' type.
src/components/savings/SavingsGoalCard.tsx(6,52): error TS7031: Binding element 'priorities' implicitly has an 'any' type.
src/components/savings/SavingsGoalCard.tsx(7,34): error TS7006: Parameter 'current' implicitly has an 'any' type.
src/components/savings/SavingsGoalCard.tsx(7,43): error TS7006: Parameter 'target' implicitly has an 'any' type.
src/components/savings/SavingsGoalCard.tsx(11,29): error TS7006: Parameter 'targetDate' implicitly has an 'any' type.
src/components/savings/SavingsGoalCard.tsx(32,37): error TS7006: Parameter 'p' implicitly has an 'any' type.
src/components/savings/SavingsGoalCard.tsx(34,34): error TS7006: Parameter 'status' implicitly has an 'any' type.
src/components/savings/SavingsGoals.tsx(17,3): error TS7031: Binding element 'onAddGoal' implicitly has an 'any' type.
src/components/savings/SavingsGoals.tsx(18,3): error TS7031: Binding element 'onUpdateGoal' implicitly has an 'any' type.
src/components/savings/SavingsGoals.tsx(19,3): error TS7031: Binding element 'onDeleteGoal' implicitly has an 'any' type.
src/components/savings/SavingsGoals.tsx(20,3): error TS7031: Binding element 'onDistributeToGoals' implicitly has an 'any' type.
src/components/savings/SavingsGoals.tsx(125,27): error TS2339: Property 'id' does not exist on type 'never'.
src/components/savings/SavingsGoals.tsx(140,9): error TS2322: Type '(goalData: any, goalId?: null) => Promise<void>' is not assignable to type '(goalData: Omit<Goal, "id">, goalId?: string | undefined) => void'.
  Types of parameters 'goalId' and 'goalId' are incompatible.
    Type 'string | undefined' is not assignable to type 'null | undefined'.
      Type 'string' is not assignable to type 'null | undefined'.
src/components/savings/SavingsSummaryCard.tsx(5,61): error TS7031: Binding element '_onAddGoal' implicitly has an 'any' type.
src/components/savings/SavingsSummaryCard.tsx(7,69): error TS2339: Property 'currentAmount' does not exist on type 'never'.
src/components/savings/SavingsSummaryCard.tsx(8,71): error TS2339: Property 'targetAmount' does not exist on type 'never'.
src/components/savings/SavingsSummaryCard.tsx(12,26): error TS2339: Property 'currentAmount' does not exist on type 'never'.
src/components/savings/SavingsSummaryCard.tsx(13,25): error TS2339: Property 'targetAmount' does not exist on type 'never'.
src/components/savings/SavingsSummaryCard.tsx(18,26): error TS2339: Property 'currentAmount' does not exist on type 'never'.
src/components/savings/SavingsSummaryCard.tsx(19,25): error TS2339: Property 'targetAmount' does not exist on type 'never'.
src/components/security/LocalDataSecurityWarning.tsx(12,37): error TS7031: Binding element 'onClose' implicitly has an 'any' type.
src/components/security/LocalDataSecurityWarning.tsx(12,46): error TS7031: Binding element 'onAcknowledge' implicitly has an 'any' type.
src/components/security/LocalDataSecurityWarning.tsx(133,26): error TS7031: Binding element 'onAcknowledge' implicitly has an 'any' type.
src/components/security/LockScreen.tsx(58,9): error TS2353: Object literal may only specify known properties, and 'cancel' does not exist in type '(prevState: null) => null'.
src/components/security/LockScreen.tsx(126,9): error TS2353: Object literal may only specify known properties, and 'cancel' does not exist in type '(prevState: null) => null'.
src/components/security/LockScreen.tsx(156,7): error TS2322: Type '{ isValid: boolean; reason?: string | undefined; isCorrupted?: boolean | undefined; } | { isValid: boolean; reason: string; error: any; }' is not assignable to type 'null'.
  Type '{ isValid: boolean; reason?: string | undefined; isCorrupted?: boolean | undefined; }' is not assignable to type 'null'.
src/components/security/LockScreen.tsx(161,26): error TS2339: Property 'cancel' does not exist on type 'never'.
src/components/security/LockScreen.tsx(204,35): error TS2339: Property 'focus' does not exist on type 'never'.
src/components/security/LockScreen.tsx(217,31): error TS7006: Parameter 'e' implicitly has an 'any' type.
src/components/security/LockScreen.tsx(232,27): error TS7006: Parameter 'e' implicitly has an 'any' type.
src/components/settings/EnvelopeIntegrityChecker.tsx(17,37): error TS7031: Binding element 'isOpen' implicitly has an 'any' type.
src/components/settings/EnvelopeIntegrityChecker.tsx(17,45): error TS7031: Binding element 'onClose' implicitly has an 'any' type.
src/components/settings/SettingsDashboard.tsx(121,5): error TS2322: Type '(profile: { userName: string; userColor: string; }) => void' is not assignable to type '(profile: unknown) => void'.
  Types of parameters 'profile' and 'profile' are incompatible.
    Type 'unknown' is not assignable to type '{ userName: string; userColor: string; }'.
src/components/settings/SettingsDashboard.tsx(162,13): error TS2322: Type '(password: string) => void' is not assignable to type '(current: string, newPass: string) => Promise<AuthResult>'.
  Type 'void' is not assignable to type 'Promise<AuthResult>'.
src/components/settings/SettingsDashboard.tsx(167,9): error TS2322: Type 'unknown' is not assignable to type 'ReactNode'.
src/components/settings/archiving/ArchivingActionButtons.tsx(6,3): error TS7031: Binding element 'needsArchiving' implicitly has an 'any' type.
src/components/settings/archiving/ArchivingActionButtons.tsx(7,3): error TS7031: Binding element 'isArchiving' implicitly has an 'any' type.
src/components/settings/archiving/ArchivingActionButtons.tsx(8,3): error TS7031: Binding element 'showPreview' implicitly has an 'any' type.
src/components/settings/archiving/ArchivingActionButtons.tsx(9,3): error TS7031: Binding element 'confirmArchiving' implicitly has an 'any' type.
src/components/settings/archiving/ArchivingActionButtons.tsx(10,3): error TS7031: Binding element 'handlePreview' implicitly has an 'any' type.
src/components/settings/archiving/ArchivingActionButtons.tsx(11,3): error TS7031: Binding element 'toggleConfirmArchiving' implicitly has an 'any' type.
src/components/settings/archiving/ArchivingActionButtons.tsx(12,3): error TS7031: Binding element 'onArchiveClick' implicitly has an 'any' type.
src/components/settings/archiving/ArchivingConfiguration.tsx(7,3): error TS7031: Binding element 'selectedPeriod' implicitly has an 'any' type.
src/components/settings/archiving/ArchivingConfiguration.tsx(8,3): error TS7031: Binding element 'isArchiving' implicitly has an 'any' type.
src/components/settings/archiving/ArchivingConfiguration.tsx(9,3): error TS7031: Binding element 'showAdvancedOptions' implicitly has an 'any' type.
src/components/settings/archiving/ArchivingConfiguration.tsx(10,3): error TS7031: Binding element 'handlePeriodChange' implicitly has an 'any' type.
src/components/settings/archiving/ArchivingConfiguration.tsx(11,3): error TS7031: Binding element 'toggleAdvancedOptions' implicitly has an 'any' type.
src/components/settings/archiving/ArchivingHeader.tsx(5,28): error TS7031: Binding element 'onRefresh' implicitly has an 'any' type.
src/components/settings/archiving/ArchivingHeader.tsx(5,39): error TS7031: Binding element 'isLoading' implicitly has an 'any' type.
src/components/settings/archiving/ArchivingPreviewResults.tsx(5,36): error TS7031: Binding element 'showPreview' implicitly has an 'any' type.
src/components/settings/archiving/ArchivingPreviewResults.tsx(5,49): error TS7031: Binding element 'previewData' implicitly has an 'any' type.
src/components/settings/archiving/ArchivingPreviewResults.tsx(5,62): error TS7031: Binding element 'onClosePreview' implicitly has an 'any' type.
src/components/settings/archiving/ArchivingProgress.tsx(4,30): error TS7031: Binding element 'isArchiving' implicitly has an 'any' type.
src/components/settings/archiving/ArchivingProgress.tsx(4,43): error TS7031: Binding element 'archivingProgress' implicitly has an 'any' type.
src/components/settings/archiving/ArchivingResult.tsx(4,28): error TS7031: Binding element 'lastResult' implicitly has an 'any' type.
src/components/settings/archiving/ArchivingStatusOverview.tsx(5,3): error TS7031: Binding element 'archivingStatus' implicitly has an 'any' type.
src/components/settings/archiving/ArchivingStatusOverview.tsx(6,3): error TS7031: Binding element 'needsArchiving' implicitly has an 'any' type.
src/components/settings/archiving/ArchivingStatusOverview.tsx(7,3): error TS7031: Binding element 'getUrgencyColor' implicitly has an 'any' type.
src/components/settings/archiving/ArchivingStatusOverview.tsx(8,3): error TS7031: Binding element 'getUrgencyIcon' implicitly has an 'any' type.
src/components/settings/sections/AccountSettingsSection.tsx(11,3): error TS7031: Binding element 'currentUser' implicitly has an 'any' type.
src/components/settings/sections/AccountSettingsSection.tsx(12,3): error TS7031: Binding element 'onOpenPasswordModal' implicitly has an 'any' type.
src/components/settings/sections/AccountSettingsSection.tsx(13,3): error TS7031: Binding element 'onLogout' implicitly has an 'any' type.
src/components/settings/sections/AccountSettingsSection.tsx(14,3): error TS7031: Binding element 'onOpenResetConfirm' implicitly has an 'any' type.
src/components/settings/sections/AccountSettingsSection.tsx(15,3): error TS7031: Binding element 'onUpdateProfile' implicitly has an 'any' type.
src/components/settings/sections/AutoLockSettingsSection.tsx(8,25): error TS7031: Binding element 'enabled' implicitly has an 'any' type.
src/components/settings/sections/AutoLockSettingsSection.tsx(8,34): error TS7031: Binding element 'onChange' implicitly has an 'any' type.
src/components/settings/sections/AutoLockSettingsSection.tsx(8,44): error TS7031: Binding element 'label' implicitly has an 'any' type.
src/components/settings/sections/AutoLockSettingsSection.tsx(8,51): error TS7031: Binding element 'description' implicitly has an 'any' type.
src/components/settings/sections/AutoLockSettingsSection.tsx(33,36): error TS7031: Binding element 'securitySettings' implicitly has an 'any' type.
src/components/settings/sections/AutoLockSettingsSection.tsx(33,54): error TS7031: Binding element 'handleSettingChange' implicitly has an 'any' type.
src/components/settings/sections/ClipboardSecuritySection.tsx(8,37): error TS7031: Binding element 'securitySettings' implicitly has an 'any' type.
src/components/settings/sections/ClipboardSecuritySection.tsx(8,55): error TS7031: Binding element 'handleSettingChange' implicitly has an 'any' type.
src/components/settings/sections/DevToolsSection.tsx(17,28): error TS7031: Binding element 'onOpenEnvelopeChecker' implicitly has an 'any' type.
src/components/settings/sections/DevToolsSection.tsx(17,51): error TS7031: Binding element 'onCreateTestHistory' implicitly has an 'any' type.
src/components/settings/sections/GeneralSettingsSection.tsx(4,8): error TS7034: Variable 'useUiStore' implicitly has type 'any' in some locations where its type cannot be determined.
src/components/settings/sections/GeneralSettingsSection.tsx(270,3): error TS7031: Binding element 'isLocalOnlyMode' implicitly has an 'any' type.
src/components/settings/sections/GeneralSettingsSection.tsx(271,3): error TS7031: Binding element 'cloudSyncEnabled' implicitly has an 'any' type.
src/components/settings/sections/GeneralSettingsSection.tsx(272,3): error TS7031: Binding element 'isSyncing' implicitly has an 'any' type.
src/components/settings/sections/GeneralSettingsSection.tsx(273,3): error TS7031: Binding element 'onOpenLocalOnlySettings' implicitly has an 'any' type.
src/components/settings/sections/GeneralSettingsSection.tsx(274,3): error TS7031: Binding element 'onToggleCloudSync' implicitly has an 'any' type.
src/components/settings/sections/GeneralSettingsSection.tsx(275,3): error TS7031: Binding element 'onManualSync' implicitly has an 'any' type.
src/components/settings/sections/GeneralSettingsSection.tsx(277,25): error TS7005: Variable 'useUiStore' implicitly has an 'any' type.
src/components/settings/sections/GeneralSettingsSection.tsx(277,37): error TS7006: Parameter 'state' implicitly has an 'any' type.
src/components/settings/sections/GeneralSettingsSection.tsx(294,44): error TS7053: Element implicitly has an 'any' type because expression of type 'any' can't be used to index type '{ already_installed: string; not_available: string; declined: string; }'.
src/components/settings/sections/SecurityLoggingSection.tsx(10,3): error TS7031: Binding element 'securitySettings' implicitly has an 'any' type.
src/components/settings/sections/SecurityLoggingSection.tsx(11,3): error TS7031: Binding element 'securityEvents' implicitly has an 'any' type.
src/components/settings/sections/SecurityLoggingSection.tsx(12,3): error TS7031: Binding element 'showEvents' implicitly has an 'any' type.
src/components/settings/sections/SecurityLoggingSection.tsx(13,3): error TS7031: Binding element 'handleSettingChange' implicitly has an 'any' type.
src/components/settings/sections/SecurityLoggingSection.tsx(14,3): error TS7031: Binding element 'toggleEventsDisplay' implicitly has an 'any' type.
src/components/settings/sections/SecurityLoggingSection.tsx(15,3): error TS7031: Binding element 'exportSecurityEvents' implicitly has an 'any' type.
src/components/settings/sections/SecurityLoggingSection.tsx(16,3): error TS7031: Binding element 'showClearConfirmDialog' implicitly has an 'any' type.
src/components/settings/sections/SecurityLoggingSection.tsx(19,32): error TS7031: Binding element 'event' implicitly has an 'any' type.
src/components/settings/sections/SecurityLoggingSection.tsx(20,32): error TS7006: Parameter 'type' implicitly has an 'any' type.
src/components/settings/sections/SecurityLoggingSection.tsx(148,41): error TS7006: Parameter 'event' implicitly has an 'any' type.
src/components/settings/sections/SecuritySettingsSection.tsx(6,3): error TS7031: Binding element 'securityManager' implicitly has an 'any' type.
src/components/settings/sections/SecuritySettingsSection.tsx(7,3): error TS7031: Binding element 'onOpenSecuritySettings' implicitly has an 'any' type.
src/components/settings/sections/SecuritySettingsSection.tsx(8,3): error TS7031: Binding element 'onShowLocalDataSecurity' implicitly has an 'any' type.
src/components/settings/sections/SecurityStatusSection.tsx(9,3): error TS7031: Binding element 'isLocked' implicitly has an 'any' type.
src/components/settings/sections/SecurityStatusSection.tsx(10,3): error TS7031: Binding element 'securitySettings' implicitly has an 'any' type.
src/components/settings/sections/SecurityStatusSection.tsx(11,3): error TS7031: Binding element 'securityEvents' implicitly has an 'any' type.
src/components/settings/sections/SecurityStatusSection.tsx(12,3): error TS7031: Binding element 'timeUntilAutoLock' implicitly has an 'any' type.
src/components/settings/sections/SyncDebugToolsSection.tsx(7,34): error TS7031: Binding element 'isDebugMode' implicitly has an 'any' type.
src/components/settings/sections/SyncDebugToolsSection.tsx(41,36): error TS2722: Cannot invoke an object which is possibly 'undefined'.
src/components/settings/sections/SyncDebugToolsSection.tsx(41,36): error TS18048: 'window.getQuickSyncStatus' is possibly 'undefined'.
src/components/settings/sections/SyncDebugToolsSection.tsx(65,40): error TS2722: Cannot invoke an object which is possibly 'undefined'.
src/components/settings/sections/SyncDebugToolsSection.tsx(65,40): error TS18048: 'window.runMasterSyncValidation' is possibly 'undefined'.
src/components/settings/sections/SyncDebugToolsSection.tsx(171,42): error TS2722: Cannot invoke an object which is possibly 'undefined'.
src/components/settings/sections/SyncDebugToolsSection.tsx(171,42): error TS18048: 'window.forceCloudDataReset' is possibly 'undefined'.
src/components/sharing/JoinBudgetModal.tsx(17,28): error TS7031: Binding element 'isOpen' implicitly has an 'any' type.
src/components/sharing/JoinBudgetModal.tsx(17,36): error TS7031: Binding element 'onClose' implicitly has an 'any' type.
src/components/sharing/JoinBudgetModal.tsx(17,45): error TS7031: Binding element 'onJoinSuccess' implicitly has an 'any' type.
<<<<<<< HEAD
=======
src/components/sharing/ShareCodeModal.tsx(17,27): error TS7031: Binding element 'isOpen' implicitly has an 'any' type.
src/components/sharing/ShareCodeModal.tsx(17,35): error TS7031: Binding element 'onClose' implicitly has an 'any' type.
src/components/sharing/ShareCodeModal.tsx(45,67): error TS2345: Argument of type 'UserData' is not assignable to parameter of type 'null | undefined'.
src/components/sharing/ShareCodeModal.tsx(54,22): error TS2345: Argument of type '{ shareCode: string; qrData: string; shareUrl: string; expiresAt: number; }' is not assignable to parameter of type 'SetStateAction<null>'.
  Type '{ shareCode: string; qrData: string; shareUrl: string; expiresAt: number; }' provides no match for the signature '(prevState: null): null'.
src/components/sharing/ShareCodeModal.tsx(84,65): error TS2345: Argument of type 'UserData' is not assignable to parameter of type 'null | undefined'.
src/components/sharing/ShareCodeModal.tsx(93,20): error TS2345: Argument of type '{ shareCode: string; qrData: string; shareUrl: string; expiresAt: number; }' is not assignable to parameter of type 'SetStateAction<null>'.
  Type '{ shareCode: string; qrData: string; shareUrl: string; expiresAt: number; }' provides no match for the signature '(prevState: null): null'.
src/components/sharing/ShareCodeModal.tsx(124,21): error TS2339: Property 'shareCode' does not exist on type 'never'.
src/components/sharing/ShareCodeModal.tsx(127,53): error TS2339: Property 'shareCode' does not exist on type 'never'.
src/components/sharing/ShareCodeModal.tsx(132,50): error TS2345: Argument of type 'unknown' is not assignable to parameter of type 'Record<string, unknown> | undefined'.
src/components/sharing/ShareCodeModal.tsx(138,21): error TS2339: Property 'shareUrl' does not exist on type 'never'.
src/components/sharing/ShareCodeModal.tsx(141,53): error TS2339: Property 'shareUrl' does not exist on type 'never'.
src/components/sharing/ShareCodeModal.tsx(144,54): error TS2345: Argument of type 'unknown' is not assignable to parameter of type 'Record<string, unknown> | undefined'.
src/components/sharing/ShareCodeModal.tsx(197,38): error TS2339: Property 'qrData' does not exist on type 'never'.
src/components/sharing/ShareCodeModal.tsx(218,38): error TS2339: Property 'shareCode' does not exist on type 'never'.
src/components/sharing/ShareCodeModal.tsx(243,38): error TS2339: Property 'shareUrl' does not exist on type 'never'.
>>>>>>> 0209dea7
src/components/sharing/steps/ShareCodeStep.tsx(8,26): error TS7031: Binding element 'shareCode' implicitly has an 'any' type.
src/components/sharing/steps/ShareCodeStep.tsx(8,37): error TS7031: Binding element 'setShareCode' implicitly has an 'any' type.
src/components/sharing/steps/ShareCodeStep.tsx(8,51): error TS7031: Binding element 'onValidate' implicitly has an 'any' type.
src/components/sharing/steps/ShareCodeStep.tsx(8,63): error TS7031: Binding element 'onQRScan' implicitly has an 'any' type.
src/components/sharing/steps/ShareCodeStep.tsx(8,73): error TS7031: Binding element 'isValidating' implicitly has an 'any' type.
src/components/sharing/steps/ShareCodeStep.tsx(9,25): error TS7006: Parameter 'e' implicitly has an 'any' type.
src/components/sharing/steps/UserSetupStep.tsx(9,3): error TS7031: Binding element 'shareInfo' implicitly has an 'any' type.
src/components/sharing/steps/UserSetupStep.tsx(10,3): error TS7031: Binding element 'creatorInfo' implicitly has an 'any' type.
src/components/sharing/steps/UserSetupStep.tsx(11,3): error TS7031: Binding element 'password' implicitly has an 'any' type.
src/components/sharing/steps/UserSetupStep.tsx(12,3): error TS7031: Binding element 'setPassword' implicitly has an 'any' type.
src/components/sharing/steps/UserSetupStep.tsx(13,3): error TS7031: Binding element 'showPassword' implicitly has an 'any' type.
src/components/sharing/steps/UserSetupStep.tsx(14,3): error TS7031: Binding element 'setShowPassword' implicitly has an 'any' type.
src/components/sharing/steps/UserSetupStep.tsx(15,3): error TS7031: Binding element 'userName' implicitly has an 'any' type.
src/components/sharing/steps/UserSetupStep.tsx(16,3): error TS7031: Binding element 'setUserName' implicitly has an 'any' type.
src/components/sharing/steps/UserSetupStep.tsx(17,3): error TS7031: Binding element 'userColor' implicitly has an 'any' type.
src/components/sharing/steps/UserSetupStep.tsx(18,3): error TS7031: Binding element 'onGenerateRandomColor' implicitly has an 'any' type.
src/components/sharing/steps/UserSetupStep.tsx(19,3): error TS7031: Binding element 'onJoin' implicitly has an 'any' type.
src/components/sharing/steps/UserSetupStep.tsx(20,3): error TS7031: Binding element 'onBack' implicitly has an 'any' type.
src/components/sharing/steps/UserSetupStep.tsx(21,3): error TS7031: Binding element 'isJoining' implicitly has an 'any' type.
src/components/sharing/steps/UserSetupStep.tsx(23,25): error TS7006: Parameter 'e' implicitly has an 'any' type.
src/components/sync/ConflictResolutionModal.tsx(26,36): error TS7031: Binding element 'syncConflicts' implicitly has an 'any' type.
src/components/sync/ConflictResolutionModal.tsx(26,51): error TS7031: Binding element 'onResolveConflict' implicitly has an 'any' type.
src/components/sync/ConflictResolutionModal.tsx(26,70): error TS7031: Binding element 'onDismiss' implicitly has an 'any' type.
src/components/sync/health/SyncHealthDetails.tsx(43,3): error TS7031: Binding element 'syncStatus' implicitly has an 'any' type.
src/components/sync/health/SyncHealthDetails.tsx(44,3): error TS7031: Binding element 'isBackgroundSyncing' implicitly has an 'any' type.
src/components/sync/health/SyncHealthDetails.tsx(45,3): error TS7031: Binding element 'isRecovering' implicitly has an 'any' type.
src/components/sync/health/SyncHealthDetails.tsx(46,3): error TS7031: Binding element 'recoveryResult' implicitly has an 'any' type.
src/components/sync/health/SyncHealthDetails.tsx(47,3): error TS7031: Binding element 'onRefresh' implicitly has an 'any' type.
src/components/sync/health/SyncHealthDetails.tsx(48,3): error TS7031: Binding element 'onRunValidation' implicitly has an 'any' type.
src/components/sync/health/SyncHealthDetails.tsx(49,3): error TS7031: Binding element 'onResetData' implicitly has an 'any' type.
src/components/sync/health/SyncHealthDetails.tsx(137,13): error TS2322: Type 'unknown' is not assignable to type 'ReactNode'.
src/components/sync/health/SyncStatusIndicator.tsx(27,32): error TS7031: Binding element 'syncStatus' implicitly has an 'any' type.
src/components/sync/health/SyncStatusIndicator.tsx(27,44): error TS7031: Binding element 'isBackgroundSyncing' implicitly has an 'any' type.
src/components/sync/health/SyncStatusIndicator.tsx(27,65): error TS7031: Binding element 'onClick' implicitly has an 'any' type.
src/components/sync/health/SyncStatusIndicator.tsx(27,74): error TS7031: Binding element 'showDetails' implicitly has an 'any' type.
src/components/transactions/TransactionFilters.tsx(7,3): error TS7031: Binding element 'searchTerm' implicitly has an 'any' type.
src/components/transactions/TransactionFilters.tsx(8,3): error TS7031: Binding element 'setSearchTerm' implicitly has an 'any' type.
src/components/transactions/TransactionFilters.tsx(9,3): error TS7031: Binding element 'dateFilter' implicitly has an 'any' type.
src/components/transactions/TransactionFilters.tsx(10,3): error TS7031: Binding element 'setDateFilter' implicitly has an 'any' type.
src/components/transactions/TransactionFilters.tsx(11,3): error TS7031: Binding element 'typeFilter' implicitly has an 'any' type.
src/components/transactions/TransactionFilters.tsx(12,3): error TS7031: Binding element 'setTypeFilter' implicitly has an 'any' type.
src/components/transactions/TransactionFilters.tsx(13,3): error TS7031: Binding element 'envelopeFilter' implicitly has an 'any' type.
src/components/transactions/TransactionFilters.tsx(14,3): error TS7031: Binding element 'setEnvelopeFilter' implicitly has an 'any' type.
src/components/transactions/TransactionFilters.tsx(15,3): error TS7031: Binding element 'sortBy' implicitly has an 'any' type.
src/components/transactions/TransactionFilters.tsx(16,3): error TS7031: Binding element 'setSortBy' implicitly has an 'any' type.
src/components/transactions/TransactionFilters.tsx(17,3): error TS7031: Binding element 'sortOrder' implicitly has an 'any' type.
src/components/transactions/TransactionFilters.tsx(18,3): error TS7031: Binding element 'setSortOrder' implicitly has an 'any' type.
src/components/transactions/TransactionFilters.tsx(115,39): error TS2339: Property 'id' does not exist on type 'never'.
src/components/transactions/TransactionFilters.tsx(115,59): error TS2339: Property 'id' does not exist on type 'never'.
src/components/transactions/TransactionFilters.tsx(116,29): error TS2339: Property 'name' does not exist on type 'never'.
src/components/transactions/TransactionLedger.tsx(476,7): error TS2322: Type 'Dispatch<SetStateAction<null>>' is not assignable to type '(transaction: Transaction | null) => void'.
  Types of parameters 'value' and 'transaction' are incompatible.
    Type 'Transaction | null' is not assignable to type 'SetStateAction<null>'.
      Type 'Transaction' is not assignable to type 'SetStateAction<null>'.
        Type 'Transaction' provides no match for the signature '(prevState: null): null'.
src/components/transactions/TransactionLedger.tsx(486,7): error TS2322: Type 'Dispatch<SetStateAction<{ date: string; description: string; amount: string; type: string; envelopeId: string; category: string; notes: string; reconciled: boolean; }>>' is not assignable to type '(form: unknown) => void'.
  Types of parameters 'value' and 'form' are incompatible.
    Type 'unknown' is not assignable to type 'SetStateAction<{ date: string; description: string; amount: string; type: string; envelopeId: string; category: string; notes: string; reconciled: boolean; }>'.
src/components/transactions/TransactionLedger.tsx(495,7): error TS2322: Type '(step: number) => void' is not assignable to type '(step: unknown) => void'.
  Types of parameters 'step' and 'step' are incompatible.
    Type 'unknown' is not assignable to type 'number'.
src/components/transactions/TransactionLedger.tsx(498,7): error TS2322: Type '(mapping: FieldMapping) => void' is not assignable to type '(mapping: unknown) => void'.
  Types of parameters 'mapping' and 'mapping' are incompatible.
    Type 'unknown' is not assignable to type 'FieldMapping'.
src/components/transactions/TransactionSplitter.tsx(34,5): error TS2322: Type 'Transaction | null' is not assignable to type 'Transaction | undefined'.
  Type 'null' is not assignable to type 'Transaction | undefined'.
src/components/transactions/TransactionSplitter.tsx(105,19): error TS2322: Type 'string[]' is not assignable to type 'never[]'.
  Type 'string' is not assignable to type 'never'.
src/components/transactions/TransactionSplitter.tsx(126,13): error TS2322: Type 'string[]' is not assignable to type 'never[]'.
  Type 'string' is not assignable to type 'never'.
src/components/transactions/TransactionTable.tsx(322,27): error TS2345: Argument of type 'Transaction[]' is not assignable to parameter of type 'never[]'.
  Type 'Transaction' is not assignable to type 'never'.
src/components/transactions/TransactionTable.tsx(326,36): error TS2339: Property 'id' does not exist on type 'never'.
src/components/transactions/TransactionTable.tsx(374,40): error TS2339: Property 'id' does not exist on type 'never'.
src/components/transactions/TransactionTable.tsx(376,42): error TS2339: Property 'description' does not exist on type 'never'.
src/components/transactions/components/DeleteConfirmation.tsx(8,31): error TS7031: Binding element 'transaction' implicitly has an 'any' type.
src/components/transactions/components/DeleteConfirmation.tsx(8,44): error TS7031: Binding element 'onConfirm' implicitly has an 'any' type.
src/components/transactions/components/DeleteConfirmation.tsx(8,55): error TS7031: Binding element 'onCancel' implicitly has an 'any' type.
src/components/transactions/components/DeleteConfirmation.tsx(8,65): error TS7031: Binding element 'virtualRow' implicitly has an 'any' type.
src/components/transactions/components/DeleteConfirmation.tsx(8,77): error TS7031: Binding element 'gridTemplate' implicitly has an 'any' type.
src/components/transactions/components/TransactionRow.tsx(16,3): error TS7031: Binding element 'transaction' implicitly has an 'any' type.
src/components/transactions/components/TransactionRow.tsx(17,3): error TS7031: Binding element 'envelopes' implicitly has an 'any' type.
src/components/transactions/components/TransactionRow.tsx(18,3): error TS7031: Binding element 'virtualRow' implicitly has an 'any' type.
src/components/transactions/components/TransactionRow.tsx(20,3): error TS7031: Binding element 'gridTemplate' implicitly has an 'any' type.
src/components/transactions/components/TransactionRow.tsx(21,3): error TS7031: Binding element 'onEdit' implicitly has an 'any' type.
src/components/transactions/components/TransactionRow.tsx(22,3): error TS7031: Binding element 'onSplit' implicitly has an 'any' type.
src/components/transactions/components/TransactionRow.tsx(23,3): error TS7031: Binding element 'onDeleteClick' implicitly has an 'any' type.
src/components/transactions/components/TransactionRow.tsx(24,3): error TS7031: Binding element 'onHistoryClick' implicitly has an 'any' type.
src/components/transactions/import/FieldMapper.tsx(4,24): error TS7031: Binding element 'importData' implicitly has an 'any' type.
src/components/transactions/import/FieldMapper.tsx(4,36): error TS7031: Binding element 'fieldMapping' implicitly has an 'any' type.
src/components/transactions/import/FieldMapper.tsx(4,50): error TS7031: Binding element 'setFieldMapping' implicitly has an 'any' type.
src/components/transactions/import/FieldMapper.tsx(4,67): error TS7031: Binding element 'onBack' implicitly has an 'any' type.
src/components/transactions/import/FieldMapper.tsx(4,75): error TS7031: Binding element 'onImport' implicitly has an 'any' type.
src/components/transactions/import/FieldMapper.tsx(67,69): error TS7006: Parameter 'row' implicitly has an 'any' type.
src/components/transactions/import/FieldMapper.tsx(67,74): error TS7006: Parameter 'index' implicitly has an 'any' type.
src/components/transactions/import/ImportModal.tsx(8,3): error TS7031: Binding element 'isOpen' implicitly has an 'any' type.
src/components/transactions/import/ImportModal.tsx(9,3): error TS7031: Binding element 'onClose' implicitly has an 'any' type.
src/components/transactions/import/ImportModal.tsx(10,3): error TS7031: Binding element 'importStep' implicitly has an 'any' type.
src/components/transactions/import/ImportModal.tsx(11,3): error TS7031: Binding element 'setImportStep' implicitly has an 'any' type.
src/components/transactions/import/ImportModal.tsx(12,3): error TS7031: Binding element 'importData' implicitly has an 'any' type.
src/components/transactions/import/ImportModal.tsx(13,3): error TS7031: Binding element 'setImportData' implicitly has an 'any' type.
src/components/transactions/import/ImportModal.tsx(14,3): error TS7031: Binding element 'fieldMapping' implicitly has an 'any' type.
src/components/transactions/import/ImportModal.tsx(15,3): error TS7031: Binding element 'setFieldMapping' implicitly has an 'any' type.
src/components/transactions/import/ImportModal.tsx(16,3): error TS7031: Binding element 'importProgress' implicitly has an 'any' type.
src/components/transactions/import/ImportModal.tsx(17,3): error TS7031: Binding element 'onImport' implicitly has an 'any' type.
src/components/transactions/import/ImportModal.tsx(18,3): error TS7031: Binding element 'onFileUpload' implicitly has an 'any' type.
src/components/transactions/import/ImportProgress.tsx(4,27): error TS7031: Binding element 'importData' implicitly has an 'any' type.
src/components/transactions/import/ImportProgress.tsx(4,39): error TS7031: Binding element 'importProgress' implicitly has an 'any' type.
src/components/transactions/ledger/TransactionLedgerHeader.tsx(7,3): error TS7031: Binding element 'transactionCount' implicitly has an 'any' type.
src/components/transactions/ledger/TransactionLedgerHeader.tsx(8,3): error TS7031: Binding element 'netCashFlow' implicitly has an 'any' type.
src/components/transactions/ledger/TransactionLedgerHeader.tsx(9,3): error TS7031: Binding element 'onAddTransaction' implicitly has an 'any' type.
src/components/transactions/ledger/TransactionLedgerHeader.tsx(10,3): error TS7031: Binding element 'onImportTransactions' implicitly has an 'any' type.
src/components/transactions/ledger/TransactionPagination.tsx(3,34): error TS7031: Binding element 'currentPage' implicitly has an 'any' type.
src/components/transactions/ledger/TransactionPagination.tsx(3,47): error TS7031: Binding element 'totalPages' implicitly has an 'any' type.
src/components/transactions/ledger/TransactionPagination.tsx(3,59): error TS7031: Binding element 'onPageChange' implicitly has an 'any' type.
src/components/transactions/splitter/SplitActions.tsx(5,25): error TS7031: Binding element 'totals' implicitly has an 'any' type.
src/components/transactions/splitter/SplitActions.tsx(5,33): error TS7031: Binding element 'hasUnsavedChanges' implicitly has an 'any' type.
src/components/transactions/splitter/SplitActions.tsx(5,52): error TS7031: Binding element 'isSaving' implicitly has an 'any' type.
src/components/transactions/splitter/SplitActions.tsx(5,75): error TS7031: Binding element 'onSave' implicitly has an 'any' type.
src/components/transactions/splitter/SplitActions.tsx(5,83): error TS7031: Binding element 'onCancel' implicitly has an 'any' type.
src/components/transactions/splitter/SplitAllocationRow.tsx(7,3): error TS7031: Binding element 'split' implicitly has an 'any' type.
src/components/transactions/splitter/SplitAllocationRow.tsx(8,10): error TS7031: Binding element '_index' implicitly has an 'any' type.
src/components/transactions/splitter/SplitAllocationRow.tsx(9,3): error TS7031: Binding element 'canRemove' implicitly has an 'any' type.
src/components/transactions/splitter/SplitAllocationRow.tsx(10,3): error TS7031: Binding element 'onUpdate' implicitly has an 'any' type.
src/components/transactions/splitter/SplitAllocationRow.tsx(11,3): error TS7031: Binding element 'onRemove' implicitly has an 'any' type.
src/components/transactions/splitter/SplitAllocationRow.tsx(12,3): error TS7031: Binding element 'availableCategories' implicitly has an 'any' type.
src/components/transactions/splitter/SplitAllocationRow.tsx(13,3): error TS7031: Binding element 'envelopes' implicitly has an 'any' type.
src/components/transactions/splitter/SplitAllocationRow.tsx(57,39): error TS7006: Parameter 'category' implicitly has an 'any' type.
src/components/transactions/splitter/SplitAllocationRow.tsx(74,28): error TS7006: Parameter 'envelope' implicitly has an 'any' type.
src/components/transactions/splitter/SplitAllocationsSection.tsx(7,3): error TS7031: Binding element 'splitAllocations' implicitly has an 'any' type.
src/components/transactions/splitter/SplitAllocationsSection.tsx(8,3): error TS7031: Binding element 'availableCategories' implicitly has an 'any' type.
src/components/transactions/splitter/SplitAllocationsSection.tsx(9,3): error TS7031: Binding element 'envelopes' implicitly has an 'any' type.
src/components/transactions/splitter/SplitAllocationsSection.tsx(10,3): error TS7031: Binding element 'onUpdateSplit' implicitly has an 'any' type.
src/components/transactions/splitter/SplitAllocationsSection.tsx(11,3): error TS7031: Binding element 'onRemoveSplit' implicitly has an 'any' type.
src/components/transactions/splitter/SplitAllocationsSection.tsx(12,3): error TS7031: Binding element 'onAddSplit' implicitly has an 'any' type.
src/components/transactions/splitter/SplitAllocationsSection.tsx(13,3): error TS7031: Binding element 'onSmartSplit' implicitly has an 'any' type.
src/components/transactions/splitter/SplitAllocationsSection.tsx(14,3): error TS7031: Binding element 'onAutoBalance' implicitly has an 'any' type.
src/components/transactions/splitter/SplitAllocationsSection.tsx(15,3): error TS7031: Binding element 'canAutoBalance' implicitly has an 'any' type.
src/components/transactions/splitter/SplitAllocationsSection.tsx(84,32): error TS7006: Parameter 'split' implicitly has an 'any' type.
src/components/transactions/splitter/SplitAllocationsSection.tsx(84,39): error TS7006: Parameter 'index' implicitly has an 'any' type.
src/components/transactions/splitter/SplitTotals.tsx(5,24): error TS7031: Binding element 'totals' implicitly has an 'any' type.
src/components/transactions/splitter/SplitterHeader.tsx(5,27): error TS7031: Binding element 'transaction' implicitly has an 'any' type.
src/components/transactions/splitter/SplitterHeader.tsx(5,40): error TS7031: Binding element 'onClose' implicitly has an 'any' type.
src/components/transactions/splitter/SplitterHeader.tsx(5,49): error TS7031: Binding element 'hasUnsavedChanges' implicitly has an 'any' type.
src/contexts/authUtils.ts(81,18): error TS2345: Argument of type '(prev: AuthContextState) => { user: UserData; isAuthenticated: true; isUnlocked: true; budgetId: string | undefined; encryptionKey: CryptoKey | null; salt: Uint8Array<...> | null; lastActivity: number; error: null; isLoading: boolean; }' is not assignable to parameter of type 'SetStateAction<AuthContextState>'.
  Type '(prev: AuthContextState) => { user: UserData; isAuthenticated: true; isUnlocked: true; budgetId: string | undefined; encryptionKey: CryptoKey | null; salt: Uint8Array<...> | null; lastActivity: number; error: null; isLoading: boolean; }' is not assignable to type '(prevState: AuthContextState) => AuthContextState'.
    Call signature return types '{ user: UserData; isAuthenticated: true; isUnlocked: true; budgetId: string | undefined; encryptionKey: CryptoKey | null; salt: Uint8Array<ArrayBufferLike> | null; lastActivity: number; error: null; isLoading: boolean; }' and 'AuthContextState' are incompatible.
      The types of 'budgetId' are incompatible between these types.
        Type 'string | undefined' is not assignable to type 'string | null'.
          Type 'undefined' is not assignable to type 'string | null'.
src/contexts/authUtils.ts(106,18): error TS2345: Argument of type '(prev: AuthContextState) => { user: { userName?: string | undefined; userColor?: string | undefined; budgetId?: string | undefined; shareCode?: string | undefined; sharedBy?: string | undefined; password?: string | undefined; }; ... 7 more ...; error: string | null; }' is not assignable to parameter of type 'SetStateAction<AuthContextState>'.
  Type '(prev: AuthContextState) => { user: { userName?: string | undefined; userColor?: string | undefined; budgetId?: string | undefined; shareCode?: string | undefined; sharedBy?: string | undefined; password?: string | undefined; }; ... 7 more ...; error: string | null; }' is not assignable to type '(prevState: AuthContextState) => AuthContextState'.
    Call signature return types '{ user: { userName?: string | undefined; userColor?: string | undefined; budgetId?: string | undefined; shareCode?: string | undefined; sharedBy?: string | undefined; password?: string | undefined; }; ... 7 more ...; error: string | null; }' and 'AuthContextState' are incompatible.
      The types of 'user.userName' are incompatible between these types.
        Type 'string | undefined' is not assignable to type 'string'.
          Type 'undefined' is not assignable to type 'string'.
src/db/budgetDb.ts(133,29): error TS2769: No overload matches this call.
  Overload 1 of 4, '(target: {}, source: Record<string, unknown>): Record<string, unknown>', gave the following error.
    Argument of type 'unknown' is not assignable to parameter of type '{}'.
  Overload 2 of 4, '(target: object, ...sources: any[]): any', gave the following error.
    Argument of type 'unknown' is not assignable to parameter of type 'object'.
src/db/budgetDb.ts(186,23): error TS2345: Argument of type 'Table<Envelope, string, Envelope>' is not assignable to parameter of type 'Table<unknown, unknown, unknown>'.
  Types of property 'hook' are incompatible.
    Types of parameters 'subscriber' and 'subscriber' are incompatible.
      Type 'unknown' is not assignable to type 'string | void | undefined'.
src/db/budgetDb.ts(187,23): error TS2345: Argument of type 'Table<Transaction, string, Transaction>' is not assignable to parameter of type 'Table<unknown, unknown, unknown>'.
  Types of property 'hook' are incompatible.
    Types of parameters 'subscriber' and 'subscriber' are incompatible.
      Type 'unknown' is not assignable to type 'string | void | undefined'.
src/db/budgetDb.ts(188,23): error TS2345: Argument of type 'Table<Bill, string, Bill>' is not assignable to parameter of type 'Table<unknown, unknown, unknown>'.
  Types of property 'hook' are incompatible.
    Types of parameters 'subscriber' and 'subscriber' are incompatible.
      Type 'unknown' is not assignable to type 'string | void | undefined'.
src/db/budgetDb.ts(189,23): error TS2345: Argument of type 'Table<SavingsGoal, string, SavingsGoal>' is not assignable to parameter of type 'Table<unknown, unknown, unknown>'.
  Types of property 'hook' are incompatible.
    Types of parameters 'subscriber' and 'subscriber' are incompatible.
      Type 'unknown' is not assignable to type 'string | void | undefined'.
src/db/budgetDb.ts(190,23): error TS2345: Argument of type 'Table<PaycheckHistory, string, PaycheckHistory>' is not assignable to parameter of type 'Table<unknown, unknown, unknown>'.
  Types of property 'hook' are incompatible.
    Types of parameters 'subscriber' and 'subscriber' are incompatible.
      Type 'unknown' is not assignable to type 'string | void | undefined'.
src/db/budgetDb.ts(191,23): error TS2345: Argument of type 'Table<Debt, string, Debt>' is not assignable to parameter of type 'Table<unknown, unknown, unknown>'.
  Types of property 'hook' are incompatible.
    Types of parameters 'subscriber' and 'subscriber' are incompatible.
      Type 'unknown' is not assignable to type 'string | void | undefined'.
src/db/budgetDb.ts(561,5): error TS2322: Type 'BudgetRecord | undefined' is not assignable to type 'BudgetRecord | null'.
  Type 'undefined' is not assignable to type 'BudgetRecord | null'.
src/db/budgetDb.ts(585,5): error TS2322: Type 'BudgetRecord | undefined' is not assignable to type 'BudgetRecord | null'.
  Type 'undefined' is not assignable to type 'BudgetRecord | null'.
src/hooks/accounts/useSupplementalAccounts.ts(97,43): error TS2345: Argument of type 'string | undefined' is not assignable to parameter of type 'string'.
  Type 'undefined' is not assignable to type 'string'.
src/hooks/accounts/useSupplementalAccounts.ts(109,44): error TS2345: Argument of type 'Account' is not assignable to parameter of type 'Account'.
  Type 'Account' is missing the following properties from type 'Account': type, currentBalance, color, isActive
src/hooks/accounts/useSupplementalAccounts.ts(134,7): error TS2322: Type '(account: Account) => void' is not assignable to type '(id: string, data: unknown) => void'.
  Types of parameters 'account' and 'id' are incompatible.
    Type 'string' is not assignable to type 'Account'.
src/hooks/accounts/useSupplementalAccounts.ts(135,7): error TS2322: Type '(account: Account) => void' is not assignable to type '(data: unknown) => void'.
  Types of parameters 'account' and 'data' are incompatible.
    Type 'unknown' is not assignable to type 'Account'.
src/hooks/accounts/useSupplementalAccounts.ts(143,22): error TS2345: Argument of type 'Account' is not assignable to parameter of type 'Account'.
  Type 'Account' is missing the following properties from type 'Account': type, currentBalance, color, isActive
src/hooks/accounts/useSupplementalAccounts.ts(157,7): error TS2345: Argument of type 'TransferringAccount' is not assignable to parameter of type 'Account'.
  Type 'TransferringAccount' is missing the following properties from type 'Account': type, currentBalance, color, isActive
src/hooks/accounts/useSupplementalAccounts.ts(172,35): error TS2345: Argument of type 'TransferringAccount | null' is not assignable to parameter of type 'TransferringAccount'.
  Type 'null' is not assignable to type 'TransferringAccount'.
src/hooks/accounts/useSupplementalAccounts.ts(192,48): error TS2345: Argument of type 'unknown[]' is not assignable to parameter of type 'never[]'.
  Type 'unknown' is not assignable to type 'never'.
src/hooks/analytics/queries/usePaycheckTrendsQuery.ts(3,10): error TS7034: Variable 'useBudgetStore' implicitly has type 'any' in some locations where its type cannot be determined.
src/hooks/analytics/queries/usePaycheckTrendsQuery.ts(11,31): error TS7005: Variable 'useBudgetStore' implicitly has an 'any' type.
src/hooks/analytics/queries/usePaycheckTrendsQuery.ts(35,33): error TS7006: Parameter 'sum' implicitly has an 'any' type.
src/hooks/analytics/queries/usePaycheckTrendsQuery.ts(35,38): error TS7006: Parameter 'pc' implicitly has an 'any' type.
src/hooks/analytics/queries/usePaycheckTrendsQuery.ts(60,61): error TS7006: Parameter 'sum' implicitly has an 'any' type.
src/hooks/analytics/queries/usePaycheckTrendsQuery.ts(60,66): error TS7006: Parameter 'pc' implicitly has an 'any' type.
src/hooks/analytics/queries/usePaycheckTrendsQuery.ts(61,62): error TS7006: Parameter 'sum' implicitly has an 'any' type.
src/hooks/analytics/queries/usePaycheckTrendsQuery.ts(61,67): error TS7006: Parameter 'pc' implicitly has an 'any' type.
src/hooks/analytics/queries/usePaycheckTrendsQuery.ts(71,46): error TS7006: Parameter 'sum' implicitly has an 'any' type.
src/hooks/analytics/queries/usePaycheckTrendsQuery.ts(71,51): error TS7006: Parameter 'pc' implicitly has an 'any' type.
src/hooks/analytics/useAnalyticsExport.ts(8,44): error TS7006: Parameter 'data' implicitly has an 'any' type.
src/hooks/analytics/useAnalyticsExport.ts(8,50): error TS7006: Parameter 'currentUser' implicitly has an 'any' type.
src/hooks/analytics/useAnalyticsIntegration.ts(129,36): error TS7006: Parameter 'newTimeFilter' implicitly has an 'any' type.
src/hooks/analytics/useBillAnalysis.ts(11,33): error TS7006: Parameter 'bills' implicitly has an 'any' type.
src/hooks/analytics/useBillAnalysis.ts(11,40): error TS7006: Parameter 'settings' implicitly has an 'any' type.
src/hooks/analytics/useChartsAnalytics.ts(39,6): error TS7006: Parameter 'e' implicitly has an 'any' type.
src/hooks/analytics/useChartsAnalytics.ts(47,46): error TS7006: Parameter 'type' implicitly has an 'any' type.
src/hooks/analytics/useChartsAnalytics.ts(51,40): error TS7006: Parameter 'tabId' implicitly has an 'any' type.
src/hooks/analytics/useReportExporter.ts(48,9): error TS2345: Argument of type 'unknown' is not assignable to parameter of type 'string'.
src/hooks/analytics/useReportExporter.ts(58,37): error TS2345: Argument of type 'unknown' is not assignable to parameter of type 'AnalyticsData'.
src/hooks/analytics/useReportExporter.ts(112,41): error TS2322: Type 'unknown' is not assignable to type 'string'.
src/hooks/analytics/useReportExporter.ts(129,24): error TS2345: Argument of type '(prev: { includeSummary: boolean; includeCharts: boolean; includeTransactions: boolean; includeEnvelopes: boolean; includeSavings: boolean; includeInsights: boolean; customDateRange: { start: string; end: string; } | null; }) => { ...; }' is not assignable to parameter of type 'SetStateAction<{ includeSummary: boolean; includeCharts: boolean; includeTransactions: boolean; includeEnvelopes: boolean; includeSavings: boolean; includeInsights: boolean; customDateRange: { start: string; end: string; } | null; }>'.
  Type '(prev: { includeSummary: boolean; includeCharts: boolean; includeTransactions: boolean; includeEnvelopes: boolean; includeSavings: boolean; includeInsights: boolean; customDateRange: { start: string; end: string; } | null; }) => { ...; }' is not assignable to type '(prevState: { includeSummary: boolean; includeCharts: boolean; includeTransactions: boolean; includeEnvelopes: boolean; includeSavings: boolean; includeInsights: boolean; customDateRange: { start: string; end: string; } | null; }) => { ...; }'.
    Call signature return types '{ includeSummary: boolean; includeCharts: boolean; includeTransactions: boolean; includeEnvelopes: boolean; includeSavings: boolean; includeInsights: boolean; customDateRange: unknown; }' and '{ includeSummary: boolean; includeCharts: boolean; includeTransactions: boolean; includeEnvelopes: boolean; includeSavings: boolean; includeInsights: boolean; customDateRange: { start: string; end: string; } | null; }' are incompatible.
      The types of 'customDateRange' are incompatible between these types.
        Type 'unknown' is not assignable to type '{ start: string; end: string; } | null'.
src/hooks/analytics/useTransactionAnalysis.ts(11,40): error TS7006: Parameter 'filteredTransactions' implicitly has an 'any' type.
src/hooks/analytics/useTransactionAnalysis.ts(11,62): error TS7006: Parameter 'allTransactions' implicitly has an 'any' type.
src/hooks/analytics/useTransactionAnalysis.ts(11,79): error TS7006: Parameter 'settings' implicitly has an 'any' type.
src/hooks/analytics/useTransactionFiltering.ts(15,23): error TS7053: Element implicitly has an 'any' type because expression of type 'string' can't be used to index type '{ 7: Date; 30: Date; 90: Date; "6months": Date; }'.
  No index signature with a parameter of type 'string' was found on type '{ 7: Date; 30: Date; 90: Date; "6months": Date; }'.
src/hooks/analytics/utils/csvImageExportUtils.ts(97,57): error TS2345: Argument of type 'unknown' is not assignable to parameter of type 'Record<string, unknown> | undefined'.
src/hooks/analytics/utils/pdfGeneratorUtils.ts(85,30): error TS2345: Argument of type 'unknown' is not assignable to parameter of type 'AnalyticsData'.
src/hooks/analytics/utils/pdfGeneratorUtils.ts(94,39): error TS2345: Argument of type 'unknown' is not assignable to parameter of type 'BalanceData'.
src/hooks/auth/authOperations.ts(12,4): error TS7006: Parameter 'loginMutation' implicitly has an 'any' type.
src/hooks/auth/authOperations.ts(13,10): error TS7006: Parameter 'password' implicitly has an 'any' type.
src/hooks/auth/authOperations.ts(35,39): error TS18046: 'error' is of type 'unknown'.
src/hooks/auth/authOperations.ts(42,43): error TS7006: Parameter 'joinBudgetMutation' implicitly has an 'any' type.
src/hooks/auth/authOperations.ts(42,73): error TS7006: Parameter 'joinData' implicitly has an 'any' type.
src/hooks/auth/authOperations.ts(61,14): error TS18046: 'error' is of type 'unknown'.
src/hooks/auth/authOperations.ts(69,39): error TS7006: Parameter 'logoutMutation' implicitly has an 'any' type.
src/hooks/auth/authOperations.ts(86,4): error TS7006: Parameter 'changePasswordMutation' implicitly has an 'any' type.
src/hooks/auth/authOperations.ts(86,28): error TS7006: Parameter 'authContext' implicitly has an 'any' type.
src/hooks/auth/authOperations.ts(86,51): error TS7006: Parameter 'oldPassword' implicitly has an 'any' type.
src/hooks/auth/authOperations.ts(86,64): error TS7006: Parameter 'newPassword' implicitly has an 'any' type.
src/hooks/auth/authOperations.ts(109,16): error TS18046: 'error' is of type 'unknown'.
src/hooks/auth/authOperations.ts(117,46): error TS7006: Parameter 'updateProfileMutation' implicitly has an 'any' type.
src/hooks/auth/authOperations.ts(117,79): error TS7006: Parameter 'updatedProfile' implicitly has an 'any' type.
src/hooks/auth/authOperations.ts(135,14): error TS18046: 'error' is of type 'unknown'.
src/hooks/auth/authOperations.ts(143,44): error TS7006: Parameter 'authContext' implicitly has an 'any' type.
src/hooks/auth/authOperations.ts(151,47): error TS7006: Parameter 'authContext' implicitly has an 'any' type.
src/hooks/auth/mutations/useJoinBudgetMutation.ts(193,19): error TS7034: Variable 'useBudgetStore' implicitly has type 'any' in some locations where its type cannot be determined.
src/hooks/auth/mutations/useJoinBudgetMutation.ts(194,31): error TS7005: Variable 'useBudgetStore' implicitly has an 'any' type.
src/hooks/auth/mutations/useJoinBudgetMutation.ts(203,18): error TS2345: Argument of type 'string | undefined' is not assignable to parameter of type 'string | null'.
  Type 'undefined' is not assignable to type 'string | null'.
src/hooks/auth/mutations/useLoginMutations.ts(52,13): error TS7034: Variable 'useBudgetStore' implicitly has type 'any' in some locations where its type cannot be determined.
src/hooks/auth/mutations/useLoginMutations.ts(53,25): error TS7005: Variable 'useBudgetStore' implicitly has an 'any' type.
src/hooks/auth/mutations/useLoginMutations.ts(313,7): error TS2322: Type 'null' is not assignable to type 'Record<string, unknown>'.
src/hooks/auth/mutations/useLoginMutations.ts(356,18): error TS2345: Argument of type 'string | undefined' is not assignable to parameter of type 'string | null'.
  Type 'undefined' is not assignable to type 'string | null'.
src/hooks/auth/mutations/usePasswordMutations.ts(61,13): error TS18046: 'error' is of type 'unknown'.
src/hooks/auth/mutations/usePasswordMutations.ts(61,48): error TS18046: 'error' is of type 'unknown'.
src/hooks/auth/mutations/usePasswordMutations.ts(64,41): error TS18046: 'error' is of type 'unknown'.
src/hooks/auth/mutations/useProfileMutations.ts(37,44): error TS2345: Argument of type '{ userName: string | undefined; userColor: string | undefined; }' is not assignable to parameter of type '{ userName: string; userColor: string; shareCode?: string | undefined; joinedVia?: string | undefined; sharedBy?: string | undefined; }'.
  Types of property 'userName' are incompatible.
    Type 'string | undefined' is not assignable to type 'string'.
      Type 'undefined' is not assignable to type 'string'.
src/hooks/auth/mutations/useProfileMutations.ts(67,20): error TS2345: Argument of type 'UpdateProfileInput | undefined' is not assignable to parameter of type 'Partial<UserData>'.
  Type 'undefined' is not assignable to type 'Partial<UserData>'.
src/hooks/auth/queries/usePasswordValidation.ts(13,16): error TS7006: Parameter 'password' implicitly has an 'any' type.
src/hooks/auth/queries/usePasswordValidation.ts(74,39): error TS7006: Parameter 'password' implicitly has an 'any' type.
src/hooks/auth/queries/usePasswordValidation.ts(111,18): error TS18046: 'error' is of type 'unknown'.
src/hooks/auth/useAuthCompatibility.ts(29,19): error TS7006: Parameter 'password' implicitly has an 'any' type.
src/hooks/auth/useAuthCompatibility.ts(34,37): error TS7006: Parameter 'joinData' implicitly has an 'any' type.
src/hooks/auth/useAuthCompatibility.ts(43,18): error TS7006: Parameter 'updatedUser' implicitly has an 'any' type.
src/hooks/auth/useAuthCompatibility.ts(47,28): error TS7006: Parameter 'oldPassword' implicitly has an 'any' type.
src/hooks/auth/useAuthCompatibility.ts(47,41): error TS7006: Parameter 'newPassword' implicitly has an 'any' type.
src/hooks/auth/useAuthCompatibility.ts(52,27): error TS7006: Parameter 'updatedProfile' implicitly has an 'any' type.
src/hooks/auth/useAuthCompatibility.ts(57,23): error TS7006: Parameter '_timestamp' implicitly has an 'any' type.
src/hooks/auth/useAuthCompatibility.ts(61,30): error TS7006: Parameter 'password' implicitly has an 'any' type.
src/hooks/auth/useAuthCompatibility.ts(73,28): error TS7031: Binding element '_key' implicitly has an 'any' type.
src/hooks/auth/useAuthCompatibility.ts(73,40): error TS7031: Binding element '_salt' implicitly has an 'any' type.
src/hooks/auth/useAuthFlow.ts(29,12): error TS7006: Parameter 'userDataOrPassword' implicitly has an 'any' type.
src/hooks/auth/useAuthFlow.ts(50,58): error TS2345: Argument of type '(password: any, userData?: null) => Promise<any>' is not assignable to parameter of type 'LoginFunction'.
  Types of parameters 'userData' and 'userData' are incompatible.
    Type 'UserData | null' is not assignable to type 'null | undefined'.
      Type 'UserData' is not assignable to type 'null | undefined'.
src/hooks/auth/useAuthFlow.ts(54,67): error TS2345: Argument of type '(password: any, userData?: null) => Promise<any>' is not assignable to parameter of type 'LoginFunction'.
  Types of parameters 'userData' and 'userData' are incompatible.
    Type 'UserData | null' is not assignable to type 'null | undefined'.
      Type 'UserData' is not assignable to type 'null | undefined'.
src/hooks/auth/useAuthFlow.ts(58,61): error TS2345: Argument of type '(password: any, userData?: null) => Promise<any>' is not assignable to parameter of type 'LoginFunction'.
  Types of parameters 'userData' and 'userData' are incompatible.
    Type 'UserData | null' is not assignable to type 'null | undefined'.
      Type 'UserData' is not assignable to type 'null | undefined'.
src/hooks/auth/useAuthFlow.ts(63,13): error TS18046: 'error' is of type 'unknown'.
src/hooks/auth/useAuthFlow.ts(67,40): error TS18046: 'error' is of type 'unknown'.
src/hooks/auth/useAuthFlow.ts(78,12): error TS7006: Parameter 'oldPass' implicitly has an 'any' type.
src/hooks/auth/useAuthFlow.ts(78,21): error TS7006: Parameter 'newPass' implicitly has an 'any' type.
src/hooks/auth/useAuthFlow.ts(90,12): error TS7006: Parameter 'updatedProfile' implicitly has an 'any' type.
src/hooks/auth/useAuthManager.ts(95,31): error TS7006: Parameter 'password' implicitly has an 'any' type.
src/hooks/auth/useAuthenticationManager.ts(85,45): error TS2339: Property 'budgetId' does not exist on type 'never'.
src/hooks/auth/useAuthenticationManager.ts(86,39): error TS2339: Property 'budgetId' does not exist on type 'never'.
src/hooks/auth/useKeyManagement.ts(321,56): error TS2345: Argument of type '{ budgetId: string; importedSalt: Uint8Array<ArrayBufferLike>; }' is not assignable to parameter of type 'null | undefined'.
src/hooks/auth/useKeyManagementUI.ts(164,5): error TS2322: Type 'RefObject<HTMLInputElement | null>' is not assignable to type 'RefObject<HTMLInputElement>'.
  Type 'HTMLInputElement | null' is not assignable to type 'HTMLInputElement'.
    Type 'null' is not assignable to type 'HTMLInputElement'.
src/hooks/bills/useBillManager.ts(12,10): error TS7034: Variable 'useBudgetStore' implicitly has type 'any' in some locations where its type cannot be determined.
src/hooks/bills/useBillManager.ts(93,18): error TS7005: Variable 'useBudgetStore' implicitly has an 'any' type.
src/hooks/bills/useBillManager.ts(118,9): error TS2345: Argument of type '((bill: Bill) => void | Promise<void>) | undefined' is not assignable to parameter of type '((bill: BillRecord) => void | Promise<void>) | undefined'.
  Type '(bill: Bill) => void | Promise<void>' is not assignable to type '(bill: BillRecord) => void | Promise<void>'.
    Types of parameters 'bill' and 'bill' are incompatible.
      Type 'BillRecord' is missing the following properties from type 'Bill': frequency, color
src/hooks/bills/useBillManager.ts(143,5): error TS2322: Type '((bill: Bill) => void | Promise<void>) | undefined' is not assignable to type '((bill: import("/home/runner/work/violet-vault/violet-vault/src/types/bills").Bill) => void | Promise<void>) | undefined'.
  Type '(bill: Bill) => void | Promise<void>' is not assignable to type '(bill: import("/home/runner/work/violet-vault/violet-vault/src/types/bills").Bill) => void | Promise<void>'.
    Types of parameters 'bill' and 'bill' are incompatible.
      Type 'import("/home/runner/work/violet-vault/violet-vault/src/types/bills").Bill' is not assignable to type 'Bill'.
        Index signature for type 'string' is missing in type 'Bill'.
src/hooks/bills/useBillManager.ts(145,5): error TS2322: Type '{ unassignedCash?: number | undefined; updateBill?: ((bill: Bill) => void | Promise<void>) | undefined; }' is not assignable to type 'BudgetContext'.
  Types of property 'updateBill' are incompatible.
    Type '((bill: Bill) => void | Promise<void>) | undefined' is not assignable to type '((bill: import("/home/runner/work/violet-vault/violet-vault/src/types/bills").Bill) => void | Promise<void>) | undefined'.
      Type '(bill: Bill) => void | Promise<void>' is not assignable to type '(bill: import("/home/runner/work/violet-vault/violet-vault/src/types/bills").Bill) => void | Promise<void>'.
        Types of parameters 'bill' and 'bill' are incompatible.
          Type 'import("/home/runner/work/violet-vault/violet-vault/src/types/bills").Bill' is not assignable to type 'Bill'.
            Index signature for type 'string' is missing in type 'Bill'.
src/hooks/bills/useBillManager.ts(164,11): error TS2322: Type 'Dispatch<SetStateAction<never[]>>' is not assignable to type '(bills: BillRecord[]) => void'.
  Types of parameters 'value' and 'bills' are incompatible.
    Type 'BillRecord[]' is not assignable to type 'SetStateAction<never[]>'.
      Type 'BillRecord[]' is not assignable to type 'never[]'.
        Type 'BillRecord' is not assignable to type 'never'.
src/hooks/bills/useBillManager.ts(176,11): error TS2322: Type '((bill: Bill) => void | Promise<void>) | undefined' is not assignable to type '((bill: BillRecord) => void | Promise<void>) | undefined'.
  Type '(bill: Bill) => void | Promise<void>' is not assignable to type '(bill: BillRecord) => void | Promise<void>'.
    Types of parameters 'bill' and 'bill' are incompatible.
      Type 'BillRecord' is missing the following properties from type 'Bill': frequency, color
src/hooks/bills/useBillManager.ts(177,11): error TS2322: Type '(bill: Bill) => Promise<void>' is not assignable to type '(bill: BillRecord) => Promise<void>'.
  Types of parameters 'bill' and 'bill' are incompatible.
    Type 'BillRecord' is missing the following properties from type 'Bill': frequency, color
src/hooks/bills/useBillManager.ts(197,5): error TS2322: Type '(bills: Bill[]) => void' is not assignable to type '(bills: Set<string>) => void'.
  Types of parameters 'bills' and 'bills' are incompatible.
    Type 'Set<string>' is missing the following properties from type 'Bill[]': length, pop, push, concat, and 24 more.
src/hooks/bills/useBillManager.ts(197,23): error TS2352: Conversion of type 'Dispatch<SetStateAction<Set<unknown>>>' to type '(bills: Bill[]) => void' may be a mistake because neither type sufficiently overlaps with the other. If this was intentional, convert the expression to 'unknown' first.
  Types of parameters 'value' and 'bills' are incompatible.
    Type 'Bill[]' is not comparable to type 'SetStateAction<Set<unknown>>'.
      Type 'Bill[]' is missing the following properties from type 'Set<unknown>': add, clear, delete, has, and 2 more.
src/hooks/bills/useBillManager.ts(199,5): error TS2322: Type '(bill: Bill | null) => void' is not assignable to type '(bill: BillRecord | null) => void'.
  Types of parameters 'bill' and 'bill' are incompatible.
    Type 'BillRecord | null' is not assignable to type 'Bill | null'.
      Type 'BillRecord' is missing the following properties from type 'Bill': frequency, color
src/hooks/bills/useBillManager.ts(201,5): error TS2322: Type '(bill: Bill | null) => void' is not assignable to type '(bill: BillRecord | null) => void'.
  Types of parameters 'bill' and 'bill' are incompatible.
    Type 'BillRecord | null' is not assignable to type 'Bill | null'.
      Type 'BillRecord' is missing the following properties from type 'Bill': frequency, color
src/hooks/bills/useBillManager.ts(204,5): error TS2322: Type '(bill: Bill | null) => void' is not assignable to type '(bill: BillRecord | null) => void'.
  Types of parameters 'bill' and 'bill' are incompatible.
    Type 'BillRecord | null' is not assignable to type 'Bill | null'.
      Type 'BillRecord' is missing the following properties from type 'Bill': frequency, color
src/hooks/bills/useBillManagerHelpers.ts(260,55): error TS7006: Parameter 'updatedBill' implicitly has an 'any' type.
src/hooks/bills/useBillManagerHelpers.ts(285,44): error TS2345: Argument of type 'BillRecord[]' is not assignable to parameter of type 'Bill[]'.
  Type 'BillRecord' is not assignable to type 'Bill'.
    Types of property 'dueDate' are incompatible.
      Type 'string | Date | null' is not assignable to type 'string | Date | undefined'.
        Type 'null' is not assignable to type 'string | Date | undefined'.
src/hooks/bills/useBillManagerHelpers.ts(316,22): error TS2345: Argument of type 'BillRecord[]' is not assignable to parameter of type 'Bill[]'.
  Type 'BillRecord' is not assignable to type 'Bill'.
    Types of property 'dueDate' are incompatible.
      Type 'string | Date | null' is not assignable to type 'string | Date | undefined'.
        Type 'null' is not assignable to type 'string | Date | undefined'.
src/hooks/bills/useBillManagerUI.ts(19,25): error TS7006: Parameter 'id' implicitly has an 'any' type.
src/hooks/bills/useBillManagerUI.ts(19,29): error TS7006: Parameter 'label' implicitly has an 'any' type.
src/hooks/bills/useBillManagerUI.ts(19,36): error TS7006: Parameter 'count' implicitly has an 'any' type.
src/hooks/bills/useBillManagerUI.ts(19,43): error TS7006: Parameter 'icon' implicitly has an 'any' type.
src/hooks/bills/useBillManagerUI.ts(19,49): error TS7006: Parameter 'color' implicitly has an 'any' type.
src/hooks/bills/useBillManagerUI.ts(95,50): error TS2345: Argument of type '(bill: { id: string; }) => string' is not assignable to parameter of type '(value: unknown, index: number, array: unknown[]) => string'.
  Types of parameters 'bill' and 'value' are incompatible.
    Type 'unknown' is not assignable to type '{ id: string; }'.
src/hooks/bills/useBillOperationWrappers.ts(38,12): error TS7006: Parameter 'updatedBills' implicitly has an 'any' type.
src/hooks/bills/useBillOperationWrappers.ts(47,30): error TS18046: 'error' is of type 'unknown'.
src/hooks/bills/useBillOperationWrappers.ts(83,12): error TS7006: Parameter 'billIds' implicitly has an 'any' type.
src/hooks/bills/useBillOperationWrappers.ts(92,30): error TS18046: 'error' is of type 'unknown'.
src/hooks/bills/useBillOperations.ts(42,77): error TS2345: Argument of type 'Envelope[]' is not assignable to parameter of type 'never[]'.
  Type 'Envelope' is not assignable to type 'never'.
src/hooks/bills/useBillOperations.ts(68,7): error TS2322: Type '(updatedBills: Bill[]) => Promise<BulkOperationResult>' is not assignable to type '(updatedBills: unknown[]) => Promise<{ success: boolean; successCount: number; errorCount: number; errors: string[]; message: string; }>'.
  Types of parameters 'updatedBills' and 'updatedBills' are incompatible.
    Type 'unknown[]' is not assignable to type 'Bill[]'.
      Type 'unknown' is not assignable to type 'Bill'.
src/hooks/bills/useBillValidation.ts(15,6): error TS7006: Parameter 'bill' implicitly has an 'any' type.
src/hooks/bills/useBillValidation.ts(32,59): error TS2339: Property 'id' does not exist on type 'never'.
src/hooks/bills/useBillValidation.ts(48,6): error TS7006: Parameter 'type' implicitly has an 'any' type.
src/hooks/bills/useBillValidation.ts(48,12): error TS7006: Parameter 'changes' implicitly has an 'any' type.
src/hooks/bills/useBills/index.ts(43,5): error TS2783: 'upcomingBills' is specified more than once, so this usage will be overwritten.
src/hooks/bills/useBulkBillOperations.ts(31,39): error TS7006: Parameter 'bill' implicitly has an 'any' type.
src/hooks/budgeting/autofunding/useAutoFunding.ts(6,10): error TS7034: Variable 'useBudgetStore' implicitly has type 'any' in some locations where its type cannot be determined.
src/hooks/budgeting/autofunding/useAutoFunding.ts(41,18): error TS7005: Variable 'useBudgetStore' implicitly has an 'any' type.
src/hooks/budgeting/autofunding/useAutoFunding.ts(121,12): error TS7006: Parameter 'executionId' implicitly has an 'any' type.
src/hooks/budgeting/autofunding/useAutoFunding.ts(141,6): error TS7006: Parameter 'importData' implicitly has an 'any' type.
src/hooks/budgeting/autofunding/useAutoFundingData.ts(31,65): error TS2345: Argument of type 'Dispatch<SetStateAction<null>>' is not assignable to parameter of type '(val: string | null) => void'.
  Types of parameters 'value' and 'val' are incompatible.
    Type 'string | null' is not assignable to type 'SetStateAction<null>'.
      Type 'string' is not assignable to type 'SetStateAction<null>'.
src/hooks/budgeting/autofunding/useAutoFundingData.ts(37,52): error TS2345: Argument of type 'Dispatch<SetStateAction<null>>' is not assignable to parameter of type '(val: string | null) => void'.
  Types of parameters 'value' and 'val' are incompatible.
    Type 'string | null' is not assignable to type 'SetStateAction<null>'.
      Type 'string' is not assignable to type 'SetStateAction<null>'.
src/hooks/budgeting/autofunding/useAutoFundingData.ts(42,54): error TS2345: Argument of type 'Dispatch<SetStateAction<null>>' is not assignable to parameter of type '(val: string | null) => void'.
  Types of parameters 'value' and 'val' are incompatible.
    Type 'string | null' is not assignable to type 'SetStateAction<null>'.
      Type 'string' is not assignable to type 'SetStateAction<null>'.
src/hooks/budgeting/autofunding/useAutoFundingDataHelpers.ts(215,18): error TS2345: Argument of type 'string | undefined' is not assignable to parameter of type 'string | null'.
  Type 'undefined' is not assignable to type 'string | null'.
src/hooks/budgeting/autofunding/useAutoFundingExecution.ts(3,8): error TS7034: Variable 'useUiStore' implicitly has type 'any' in some locations where its type cannot be determined.
src/hooks/budgeting/autofunding/useAutoFundingExecution.ts(14,18): error TS7005: Variable 'useUiStore' implicitly has an 'any' type.
src/hooks/budgeting/autofunding/useAutoFundingExecution.ts(14,30): error TS7006: Parameter 'state' implicitly has an 'any' type.
src/hooks/budgeting/autofunding/useAutoFundingExecution.ts(32,12): error TS7006: Parameter 'rules' implicitly has an 'any' type.
src/hooks/budgeting/autofunding/useAutoFundingExecution.ts(61,28): error TS2345: Argument of type '{ id: string; trigger: string; executedAt: string; rulesExecuted: number; totalFunded: number; results: ({ ruleId: string; ruleName: string; success: boolean; error: string; amount: number; executedAt: string; transfers?: undefined; targetEnvelopes?: undefined; } | { ...; })[]; remainingCash: number; initialCash: nu...' is not assignable to parameter of type 'SetStateAction<null>'.
  Type 'undefined' is not assignable to type 'SetStateAction<null>'.
src/hooks/budgeting/autofunding/useAutoFundingExecution.ts(63,28): error TS18048: 'result.execution' is possibly 'undefined'.
src/hooks/budgeting/autofunding/useAutoFundingExecution.ts(64,26): error TS18048: 'result.execution' is possibly 'undefined'.
src/hooks/budgeting/autofunding/useAutoFundingExecution.ts(75,41): error TS18046: 'error' is of type 'unknown'.
src/hooks/budgeting/autofunding/useAutoFundingExecution/useExecutionSummary.ts(7,37): error TS7006: Parameter 'lastExecution' implicitly has an 'any' type.
src/hooks/budgeting/autofunding/useAutoFundingExecution/useExecutionSummary.ts(23,47): error TS7006: Parameter 'r' implicitly has an 'any' type.
src/hooks/budgeting/autofunding/useAutoFundingHistory.ts(77,21): error TS7006: Parameter 'options' implicitly has an 'any' type.
src/hooks/budgeting/autofunding/useExecutionHistory.ts(68,37): error TS2769: No overload matches this call.
  Overload 1 of 4, '(value: string | number | Date): Date', gave the following error.
    Argument of type 'string | undefined' is not assignable to parameter of type 'string | number | Date'.
      Type 'undefined' is not assignable to type 'string | number | Date'.
  Overload 2 of 4, '(value: string | number): Date', gave the following error.
    Argument of type 'string | undefined' is not assignable to parameter of type 'string | number'.
      Type 'undefined' is not assignable to type 'string | number'.
src/hooks/budgeting/autofunding/useExecutionHistory.ts(75,37): error TS2769: No overload matches this call.
  Overload 1 of 4, '(value: string | number | Date): Date', gave the following error.
    Argument of type 'string | undefined' is not assignable to parameter of type 'string | number | Date'.
      Type 'undefined' is not assignable to type 'string | number | Date'.
  Overload 2 of 4, '(value: string | number): Date', gave the following error.
    Argument of type 'string | undefined' is not assignable to parameter of type 'string | number'.
      Type 'undefined' is not assignable to type 'string | number'.
src/hooks/budgeting/autofunding/useExecutionStatistics.ts(10,47): error TS7006: Parameter 'executionHistory' implicitly has an 'any' type.
src/hooks/budgeting/autofunding/useExecutionStatistics.ts(14,10): error TS7006: Parameter 'execution' implicitly has an 'any' type.
src/hooks/budgeting/autofunding/useExecutionStatistics.ts(17,10): error TS7006: Parameter 'sum' implicitly has an 'any' type.
src/hooks/budgeting/autofunding/useExecutionStatistics.ts(17,15): error TS7006: Parameter 'execution' implicitly has an 'any' type.
src/hooks/budgeting/autofunding/useExecutionStatistics.ts(21,18): error TS7006: Parameter 'execution' implicitly has an 'any' type.
src/hooks/budgeting/autofunding/useExecutionStatistics.ts(22,18): error TS7006: Parameter 'sum' implicitly has an 'any' type.
src/hooks/budgeting/autofunding/useExecutionStatistics.ts(22,23): error TS7006: Parameter 'execution' implicitly has an 'any' type.
src/hooks/budgeting/autofunding/useExecutionStatistics.ts(25,50): error TS7006: Parameter 'acc' implicitly has an 'any' type.
src/hooks/budgeting/autofunding/useExecutionStatistics.ts(25,55): error TS7006: Parameter 'execution' implicitly has an 'any' type.
src/hooks/budgeting/autofunding/useExecutionStatistics.ts(35,10): error TS7006: Parameter 'execution' implicitly has an 'any' type.
src/hooks/budgeting/autofunding/useUndoOperations.ts(2,8): error TS7034: Variable 'useUiStore' implicitly has type 'any' in some locations where its type cannot be determined.
src/hooks/budgeting/autofunding/useUndoOperations.ts(190,18): error TS7005: Variable 'useUiStore' implicitly has an 'any' type.
src/hooks/budgeting/autofunding/useUndoOperations.ts(190,30): error TS7006: Parameter 'state' implicitly has an 'any' type.
src/hooks/budgeting/mutations/useDeleteEnvelope.ts(27,23): error TS18048: 'envelope.currentBalance' is possibly 'undefined'.
src/hooks/budgeting/mutations/useDeleteEnvelope.ts(31,59): error TS18048: 'envelope.currentBalance' is possibly 'undefined'.
src/hooks/budgeting/mutations/useDeleteEnvelope.ts(36,27): error TS18048: 'envelope.currentBalance' is possibly 'undefined'.
src/hooks/budgeting/mutations/useDeleteEnvelope.ts(71,52): error TS2322: Type 'null' is not assignable to type 'string | PropModification | undefined'.
src/hooks/budgeting/mutations/useDeleteEnvelope.ts(72,72): error TS2322: Type 'null' is not assignable to type 'string | undefined'.
src/hooks/budgeting/mutations/useTransferFunds.ts(39,11): error TS18048: 'fromEnvelope.currentBalance' is possibly 'undefined'.
src/hooks/budgeting/mutations/useTransferFunds.ts(45,25): error TS18048: 'fromEnvelope.currentBalance' is possibly 'undefined'.
src/hooks/budgeting/mutations/useTransferFunds.ts(50,25): error TS18048: 'toEnvelope.currentBalance' is possibly 'undefined'.
src/hooks/budgeting/mutations/useTransferFunds.ts(70,25): error TS18048: 'fromEnvelope.currentBalance' is possibly 'undefined'.
src/hooks/budgeting/mutations/useTransferFunds.ts(74,25): error TS18048: 'toEnvelope.currentBalance' is possibly 'undefined'.
src/hooks/budgeting/useBudgetData/mutationsHelpers.ts(81,26): error TS18048: 'envelope.currentBalance' is possibly 'undefined'.
src/hooks/budgeting/useBudgetData/mutationsHelpers.ts(105,49): error TS2345: Argument of type 'BudgetRecord | null' is not assignable to parameter of type 'BudgetMetadata'.
  Type 'null' is not assignable to type 'BudgetMetadata'.
src/hooks/budgeting/useBudgetData/mutationsHelpers.ts(106,36): error TS2345: Argument of type 'EnvelopeAllocation[] | undefined' is not assignable to parameter of type 'EnvelopeAllocation[]'.
  Type 'undefined' is not assignable to type 'EnvelopeAllocation[]'.
src/hooks/budgeting/useBudgetData/queries.ts(9,30): error TS7006: Parameter 'queries' implicitly has an 'any' type.
src/hooks/budgeting/useBudgetData/queries.ts(10,24): error TS7006: Parameter 'query' implicitly has an 'any' type.
src/hooks/budgeting/useBudgetData/queries.ts(13,28): error TS7006: Parameter 'queries' implicitly has an 'any' type.
src/hooks/budgeting/useBudgetData/queries.ts(14,24): error TS7006: Parameter 'query' implicitly has an 'any' type.
src/hooks/budgeting/useBudgetData/queryFunctions.ts(66,66): error TS2345: Argument of type 'unknown' is not assignable to parameter of type 'Record<string, unknown> | undefined'.
src/hooks/budgeting/useBudgetData/utilities.ts(17,17): error TS7006: Parameter 'filters' implicitly has an 'any' type.
src/hooks/budgeting/useBudgetData/utilities.ts(19,20): error TS7006: Parameter 'dateRange' implicitly has an 'any' type.
src/hooks/budgeting/useBudgetHistoryQuery.ts(25,56): error TS2345: Argument of type 'unknown' is not assignable to parameter of type 'Record<string, unknown> | undefined'.
src/hooks/budgeting/useBudgetHistoryQuery.ts(63,40): error TS2345: Argument of type '{ hash: string; message: string; author: string; parentHash: string | null; deviceFingerprint: string; encryptedSnapshot: number[]; iv: number[]; timestamp: number; }' is not assignable to parameter of type 'BudgetCommit'.
  Types of property 'parentHash' are incompatible.
    Type 'string | null' is not assignable to type 'string | undefined'.
      Type 'null' is not assignable to type 'string | undefined'.
src/hooks/budgeting/useBudgetHistoryQuery.ts(107,56): error TS2345: Argument of type 'unknown' is not assignable to parameter of type 'Record<string, unknown> | undefined'.
src/hooks/budgeting/useBudgetHistoryQuery.ts(136,62): error TS2345: Argument of type 'unknown' is not assignable to parameter of type 'Record<string, unknown> | undefined'.
src/hooks/budgeting/useEnvelopeCalculations.ts(10,66): error TS2339: Property 'currentBalance' does not exist on type 'never'.
src/hooks/budgeting/useEnvelopeCalculations.ts(11,71): error TS2339: Property 'targetAmount' does not exist on type 'never'.
src/hooks/budgeting/useEnvelopeCalculations.ts(13,19): error TS2339: Property 'currentBalance' does not exist on type 'never'.
src/hooks/budgeting/useEnvelopeCalculations.ts(13,47): error TS2339: Property 'targetAmount' does not exist on type 'never'.
src/hooks/budgeting/useEnvelopeCalculations.ts(16,19): error TS2339: Property 'currentBalance' does not exist on type 'never'.
src/hooks/budgeting/useEnvelopeCalculations.ts(16,47): error TS2339: Property 'targetAmount' does not exist on type 'never'.
src/hooks/budgeting/useEnvelopeCalculations.ts(20,71): error TS2339: Property 'id' does not exist on type 'never'.
src/hooks/budgeting/useEnvelopeCalculations.ts(22,81): error TS2339: Property 'category' does not exist on type 'never'.
src/hooks/budgeting/useEnvelopeCalculations.ts(25,59): error TS2339: Property 'category' does not exist on type 'never'.
src/hooks/budgeting/useEnvelopeEdit.ts(15,3): error TS7031: Binding element 'onSave' implicitly has an 'any' type.
src/hooks/budgeting/useEnvelopeEdit.ts(16,3): error TS7031: Binding element 'onClose' implicitly has an 'any' type.
src/hooks/budgeting/useEnvelopeEdit.ts(17,3): error TS7031: Binding element 'onDelete' implicitly has an 'any' type.
src/hooks/budgeting/useEnvelopeEdit.ts(46,41): error TS2339: Property 'id' does not exist on type 'never'.
src/hooks/budgeting/useEnvelopeEdit.ts(47,38): error TS2339: Property 'id' does not exist on type 'never'.
src/hooks/budgeting/useEnvelopeEdit.ts(61,29): error TS7006: Parameter 'envelopeData' implicitly has an 'any' type.
src/hooks/budgeting/useEnvelopeEdit.ts(83,20): error TS18047: 'envelope' is possibly 'null'.
src/hooks/budgeting/useEnvelopeForm.ts(20,3): error TS7031: Binding element 'onSave' implicitly has an 'any' type.
src/hooks/budgeting/useEnvelopeForm.ts(21,3): error TS7031: Binding element 'onClose' implicitly has an 'any' type.
src/hooks/budgeting/useEnvelopeForm.ts(85,39): error TS7006: Parameter 'updates' implicitly has an 'any' type.
src/hooks/budgeting/useEnvelopeForm.ts(92,84): error TS2339: Property 'id' does not exist on type 'never'.
src/hooks/budgeting/useEnvelopeForm.ts(95,46): error TS2339: Property 'id' does not exist on type 'never'.
src/hooks/budgeting/useEnvelopeForm.ts(124,30): error TS2339: Property 'id' does not exist on type 'never'.
src/hooks/budgeting/useEnvelopeForm.ts(136,29): error TS18046: 'error' is of type 'unknown'.
src/hooks/budgeting/useEnvelopeForm.ts(141,27): error TS2339: Property 'id' does not exist on type 'never'.
src/hooks/budgeting/useEnvelopeForm.ts(188,27): error TS2339: Property 'id' does not exist on type 'never'.
src/hooks/budgeting/useEnvelopes.ts(17,54): error TS2345: Argument of type 'Envelope[]' is not assignable to parameter of type 'never[]'.
  Type 'Envelope' is not assignable to type 'never'.
src/hooks/budgeting/useEnvelopesQuery.ts(117,22): error TS7053: Element implicitly has an 'any' type because expression of type 'string' can't be used to index type 'Envelope'.
  No index signature with a parameter of type 'string' was found on type 'Envelope'.
src/hooks/budgeting/useEnvelopesQuery.ts(118,22): error TS7053: Element implicitly has an 'any' type because expression of type 'string' can't be used to index type 'Envelope'.
  No index signature with a parameter of type 'string' was found on type 'Envelope'.
src/hooks/budgeting/usePaycheckForm.ts(67,40): error TS2345: Argument of type 'unknown[]' is not assignable to parameter of type 'PaycheckHistory[]'.
  Type 'unknown' is not assignable to type 'PaycheckHistory'.
src/hooks/budgeting/usePaycheckForm.ts(77,58): error TS2345: Argument of type 'unknown[]' is not assignable to parameter of type 'PaycheckHistory[]'.
  Type 'unknown' is not assignable to type 'PaycheckHistory'.
src/hooks/budgeting/usePaycheckForm.ts(111,85): error TS2345: Argument of type 'unknown[]' is not assignable to parameter of type 'Envelope[]'.
  Type 'unknown' is not assignable to type 'Envelope'.
src/hooks/budgeting/usePaycheckForm.ts(143,43): error TS2345: Argument of type 'unknown' is not assignable to parameter of type 'Record<string, unknown> | undefined'.
src/hooks/budgeting/usePaycheckForm.ts(174,64): error TS2345: Argument of type 'unknown[]' is not assignable to parameter of type 'Envelope[]'.
  Type 'unknown' is not assignable to type 'Envelope'.
src/hooks/budgeting/usePaycheckForm.ts(208,70): error TS2345: Argument of type 'unknown[]' is not assignable to parameter of type 'PaycheckHistory[]'.
  Type 'unknown' is not assignable to type 'PaycheckHistory'.
src/hooks/budgeting/usePaycheckFormValidated.ts(62,26): error TS2769: No overload matches this call.
  Overload 1 of 4, '(value: string | number | Date): Date', gave the following error.
    Argument of type 'Date | undefined' is not assignable to parameter of type 'string | number | Date'.
      Type 'undefined' is not assignable to type 'string | number | Date'.
  Overload 2 of 4, '(value: string | number): Date', gave the following error.
    Argument of type 'Date | undefined' is not assignable to parameter of type 'string | number'.
      Type 'undefined' is not assignable to type 'string | number'.
src/hooks/budgeting/usePaycheckHistory.ts(10,38): error TS7031: Binding element 'onDeletePaycheck' implicitly has an 'any' type.
src/hooks/budgeting/usePaycheckHistory.ts(14,39): error TS7006: Parameter 'paycheck' implicitly has an 'any' type.
src/hooks/budgeting/usePaydayPrediction.ts(11,30): error TS7006: Parameter 'paycheckHistory' implicitly has an 'any' type.
src/hooks/budgeting/usePaydayPrediction.ts(11,47): error TS7006: Parameter 'isUnlocked' implicitly has an 'any' type.
src/hooks/budgeting/useSmartSuggestions.ts(11,36): error TS7006: Parameter 'suggestion' implicitly has an 'any' type.
src/hooks/budgeting/useSmartSuggestions.ts(11,48): error TS7006: Parameter 'onCreateEnvelope' implicitly has an 'any' type.
src/hooks/budgeting/useSmartSuggestions.ts(19,34): error TS7006: Parameter 'suggestion' implicitly has an 'any' type.
src/hooks/budgeting/useSmartSuggestions.ts(19,46): error TS7006: Parameter 'onUpdateEnvelope' implicitly has an 'any' type.
src/hooks/budgeting/useSmartSuggestions.ts(19,64): error TS7006: Parameter 'actionType' implicitly has an 'any' type.
src/hooks/budgeting/useSmartSuggestions.ts(39,3): error TS7031: Binding element 'onCreateEnvelope' implicitly has an 'any' type.
src/hooks/budgeting/useSmartSuggestions.ts(40,3): error TS7031: Binding element 'onUpdateEnvelope' implicitly has an 'any' type.
src/hooks/budgeting/useSmartSuggestions.ts(41,3): error TS7031: Binding element 'onDismissSuggestion' implicitly has an 'any' type.
src/hooks/budgeting/useSmartSuggestions.ts(78,47): error TS7006: Parameter 'newSettings' implicitly has an 'any' type.
src/hooks/budgeting/useSmartSuggestions.ts(89,6): error TS7006: Parameter 'suggestionId' implicitly has an 'any' type.
src/hooks/budgeting/useSmartSuggestions.ts(100,12): error TS7006: Parameter 'suggestion' implicitly has an 'any' type.
src/hooks/budgeting/useSmartSuggestions.ts(125,11): error TS18046: 'error' is of type 'unknown'.
src/hooks/budgeting/useSmartSuggestions.ts(164,7): error TS7053: Element implicitly has an 'any' type because expression of type 'string' can't be used to index type '{}'.
  No index signature with a parameter of type 'string' was found on type '{}'.
src/hooks/budgeting/useSmartSuggestions.ts(164,22): error TS7053: Element implicitly has an 'any' type because expression of type 'string' can't be used to index type '{}'.
  No index signature with a parameter of type 'string' was found on type '{}'.
src/hooks/common/bug-report/useBugReportDiagnostics.ts(36,22): error TS2345: Argument of type '{ success: boolean; components: { screenshot: { success: boolean; screenshot: boolean; info: ScreenshotInfo | null; methods: { displayMedia: boolean; html2canvas: boolean; }; error?: undefined; } | { ...; }; systemInfo: { ...; } | { ...; }; contextAnalysis: { ...; } | { ...; }; }; timestamp: string; error?: undefine...' is not assignable to parameter of type 'SetStateAction<null>'.
  Type '{ success: boolean; components: { screenshot: { success: boolean; screenshot: boolean; info: ScreenshotInfo | null; methods: { displayMedia: boolean; html2canvas: boolean; }; error?: undefined; } | { ...; }; systemInfo: { ...; } | { ...; }; contextAnalysis: { ...; } | { ...; }; }; timestamp: string; error?: undefine...' is not assignable to type 'SetStateAction<null>'.
    Type '{ success: boolean; components: { screenshot: { success: boolean; screenshot: boolean; info: ScreenshotInfo | null; methods: { displayMedia: boolean; html2canvas: boolean; }; error?: undefined; } | { ...; }; systemInfo: { ...; } | { ...; }; contextAnalysis: { ...; } | { ...; }; }; timestamp: string; error?: undefine...' provides no match for the signature '(prevState: null): null'.
src/hooks/common/bug-report/useBugReportDiagnostics.ts(42,16): error TS18046: 'error' is of type 'unknown'.
src/hooks/common/bug-report/useBugReportDiagnostics.ts(45,22): error TS2345: Argument of type '{ success: boolean; error: any; timestamp: string; }' is not assignable to parameter of type 'SetStateAction<null>'.
  Type '{ success: boolean; error: any; timestamp: string; }' provides no match for the signature '(prevState: null): null'.
src/hooks/common/bug-report/useBugReportHighlight.ts(54,49): error TS18046: 'error' is of type 'unknown'.
src/hooks/common/bug-report/useBugReportHighlight.ts(80,60): error TS18046: 'error' is of type 'unknown'.
src/hooks/common/bug-report/useBugReportHighlight.ts(91,62): error TS2345: Argument of type 'unknown' is not assignable to parameter of type 'Record<string, unknown> | undefined'.
src/hooks/common/bug-report/useBugReportHighlight.ts(103,67): error TS2345: Argument of type 'unknown' is not assignable to parameter of type 'Record<string, unknown> | undefined'.
src/hooks/common/bug-report/useBugReportHighlight.ts(118,7): error TS2322: Type 'string | undefined' is not assignable to type 'string | null'.
  Type 'undefined' is not assignable to type 'string | null'.
src/hooks/common/bug-report/useBugReportSubmission.ts(109,7): error TS2322: Type 'null' is not assignable to type 'string | undefined'.
src/hooks/common/bug-report/useBugReportSubmission.ts(179,22): error TS18046: 'error' is of type 'unknown'.
src/hooks/common/bug-report/useBugReportSubmission.ts(230,5): error TS2322: Type '(description: string, severity?: "low" | "medium" | "high" | "critical") => Promise<{ reportData: { title: string; hasScreenshot: boolean; systemInfo: SystemInfo | Promise<SystemInfo>; }; ... 8 more ...; screenshotStatus?: { captured: boolean; size: number; uploaded: boolean; reason?: string; }; }>' is not assignable to type '(description: string, severity?: string | undefined) => Promise<unknown>'.
  Types of parameters 'severity' and 'severity' are incompatible.
    Type 'string | undefined' is not assignable to type '"low" | "medium" | "high" | "critical" | undefined'.
      Type 'string' is not assignable to type '"low" | "medium" | "high" | "critical" | undefined'.
src/hooks/common/useActualBalance.ts(2,10): error TS7034: Variable 'useBudgetStore' implicitly has type 'any' in some locations where its type cannot be determined.
src/hooks/common/useActualBalance.ts(33,7): error TS7005: Variable 'useBudgetStore' implicitly has an 'any' type.
src/hooks/common/useActualBalance.ts(98,6): error TS7006: Parameter 'calculatedBalance' implicitly has an 'any' type.
src/hooks/common/useActualBalance.ts(112,6): error TS7006: Parameter 'newBalance' implicitly has an 'any' type.
src/hooks/common/useActualBalance.ts(149,45): error TS7006: Parameter 'inputValue' implicitly has an 'any' type.
src/hooks/common/useBugReport.ts(60,53): error TS2345: Argument of type 'unknown' is not assignable to parameter of type 'Record<string, unknown> | undefined'.
src/hooks/common/useConnectionManager/useConnectionConfig.ts(6,32): error TS7006: Parameter 'entityType' implicitly has an 'any' type.
src/hooks/common/useConnectionManager/useConnectionOperations.ts(183,40): error TS2322: Type 'null' is not assignable to type 'string | undefined'.
src/hooks/common/useConnectionManager/useConnectionOperations.ts(196,67): error TS2322: Type 'null' is not assignable to type 'string | undefined'.
src/hooks/common/useConnectionManager/useConnectionOperations.ts(209,55): error TS2322: Type 'null' is not assignable to type 'string | undefined'.
src/hooks/common/useDataInitialization.ts(2,10): error TS7034: Variable 'useBudgetStore' implicitly has type 'any' in some locations where its type cannot be determined.
src/hooks/common/useDataInitialization.ts(40,28): error TS7005: Variable 'useBudgetStore' implicitly has an 'any' type.
src/hooks/common/useDataInitialization.ts(40,44): error TS7006: Parameter 'state' implicitly has an 'any' type.
src/hooks/common/useDataInitialization.ts(67,22): error TS18046: 'error' is of type 'unknown'.
src/hooks/common/useExportData.ts(22,26): error TS7006: Parameter 'exportableData' implicitly has an 'any' type.
src/hooks/common/useExportData.ts(41,27): error TS7006: Parameter 'data' implicitly has an 'any' type.
src/hooks/common/useExportData.ts(41,33): error TS7006: Parameter 'pureTransactions' implicitly has an 'any' type.
src/hooks/common/useExportData.ts(41,51): error TS7006: Parameter 'fileSize' implicitly has an 'any' type.
src/hooks/common/useExportData.ts(60,29): error TS7006: Parameter 'counts' implicitly has an 'any' type.
src/hooks/common/useExportData.ts(106,40): error TS18046: 'error' is of type 'unknown'.
src/hooks/common/useFABActions.ts(44,11): error TS7034: Variable 'actionIds' implicitly has type 'any[]' in some locations where its type cannot be determined.
src/hooks/common/useFABActions.ts(47,18): error TS2339: Property 'id' does not exist on type 'never'.
src/hooks/common/useFABActions.ts(49,31): error TS2339: Property 'id' does not exist on type 'never'.
src/hooks/common/useFABActions.ts(54,7): error TS7005: Variable 'actionIds' implicitly has an 'any[]' type.
src/hooks/common/useFABActions.ts(90,34): error TS7006: Parameter 'screenId' implicitly has an 'any' type.
src/hooks/common/useImportData.ts(166,26): error TS2345: Argument of type 'unknown' is not assignable to parameter of type 'null | undefined'.
src/hooks/common/useNetworkStatus.ts(2,10): error TS7034: Variable 'useBudgetStore' implicitly has type 'any' in some locations where its type cannot be determined.
src/hooks/common/useNetworkStatus.ts(11,27): error TS7005: Variable 'useBudgetStore' implicitly has an 'any' type.
src/hooks/common/useNetworkStatus.ts(11,43): error TS7006: Parameter 'state' implicitly has an 'any' type.
src/hooks/common/usePrompt.ts(109,12): error TS7006: Parameter 'value' implicitly has an 'any' type.
src/hooks/common/useRouterPageDetection.ts(22,25): error TS7053: Element implicitly has an 'any' type because expression of type 'string' can't be used to index type '{ "/app": string; "/app/dashboard": string; "/app/envelopes": string; "/app/savings": string; "/app/supplemental": string; "/app/paycheck": string; "/app/bills": string; "/app/transactions": string; "/app/debts": string; "/app/analytics": string; "/app/automation": string; "/app/activity": string; }'.
  No index signature with a parameter of type 'string' was found on type '{ "/app": string; "/app/dashboard": string; "/app/envelopes": string; "/app/savings": string; "/app/supplemental": string; "/app/paycheck": string; "/app/bills": string; "/app/transactions": string; "/app/debts": string; "/app/analytics": string; "/app/automation": string; "/app/activity": string; }'.
src/hooks/common/useRouterPageDetection.ts(66,24): error TS7053: Element implicitly has an 'any' type because expression of type 'any' can't be used to index type '{ dashboard: string; envelopes: string; savings: string; supplemental: string; paycheck: string; bills: string; transactions: string; debts: string; analytics: string; automation: string; activity: string; }'.
src/hooks/common/useTransactionArchiving.ts(105,12): error TS7006: Parameter 'archiveId' implicitly has an 'any' type.
src/hooks/common/useTransactionArchiving.ts(126,41): error TS7006: Parameter 'transactionCount' implicitly has an 'any' type.
src/hooks/common/useTransactions.ts(42,48): error TS2345: Argument of type 'Transaction[]' is not assignable to parameter of type 'never[]'.
  Type 'Transaction' is not assignable to type 'never'.
src/hooks/dashboard/useMainDashboard.ts(173,6): error TS7006: Parameter 'difference' implicitly has an 'any' type.
src/hooks/debts/useDebtDashboard.ts(61,20): error TS7053: Element implicitly has an 'any' type because expression of type 'string' can't be used to index type 'DebtAccount'.
  No index signature with a parameter of type 'string' was found on type 'DebtAccount'.
src/hooks/debts/useDebtDashboard.ts(62,20): error TS7053: Element implicitly has an 'any' type because expression of type 'string' can't be used to index type 'DebtAccount'.
  No index signature with a parameter of type 'string' was found on type 'DebtAccount'.
src/hooks/debts/useDebtDashboard.ts(84,27): error TS7006: Parameter 'debt' implicitly has an 'any' type.
src/hooks/debts/useDebtDashboard.ts(89,28): error TS7006: Parameter 'debt' implicitly has an 'any' type.
src/hooks/debts/useDebtDashboard.ts(145,35): error TS7006: Parameter 'debtId' implicitly has an 'any' type.
src/hooks/debts/useDebtDashboard.ts(155,38): error TS7006: Parameter 'debtId' implicitly has an 'any' type.
src/hooks/debts/useDebtDashboard.ts(155,46): error TS7006: Parameter 'paymentData' implicitly has an 'any' type.
src/hooks/debts/useDebtDashboard.ts(159,40): error TS2339: Property 'id' does not exist on type 'never'.
src/hooks/debts/useDebtDashboard.ts(161,25): error TS2345: Argument of type 'DebtAccount | undefined' is not assignable to parameter of type 'SetStateAction<null>'.
  Type 'undefined' is not assignable to type 'SetStateAction<null>'.
src/hooks/debts/useDebtDetailModal.ts(10,3): error TS7031: Binding element 'debt' implicitly has an 'any' type.
src/hooks/debts/useDebtDetailModal.ts(11,3): error TS7031: Binding element 'isOpen' implicitly has an 'any' type.
src/hooks/debts/useDebtDetailModal.ts(12,3): error TS7031: Binding element 'onClose' implicitly has an 'any' type.
src/hooks/debts/useDebtDetailModal.ts(13,3): error TS7031: Binding element 'onDelete' implicitly has an 'any' type.
src/hooks/debts/useDebtDetailModal.ts(14,3): error TS7031: Binding element 'onRecordPayment' implicitly has an 'any' type.
src/hooks/debts/useDebtDetailModal.ts(15,3): error TS7031: Binding element 'onEdit' implicitly has an 'any' type.
src/hooks/debts/useDebtDetailModal.ts(69,13): error TS7006: Parameter 'payment' implicitly has an 'any' type.
src/hooks/debts/useDebtDetailModal.ts(69,22): error TS7006: Parameter 'index' implicitly has an 'any' type.
src/hooks/debts/useDebtDetailModal.ts(80,32): error TS7006: Parameter 'e' implicitly has an 'any' type.
src/hooks/debts/useDebtManagement.ts(78,7): error TS2345: Argument of type 'UseMutateAsyncFunction<{ envelopeType: string; name: string; category: string; targetAmount: number; description?: string | undefined; id: string; currentBalance: number; archived: boolean; createdAt: number; lastModified: number; }, Error, AddEnvelopeData, unknown>' is not assignable to parameter of type '(data: unknown) => unknown'.
  Types of parameters 'variables' and 'data' are incompatible.
    Type 'unknown' is not assignable to type 'AddEnvelopeData'.
src/hooks/debts/useDebtManagement.ts(134,7): error TS2322: Type 'UseMutateAsyncFunction<{ id?: string | undefined; status: string; author?: string | undefined; }, Error, { [key: string]: unknown; id?: string | undefined; status?: string | undefined; author?: string | undefined; }, unknown>' is not assignable to type '(data: DebtData) => Promise<CreatedDebt>'.
  Types of parameters 'variables' and 'data' are incompatible.
    Type 'DebtData' is not assignable to type '{ [key: string]: unknown; id?: string | undefined; status?: string | undefined; author?: string | undefined; }'.
      Index signature for type 'string' is missing in type 'DebtData'.
src/hooks/debts/useDebtManagement.ts(148,7): error TS2322: Type 'UseMutateAsyncFunction<{ id: string; }, Error, { id: string; updates: Record<string, unknown>; author?: string | undefined; }, unknown>' is not assignable to type '(params: { id: string; updates: Debt; }) => Promise<void>'.
  Types of parameters 'variables' and 'params' are incompatible.
    Type '{ id: string; updates: Debt; }' is not assignable to type '{ id: string; updates: Record<string, unknown>; author?: string | undefined; }'.
      Types of property 'updates' are incompatible.
        Type 'Debt' is not assignable to type 'Record<string, unknown>'.
          Index signature for type 'string' is missing in type 'Debt'.
src/hooks/debts/useDebtManagement.ts(161,7): error TS2322: Type 'UseMutateAsyncFunction<{ id: string; }, Error, { id: string; updates: Record<string, unknown>; author?: string | undefined; }, unknown>' is not assignable to type '(params: { id: string; updates: Partial<Debt>; }) => Promise<void>'.
  Type 'Promise<{ id: string; }>' is not assignable to type 'Promise<void>'.
    Type '{ id: string; }' is not assignable to type 'void'.
src/hooks/debts/useDebtManagement.ts(170,7): error TS2322: Type 'UseMutateAsyncFunction<{ id: string; }, Error, { id: string; updates: Record<string, unknown>; author?: string | undefined; }, unknown>' is not assignable to type '(params: { id: string; updates: Partial<Debt>; }) => Promise<void>'.
  Type 'Promise<{ id: string; }>' is not assignable to type 'Promise<void>'.
    Type '{ id: string; }' is not assignable to type 'void'.
src/hooks/debts/useDebtManagement.ts(180,59): error TS2322: Type 'UseMutateAsyncFunction<{ id: string; }, Error, { id: string; updates: Record<string, unknown>; author?: string | undefined; }, unknown>' is not assignable to type '(params: { id: string; updates: Partial<Debt>; author?: string | undefined; }) => Promise<void>'.
  Type 'Promise<{ id: string; }>' is not assignable to type 'Promise<void>'.
    Type '{ id: string; }' is not assignable to type 'void'.
src/hooks/debts/useDebtManagement.ts(200,7): error TS2322: Type 'UseMutateAsyncFunction<string, Error, { id: string; author?: string | undefined; }, unknown>' is not assignable to type '(params: { id: string; }) => Promise<void>'.
  Type 'Promise<string>' is not assignable to type 'Promise<void>'.
    Type 'string' is not assignable to type 'void'.
src/hooks/debts/useDebtModalLogic.ts(78,44): error TS2345: Argument of type 'string | undefined' is not assignable to parameter of type 'string'.
  Type 'undefined' is not assignable to type 'string'.
src/hooks/debts/useDebts.ts(46,28): error TS2345: Argument of type '{ id?: string; status: string; author?: string; }' is not assignable to parameter of type 'Debt'.
  Type '{ id?: string | undefined; status: string; author?: string | undefined; }' is missing the following properties from type 'Debt': name, creditor, type, currentBalance, and 2 more.
src/hooks/debts/useDebts.ts(51,5): error TS2322: Type 'null' is not assignable to type 'Debt'.
src/hooks/debts/useDebts.ts(81,5): error TS2322: Type 'Debt | null' is not assignable to type 'Debt'.
  Type 'null' is not assignable to type 'Debt'.
src/hooks/debts/useDebts.ts(82,5): error TS2322: Type 'Debt | null' is not assignable to type 'Debt'.
  Type 'null' is not assignable to type 'Debt'.
src/hooks/debts/useDebts.ts(106,7): error TS2322: Type 'null' is not assignable to type 'Debt'.
src/hooks/debts/useDebts.ts(195,20): error TS2339: Property 'name' does not exist on type '{ id?: string | undefined; status: string; author?: string | undefined; }'.
src/hooks/debts/useDebts.ts(196,20): error TS2339: Property 'type' does not exist on type '{ id?: string | undefined; status: string; author?: string | undefined; }'.
src/hooks/debts/useDebts.ts(197,30): error TS2339: Property 'currentBalance' does not exist on type '{ id?: string | undefined; status: string; author?: string | undefined; }'.
src/hooks/debts/useDebts.ts(198,28): error TS2339: Property 'interestRate' does not exist on type '{ id?: string | undefined; status: string; author?: string | undefined; }'.
src/hooks/history/useBudgetHistoryViewer.ts(17,46): error TS7006: Parameter 'commitHash' implicitly has an 'any' type.
src/hooks/history/useBudgetHistoryViewer.ts(21,45): error TS7006: Parameter 'commitHash' implicitly has an 'any' type.
src/hooks/history/useBudgetHistoryViewer.ts(33,37): error TS7006: Parameter 'updates' implicitly has an 'any' type.
src/hooks/history/useBudgetHistoryViewer.ts(60,41): error TS7006: Parameter 'restore' implicitly has an 'any' type.
src/hooks/history/useBudgetHistoryViewer.ts(65,12): error TS7006: Parameter 'commitHash' implicitly has an 'any' type.
src/hooks/history/useBudgetHistoryViewer.ts(122,38): error TS7006: Parameter 'changeType' implicitly has an 'any' type.
src/hooks/history/useBudgetHistoryViewer.ts(143,39): error TS7006: Parameter 'author' implicitly has an 'any' type.
src/hooks/history/useBudgetHistoryViewer.ts(149,12): error TS7053: Element implicitly has an 'any' type because expression of type 'any' can't be used to index type '{ system: string; user: string; default: string; }'.
src/hooks/history/useBudgetHistoryViewer.ts(152,41): error TS7006: Parameter 'hash' implicitly has an 'any' type.
src/hooks/history/useBudgetHistoryViewer.ts(156,40): error TS7006: Parameter 'timestamp' implicitly has an 'any' type.
src/hooks/history/useBudgetHistoryViewer.ts(160,35): error TS7006: Parameter 'date' implicitly has an 'any' type.
src/hooks/layout/usePaycheckOperations.ts(18,51): error TS7006: Parameter 'paycheckId' implicitly has an 'any' type.
src/hooks/layout/usePaycheckOperations.ts(18,63): error TS7006: Parameter 'paycheckHistory' implicitly has an 'any' type.
src/hooks/layout/usePaycheckOperations.ts(66,23): error TS18046: 'error' is of type 'unknown'.
src/hooks/layout/usePaycheckOperations.ts(67,21): error TS18046: 'error' is of type 'unknown'.
src/hooks/mobile/useBottomNavigation.ts(132,20): error TS7006: Parameter 'itemKey' implicitly has an 'any' type.
src/hooks/mobile/useBottomNavigation.ts(133,20): error TS7006: Parameter 'key' implicitly has an 'any' type.
src/hooks/mobile/useFABBehavior.ts(8,23): error TS7006: Parameter 'callback' implicitly has an 'any' type.
src/hooks/mobile/useFABBehavior.ts(13,6): error TS7006: Parameter 'event' implicitly has an 'any' type.
src/hooks/mobile/useFABBehavior.ts(15,7): error TS2322: Type 'Timeout' is not assignable to type 'null'.
src/hooks/mobile/useFABBehavior.ts(43,32): error TS7006: Parameter 'isExpanded' implicitly has an 'any' type.
src/hooks/mobile/useFABBehavior.ts(43,44): error TS7006: Parameter 'setExpanded' implicitly has an 'any' type.
src/hooks/mobile/useFABBehavior.ts(43,57): error TS7006: Parameter 'containerRef' implicitly has an 'any' type.
src/hooks/mobile/useFABBehavior.ts(45,28): error TS7006: Parameter 'e' implicitly has an 'any' type.
src/hooks/mobile/useFABSmartPositioning.ts(13,9): error TS7034: Variable 'resizeTimeout' implicitly has type 'any' in some locations where its type cannot be determined.
src/hooks/mobile/useFABSmartPositioning.ts(17,20): error TS7005: Variable 'resizeTimeout' implicitly has an 'any' type.
src/hooks/mobile/useFABSmartPositioning.ts(60,20): error TS7005: Variable 'resizeTimeout' implicitly has an 'any' type.
src/hooks/mobile/usePullToRefresh.ts(11,3): error TS7006: Parameter 'onRefresh' implicitly has an 'any' type.
src/hooks/mobile/usePullToRefresh.ts(21,29): error TS7006: Parameter 'e' implicitly has an 'any' type.
src/hooks/mobile/usePullToRefresh.ts(30,32): error TS2339: Property 'scrollTop' does not exist on type 'never'.
src/hooks/mobile/usePullToRefresh.ts(35,28): error TS7006: Parameter 'e' implicitly has an 'any' type.
src/hooks/mobile/useSlideUpModal.ts(41,37): error TS7006: Parameter 'newConfig' implicitly has an 'any' type.
src/hooks/notifications/useFirebaseMessaging.ts(25,25): error TS2345: Argument of type 'PermissionStatusForUI' is not assignable to parameter of type 'SetStateAction<null>'.
  Type 'PermissionStatusForUI' provides no match for the signature '(prevState: null): null'.
src/hooks/notifications/useFirebaseMessaging.ts(46,20): error TS2345: Argument of type 'string' is not assignable to parameter of type 'SetStateAction<null>'.
src/hooks/notifications/useFirebaseMessaging.ts(53,16): error TS18046: 'err' is of type 'unknown'.
src/hooks/notifications/useFirebaseMessaging.ts(85,18): error TS2345: Argument of type 'string' is not assignable to parameter of type 'SetStateAction<null>'.
src/hooks/notifications/useFirebaseMessaging.ts(92,16): error TS18046: 'err' is of type 'unknown'.
src/hooks/notifications/useFirebaseMessaging.ts(93,56): error TS18046: 'err' is of type 'unknown'.
src/hooks/notifications/useFirebaseMessaging.ts(124,31): error TS7006: Parameter 'event' implicitly has an 'any' type.
src/hooks/notifications/useFirebaseMessaging.ts(126,24): error TS2353: Object literal may only specify known properties, and 'payload' does not exist in type '(prevState: null) => null'.
src/hooks/notifications/useFirebaseMessaging.ts(167,45): error TS2339: Property 'canShowPrompt' does not exist on type 'never'.
src/hooks/notifications/useFirebaseMessaging.ts(168,36): error TS2339: Property 'isSupported' does not exist on type 'never'.
src/hooks/receipts/useReceiptScanner.ts(10,35): error TS7006: Parameter 'onReceiptProcessed' implicitly has an 'any' type.
src/hooks/receipts/useReceiptScanner.ts(23,37): error TS7006: Parameter 'file' implicitly has an 'any' type.
src/hooks/receipts/useReceiptScanner.ts(45,12): error TS7006: Parameter 'file' implicitly has an 'any' type.
src/hooks/receipts/useReceiptScanner.ts(48,18): error TS2345: Argument of type 'string | null' is not assignable to parameter of type 'SetStateAction<null>'.
  Type 'string' is not assignable to type 'SetStateAction<null>'.
src/hooks/receipts/useReceiptScanner.ts(59,11): error TS2353: Object literal may only specify known properties, and 'file' does not exist in type '(prevState: null) => null'.
src/hooks/receipts/useReceiptScanner.ts(74,26): error TS2345: Argument of type 'ExtendedReceiptData' is not assignable to parameter of type 'SetStateAction<null>'.
  Type 'ExtendedReceiptData' provides no match for the signature '(prevState: null): null'.
src/hooks/receipts/useReceiptScanner.ts(82,18): error TS2345: Argument of type '"Failed to process receipt. Please try again with a clearer image."' is not assignable to parameter of type 'SetStateAction<null>'.
src/hooks/receipts/useReceiptScanner.ts(93,6): error TS7006: Parameter 'e' implicitly has an 'any' type.
src/hooks/receipts/useReceiptScanner.ts(103,39): error TS7006: Parameter 'e' implicitly has an 'any' type.
src/hooks/receipts/useReceiptScanner.ts(109,6): error TS7006: Parameter 'e' implicitly has an 'any' type.
src/hooks/receipts/useReceiptScanner.ts(121,9): error TS2698: Spread types may only be created from object types.
src/hooks/receipts/useReceiptScanner.ts(136,24): error TS2339: Property 'url' does not exist on type 'never'.
src/hooks/receipts/useReceiptScanner.ts(137,41): error TS2339: Property 'url' does not exist on type 'never'.
src/hooks/receipts/useReceiptScanner.ts(139,22): error TS2339: Property 'url' does not exist on type 'never'.
src/hooks/receipts/useReceiptToTransaction.ts(11,41): error TS7006: Parameter 'receiptData' implicitly has an 'any' type.
src/hooks/receipts/useReceiptToTransaction.ts(43,29): error TS7006: Parameter 'field' implicitly has an 'any' type.
src/hooks/receipts/useReceiptToTransaction.ts(43,36): error TS7006: Parameter 'value' implicitly has an 'any' type.
src/hooks/receipts/useReceiptToTransaction.ts(108,39): error TS18046: 'error' is of type 'unknown'.
src/hooks/receipts/useReceiptToTransaction.ts(130,37): error TS7006: Parameter 'merchant' implicitly has an 'any' type.
src/hooks/receipts/useReceiptToTransaction.ts(130,47): error TS7006: Parameter 'envelopes' implicitly has an 'any' type.
src/hooks/receipts/useReceiptToTransaction.ts(158,10): error TS7006: Parameter 'env' implicitly has an 'any' type.
src/hooks/savings/useSavingsGoals/index.ts(85,9): error TS2322: Type 'UseMutationResult<SavingsGoal, Error, NewSavingsGoalData, { previousGoals: unknown; }>' is not assignable to type 'MutationHandler'.
  Type 'Override<MutationObserverIdleResult<SavingsGoal, Error, NewSavingsGoalData, { previousGoals: unknown; }>, { mutate: UseMutateFunction<...>; }> & { ...; }' is not assignable to type 'MutationHandler'.
    Types of property 'mutateAsync' are incompatible.
      Type 'UseMutateAsyncFunction<SavingsGoal, Error, NewSavingsGoalData, { previousGoals: unknown; }>' is not assignable to type '(...args: unknown[]) => Promise<unknown>'.
        Types of parameters 'variables' and 'args' are incompatible.
          Type 'unknown' is not assignable to type 'NewSavingsGoalData'.
src/hooks/savings/useSavingsGoals/index.ts(86,9): error TS2322: Type 'UseMutationResult<SavingsGoal, Error, { goalId: string; updates: Partial<SavingsGoal>; }, unknown>' is not assignable to type 'MutationHandler'.
  Type 'Override<MutationObserverIdleResult<SavingsGoal, Error, { goalId: string; updates: Partial<SavingsGoal>; }, unknown>, { ...; }> & { ...; }' is not assignable to type 'MutationHandler'.
    Types of property 'mutateAsync' are incompatible.
      Type 'UseMutateAsyncFunction<SavingsGoal, Error, { goalId: string; updates: Partial<SavingsGoal>; }, unknown>' is not assignable to type '(...args: unknown[]) => Promise<unknown>'.
        Types of parameters 'variables' and 'args' are incompatible.
          Type 'unknown' is not assignable to type '{ goalId: string; updates: Partial<SavingsGoal>; }'.
src/hooks/savings/useSavingsGoals/index.ts(87,9): error TS2322: Type 'UseMutationResult<string, Error, string, unknown>' is not assignable to type 'MutationHandler'.
  Type 'Override<MutationObserverIdleResult<string, Error, string, unknown>, { mutate: UseMutateFunction<string, Error, string, unknown>; }> & { ...; }' is not assignable to type 'MutationHandler'.
    Types of property 'mutateAsync' are incompatible.
      Type 'UseMutateAsyncFunction<string, Error, string, unknown>' is not assignable to type '(...args: unknown[]) => Promise<unknown>'.
        Types of parameters 'variables' and 'args' are incompatible.
          Type 'unknown' is not assignable to type 'string'.
src/hooks/savings/useSavingsGoals/index.ts(88,9): error TS2322: Type 'UseMutationResult<{ updatedGoal: SavingsGoal; contributionTransaction: { id: string; date: Date; description: string; amount: number; envelopeId: string; category: string; type: "expense"; lastModified: number; createdAt: number; }; }, Error, { ...; }, unknown>' is not assignable to type 'MutationHandler'.
  Type 'Override<MutationObserverIdleResult<{ updatedGoal: SavingsGoal; contributionTransaction: { id: string; date: Date; description: string; amount: number; envelopeId: string; category: string; type: "expense"; lastModified: number; createdAt: number; }; }, Error, { ...; }, unknown>, { ...; }> & { ...; }' is not assignable to type 'MutationHandler'.
    Types of property 'mutateAsync' are incompatible.
      Type 'UseMutateAsyncFunction<{ updatedGoal: SavingsGoal; contributionTransaction: { id: string; date: Date; description: string; amount: number; envelopeId: string; category: string; type: "expense"; lastModified: number; createdAt: number; }; }, Error, { ...; }, unknown>' is not assignable to type '(...args: unknown[]) => Promise<unknown>'.
        Types of parameters 'variables' and 'args' are incompatible.
          Type 'unknown' is not assignable to type '{ goalId: string; amount: string | number; description?: string | undefined; }'.
src/hooks/savings/useSavingsGoals/index.ts(89,9): error TS2322: Type 'UseMutationResult<{ totalAmount: number; results: { goalId: string; goalName: string; amount: number; updatedGoal: SavingsGoal; transaction: { id: string; date: Date; description: string; amount: number; ... 4 more ...; createdAt: number; }; }[]; summary: string; }, Error, { ...; }, unknown>' is not assignable to type 'MutationHandler'.
  Type 'Override<MutationObserverIdleResult<{ totalAmount: number; results: { goalId: string; goalName: string; amount: number; updatedGoal: SavingsGoal; transaction: { id: string; date: Date; description: string; ... 5 more ...; createdAt: number; }; }[]; summary: string; }, Error, { ...; }, unknown>, { ...; }> & { ...; }' is not assignable to type 'MutationHandler'.
    Types of property 'mutateAsync' are incompatible.
      Type 'UseMutateAsyncFunction<{ totalAmount: number; results: { goalId: string; goalName: string; amount: number; updatedGoal: SavingsGoal; transaction: { id: string; date: Date; description: string; amount: number; ... 4 more ...; createdAt: number; }; }[]; summary: string; }, Error, { ...; }, unknown>' is not assignable to type '(...args: unknown[]) => Promise<unknown>'.
        Types of parameters 'variables' and 'args' are incompatible.
          Type 'unknown' is not assignable to type '{ distribution: Record<string, string | number>; description?: string | undefined; }'.
src/hooks/savings/useSavingsGoalsActions.ts(10,35): error TS7031: Binding element 'onAddGoal' implicitly has an 'any' type.
src/hooks/savings/useSavingsGoalsActions.ts(10,46): error TS7031: Binding element 'onUpdateGoal' implicitly has an 'any' type.
src/hooks/savings/useSavingsGoalsActions.ts(10,60): error TS7031: Binding element 'onDeleteGoal' implicitly has an 'any' type.
src/hooks/savings/useSavingsGoalsActions.ts(10,74): error TS7031: Binding element 'onDistributeToGoals' implicitly has an 'any' type.
src/hooks/savings/useSavingsGoalsActions.ts(19,35): error TS7006: Parameter 'goalData' implicitly has an 'any' type.
src/hooks/savings/useSavingsGoalsActions.ts(43,27): error TS7006: Parameter 'goal' implicitly has an 'any' type.
src/hooks/savings/useSavingsGoalsActions.ts(48,35): error TS7006: Parameter 'goal' implicitly has an 'any' type.
src/hooks/savings/useSavingsGoalsActions.ts(68,35): error TS7006: Parameter 'distribution' implicitly has an 'any' type.
src/hooks/security/useSecuritySettingsLogic.ts(18,6): error TS7006: Parameter 'setting' implicitly has an 'any' type.
src/hooks/security/useSecuritySettingsLogic.ts(18,15): error TS7006: Parameter 'value' implicitly has an 'any' type.
src/hooks/settings/useSettingsDashboard.ts(2,10): error TS7034: Variable 'useBudgetStore' implicitly has type 'any' in some locations where its type cannot be determined.
src/hooks/settings/useSettingsDashboard.ts(103,28): error TS7005: Variable 'useBudgetStore' implicitly has an 'any' type.
src/hooks/settings/useSettingsDashboard.ts(103,44): error TS7006: Parameter 'state' implicitly has an 'any' type.
src/hooks/settings/useSettingsDashboard.ts(104,31): error TS7005: Variable 'useBudgetStore' implicitly has an 'any' type.
src/hooks/settings/useSettingsDashboard.ts(104,47): error TS7006: Parameter 'state' implicitly has an 'any' type.
src/hooks/settings/useSettingsSectionRenderer.ts(100,11): error TS2769: No overload matches this call.
  The last overload gave the following error.
    Type '(() => void) | undefined' is not assignable to type '() => void'.
      Type 'undefined' is not assignable to type '() => void'.
        Type '(() => void) | undefined' is not assignable to type '() => void'.
          Type 'undefined' is not assignable to type '() => void'.
            Type '((event: ChangeEvent<HTMLInputElement>) => void) | undefined' is not assignable to type '(event: ChangeEvent<HTMLInputElement>) => void'.
              Type 'undefined' is not assignable to type '(event: ChangeEvent<HTMLInputElement>) => void'.
                Type '(() => void) | undefined' is not assignable to type '() => void'.
                  Type 'undefined' is not assignable to type '() => void'.
src/hooks/settings/useSettingsSectionRenderer.ts(101,11): error TS2769: No overload matches this call.
  The last overload gave the following error.
    Type '(() => void) | undefined' is not assignable to type '() => void'.
      Type 'undefined' is not assignable to type '() => void'.
        Type '(() => void) | undefined' is not assignable to type '() => void'.
          Type 'undefined' is not assignable to type '() => void'.
            Type '((event: ChangeEvent<HTMLInputElement>) => void) | undefined' is not assignable to type '(event: ChangeEvent<HTMLInputElement>) => void'.
              Type 'undefined' is not assignable to type '(event: ChangeEvent<HTMLInputElement>) => void'.
                Type '(() => void) | undefined' is not assignable to type '() => void'.
                  Type 'undefined' is not assignable to type '() => void'.
src/hooks/settings/useSettingsSectionRenderer.ts(102,11): error TS2769: No overload matches this call.
  The last overload gave the following error.
    Type '(() => void) | undefined' is not assignable to type '() => void'.
      Type 'undefined' is not assignable to type '() => void'.
        Type '(() => void) | undefined' is not assignable to type '() => void'.
          Type 'undefined' is not assignable to type '() => void'.
            Type '((event: ChangeEvent<HTMLInputElement>) => void) | undefined' is not assignable to type '(event: ChangeEvent<HTMLInputElement>) => void'.
              Type 'undefined' is not assignable to type '(event: ChangeEvent<HTMLInputElement>) => void'.
                Type '(() => void) | undefined' is not assignable to type '() => void'.
                  Type 'undefined' is not assignable to type '() => void'.
src/hooks/settings/useSettingsSectionRenderer.ts(103,11): error TS2769: No overload matches this call.
  The last overload gave the following error.
    Type '(() => void) | undefined' is not assignable to type '() => void'.
      Type 'undefined' is not assignable to type '() => void'.
        Type '(() => void) | undefined' is not assignable to type '() => void'.
          Type 'undefined' is not assignable to type '() => void'.
            Type '((event: ChangeEvent<HTMLInputElement>) => void) | undefined' is not assignable to type '(event: ChangeEvent<HTMLInputElement>) => void'.
              Type 'undefined' is not assignable to type '(event: ChangeEvent<HTMLInputElement>) => void'.
                Type '(() => void) | undefined' is not assignable to type '() => void'.
                  Type 'undefined' is not assignable to type '() => void'.
src/hooks/sharing/useBudgetJoining.ts(16,5): error TS7031: Binding element 'shareCode' implicitly has an 'any' type.
src/hooks/sharing/useBudgetJoining.ts(17,5): error TS7031: Binding element 'password' implicitly has an 'any' type.
src/hooks/sharing/useBudgetJoining.ts(18,5): error TS7031: Binding element 'userName' implicitly has an 'any' type.
src/hooks/sharing/useBudgetJoining.ts(19,5): error TS7031: Binding element 'userColor' implicitly has an 'any' type.
src/hooks/sharing/useBudgetJoining.ts(20,5): error TS7031: Binding element 'onJoinSuccess' implicitly has an 'any' type.
src/hooks/sharing/useBudgetJoining.ts(21,5): error TS7031: Binding element 'onClose' implicitly has an 'any' type.
src/hooks/sharing/useBudgetJoining.ts(72,22): error TS18046: 'error' is of type 'unknown'.
src/hooks/sharing/useQRCodeProcessing.ts(12,26): error TS7006: Parameter 'qrData' implicitly has an 'any' type.
src/hooks/sharing/useQRCodeProcessing.ts(12,34): error TS7006: Parameter 'setShareCode' implicitly has an 'any' type.
src/hooks/sharing/useQRCodeProcessing.ts(12,48): error TS7006: Parameter 'setCreatorInfo' implicitly has an 'any' type.
src/hooks/sharing/useQRCodeProcessing.ts(12,64): error TS7006: Parameter 'validateShareCode' implicitly has an 'any' type.
src/hooks/sharing/useQRCodeProcessing.ts(31,46): error TS2345: Argument of type 'unknown' is not assignable to parameter of type 'Record<string, unknown> | undefined'.
src/hooks/sharing/useShareCodeValidation.ts(19,36): error TS7006: Parameter 'code' implicitly has an 'any' type.
src/hooks/sharing/useShareCodeValidation.ts(39,11): error TS2353: Object literal may only specify known properties, and 'createdBy' does not exist in type '(prevState: null) => null'.
src/hooks/sync/useFirebaseSync.ts(2,8): error TS7034: Variable 'useUiStore' implicitly has type 'any' in some locations where its type cannot be determined.
src/hooks/sync/useFirebaseSync.ts(57,18): error TS7005: Variable 'useUiStore' implicitly has an 'any' type.
src/hooks/sync/useFirebaseSync.ts(57,30): error TS7006: Parameter 'state' implicitly has an 'any' type.
src/hooks/sync/useManualSync.ts(92,39): error TS2339: Property 'counts' does not exist on type '{ success: boolean; reason: string; direction?: undefined; error?: undefined; } | { success: boolean; direction: string; reason?: undefined; error?: undefined; } | { success: boolean; error: string; reason?: undefined; direction?: undefined; }'.
  Property 'counts' does not exist on type '{ success: boolean; reason: string; direction?: undefined; error?: undefined; }'.
src/hooks/sync/useManualSync.ts(97,30): error TS2339: Property 'counts' does not exist on type '{ success: boolean; reason: string; direction?: undefined; error?: undefined; } | { success: boolean; direction: string; reason?: undefined; error?: undefined; } | { success: boolean; error: string; reason?: undefined; direction?: undefined; }'.
  Property 'counts' does not exist on type '{ success: boolean; reason: string; direction?: undefined; error?: undefined; }'.
src/hooks/sync/useManualSync.ts(133,41): error TS2339: Property 'counts' does not exist on type '{ success: boolean; reason: string; direction?: undefined; error?: undefined; } | { success: boolean; direction: string; reason?: undefined; error?: undefined; } | { success: boolean; error: string; reason?: undefined; direction?: undefined; }'.
  Property 'counts' does not exist on type '{ success: boolean; reason: string; direction?: undefined; error?: undefined; }'.
src/hooks/sync/useManualSync.ts(149,30): error TS2339: Property 'counts' does not exist on type '{ success: boolean; reason: string; direction?: undefined; error?: undefined; } | { success: boolean; direction: string; reason?: undefined; error?: undefined; } | { success: boolean; error: string; reason?: undefined; direction?: undefined; }'.
  Property 'counts' does not exist on type '{ success: boolean; reason: string; direction?: undefined; error?: undefined; }'.
src/hooks/sync/useManualSync.ts(180,30): error TS2339: Property 'counts' does not exist on type '{ success: boolean; reason: string; direction?: undefined; error?: undefined; } | { success: boolean; direction: string; reason?: undefined; error?: undefined; } | { success: boolean; error: string; reason?: undefined; direction?: undefined; }'.
  Property 'counts' does not exist on type '{ success: boolean; reason: string; direction?: undefined; error?: undefined; }'.
src/hooks/sync/useSyncHealthIndicator.ts(200,5): error TS2322: Type 'RefObject<HTMLDivElement | null>' is not assignable to type 'RefObject<HTMLDivElement>'.
  Type 'HTMLDivElement | null' is not assignable to type 'HTMLDivElement'.
    Type 'null' is not assignable to type 'HTMLDivElement'.
src/hooks/transactions/helpers/transactionQueryHelpers.ts(50,12): error TS18046: 'bVal' is of type 'unknown'.
src/hooks/transactions/helpers/transactionQueryHelpers.ts(50,19): error TS18046: 'aVal' is of type 'unknown'.
src/hooks/transactions/helpers/transactionQueryHelpers.ts(50,30): error TS18046: 'bVal' is of type 'unknown'.
src/hooks/transactions/helpers/transactionQueryHelpers.ts(50,37): error TS18046: 'aVal' is of type 'unknown'.
src/hooks/transactions/helpers/transactionQueryHelpers.ts(52,10): error TS18046: 'aVal' is of type 'unknown'.
src/hooks/transactions/helpers/transactionQueryHelpers.ts(52,17): error TS18046: 'bVal' is of type 'unknown'.
src/hooks/transactions/helpers/transactionQueryHelpers.ts(52,28): error TS18046: 'aVal' is of type 'unknown'.
src/hooks/transactions/helpers/transactionQueryHelpers.ts(52,35): error TS18046: 'bVal' is of type 'unknown'.
src/hooks/transactions/useTransactionData.ts(120,54): error TS2345: Argument of type 'Logger' is not assignable to parameter of type 'Logger'.
  Types of property 'debug' are incompatible.
    Type '(message: string, data?: Record<string, unknown>) => void' is not assignable to type '(msg: string, data?: unknown) => void'.
      Types of parameters 'data' and 'data' are incompatible.
        Type 'unknown' is not assignable to type 'Record<string, unknown> | undefined'.
src/hooks/transactions/useTransactionData.ts(123,5): error TS2769: No overload matches this call.
  Overload 1 of 3, '(options: DefinedInitialDataOptions<unknown, Error, unknown, (string | FilterParams)[]>, queryClient?: QueryClient | undefined): DefinedUseQueryResult<...>', gave the following error.
    Type 'number | null' is not assignable to type 'number | false | ((query: Query<unknown, Error, unknown, (string | FilterParams)[]>) => number | false | undefined) | undefined'.
      Type 'null' is not assignable to type 'number | false | ((query: Query<unknown, Error, unknown, (string | FilterParams)[]>) => number | false | undefined) | undefined'.
  Overload 2 of 3, '(options: UndefinedInitialDataOptions<Transaction[], Error, Transaction[], (string | FilterParams)[]>, queryClient?: QueryClient | undefined): UseQueryResult<...>', gave the following error.
    Type 'number | null' is not assignable to type 'number | false | ((query: Query<Transaction[], Error, Transaction[], (string | FilterParams)[]>) => number | false | undefined) | undefined'.
      Type 'null' is not assignable to type 'number | false | ((query: Query<Transaction[], Error, Transaction[], (string | FilterParams)[]>) => number | false | undefined) | undefined'.
  Overload 3 of 3, '(options: UseQueryOptions<Transaction[], Error, Transaction[], (string | FilterParams)[]>, queryClient?: QueryClient | undefined): UseQueryResult<...>', gave the following error.
    Type 'number | null' is not assignable to type 'number | false | ((query: Query<Transaction[], Error, Transaction[], (string | FilterParams)[]>) => number | false | undefined) | undefined'.
      Type 'null' is not assignable to type 'number | false | ((query: Query<Transaction[], Error, Transaction[], (string | FilterParams)[]>) => number | false | undefined) | undefined'.
src/hooks/transactions/useTransactionData.ts(144,45): error TS2345: Argument of type '{}' is not assignable to parameter of type 'Transaction[]'.
  Type '{}' is missing the following properties from type 'Transaction[]': length, pop, push, concat, and 29 more.
src/hooks/transactions/useTransactionData.ts(150,7): error TS2740: Type '{}' is missing the following properties from type 'Transaction[]': length, pop, push, concat, and 29 more.
src/hooks/transactions/useTransactionData.ts(234,85): error TS2339: Property 'length' does not exist on type '{}'.
src/hooks/transactions/useTransactionFileUpload.ts(27,18): error TS18047: 'event.target.files' is possibly 'null'.
src/hooks/transactions/useTransactionFileUpload.ts(59,56): error TS18046: 'error' is of type 'unknown'.
src/hooks/transactions/useTransactionFilters.ts(12,3): error TS7031: Binding element 'transactions' implicitly has an 'any' type.
src/hooks/transactions/useTransactionFilters.ts(13,3): error TS7031: Binding element 'searchTerm' implicitly has an 'any' type.
src/hooks/transactions/useTransactionFilters.ts(14,3): error TS7031: Binding element 'dateFilter' implicitly has an 'any' type.
src/hooks/transactions/useTransactionFilters.ts(15,3): error TS7031: Binding element 'typeFilter' implicitly has an 'any' type.
src/hooks/transactions/useTransactionFilters.ts(16,3): error TS7031: Binding element 'envelopeFilter' implicitly has an 'any' type.
src/hooks/transactions/useTransactionFilters.ts(17,3): error TS7031: Binding element 'sortBy' implicitly has an 'any' type.
src/hooks/transactions/useTransactionFilters.ts(18,3): error TS7031: Binding element 'sortOrder' implicitly has an 'any' type.
src/hooks/transactions/useTransactionForm.ts(21,25): error TS7006: Parameter 'transaction' implicitly has an 'any' type.
src/hooks/transactions/useTransactionForm.ts(34,30): error TS7006: Parameter 'currentUser' implicitly has an 'any' type.
src/hooks/transactions/useTransactionImport.ts(49,38): error TS2345: Argument of type 'unknown' is not assignable to parameter of type '{ userName?: string | undefined; }'.
src/hooks/transactions/useTransactionImport.ts(78,61): error TS2345: Argument of type 'ImportData' is not assignable to parameter of type 'unknown[] | { data?: unknown[] | undefined; }'.
  Type 'ImportData' is missing the following properties from type 'unknown[]': length, pop, push, concat, and 29 more.
src/hooks/transactions/useTransactionImport.ts(86,7): error TS2769: No overload matches this call.
  Overload 1 of 2, '(predicate: (value: unknown, index: number, array: unknown[]) => value is unknown, thisArg?: any): unknown[]', gave the following error.
    Argument of type '(t: { amount: number; }) => boolean' is not assignable to parameter of type '(value: unknown, index: number, array: unknown[]) => value is unknown'.
      Types of parameters 't' and 'value' are incompatible.
        Type 'unknown' is not assignable to type '{ amount: number; }'.
  Overload 2 of 2, '(predicate: (value: unknown, index: number, array: unknown[]) => unknown, thisArg?: any): unknown[]', gave the following error.
    Argument of type '(t: { amount: number; }) => boolean' is not assignable to parameter of type '(value: unknown, index: number, array: unknown[]) => unknown'.
      Types of parameters 't' and 'value' are incompatible.
        Type 'unknown' is not assignable to type '{ amount: number; }'.
src/hooks/transactions/useTransactionImport.ts(101,44): error TS2345: Argument of type 'unknown[]' is not assignable to parameter of type '{ amount: number; }[]'.
  Type 'unknown' is not assignable to type '{ amount: number; }'.
src/hooks/transactions/useTransactionLedger.ts(7,10): error TS7034: Variable 'useBudgetStore' implicitly has type 'any' in some locations where its type cannot be determined.
src/hooks/transactions/useTransactionLedger.ts(34,18): error TS7005: Variable 'useBudgetStore' implicitly has an 'any' type.
src/hooks/transactions/useTransactionLedger.ts(104,5): error TS2345: Argument of type 'UseMutateAsyncFunction<Transaction, Error, TransactionInput, unknown>' is not assignable to parameter of type 'AddTransactionFn'.
  Types of parameters 'variables' and 'transaction' are incompatible.
    Type 'unknown' is not assignable to type 'TransactionInput'.
src/hooks/transactions/useTransactionLedger.ts(158,44): error TS2339: Property 'id' does not exist on type 'never'.
src/hooks/transactions/useTransactionLedger.ts(202,22): error TS7006: Parameter 'transaction' implicitly has an 'any' type.
src/hooks/transactions/useTransactionLedger.ts(226,29): error TS7006: Parameter 'direction' implicitly has an 'any' type.
src/hooks/transactions/useTransactionQuery.ts(3,10): error TS7034: Variable 'useBudgetStore' implicitly has type 'any' in some locations where its type cannot be determined.
src/hooks/transactions/useTransactionQuery.ts(45,5): error TS7005: Variable 'useBudgetStore' implicitly has an 'any' type.
src/hooks/transactions/useTransactionSplitter.ts(117,7): error TS2345: Argument of type 'Transaction | undefined' is not assignable to parameter of type 'Transaction'.
  Type 'undefined' is not assignable to type 'Transaction'.
src/hooks/transactions/useTransactionSplitter.ts(153,24): error TS2345: Argument of type 'Transaction | undefined' is not assignable to parameter of type 'Transaction'.
  Type 'undefined' is not assignable to type 'Transaction'.
src/hooks/transactions/useTransactionSplitter.ts(160,29): error TS2345: Argument of type 'Transaction | undefined' is not assignable to parameter of type 'Transaction'.
  Type 'undefined' is not assignable to type 'Transaction'.
src/hooks/transactions/useTransactionSplitter.ts(167,49): error TS2345: Argument of type 'Transaction | undefined' is not assignable to parameter of type 'Transaction'.
  Type 'undefined' is not assignable to type 'Transaction'.
src/hooks/transactions/useTransactionSplitter.ts(178,9): error TS2322: Type 'Transaction | undefined' is not assignable to type 'Transaction'.
  Type 'undefined' is not assignable to type 'Transaction'.
src/hooks/transactions/useTransactionSplitterUI.ts(29,3): error TS7006: Parameter 'splitAllocations' implicitly has an 'any' type.
src/hooks/transactions/useTransactionSplitterUI.ts(30,3): error TS7006: Parameter 'setSplitAllocations' implicitly has an 'any' type.
src/hooks/transactions/useTransactionSplitterUI.ts(31,3): error TS7006: Parameter 'transaction' implicitly has an 'any' type.
src/hooks/transactions/useTransactionSplitterUI.ts(32,3): error TS7006: Parameter 'envelopes' implicitly has an 'any' type.
src/hooks/transactions/useTransactionSplitterUI.ts(51,26): error TS7006: Parameter 'prev' implicitly has an 'any' type.
src/hooks/transactions/useTransactionSplitterUI.ts(56,6): error TS7006: Parameter 'id' implicitly has an 'any' type.
src/hooks/transactions/useTransactionSplitterUI.ts(56,10): error TS7006: Parameter 'field' implicitly has an 'any' type.
src/hooks/transactions/useTransactionSplitterUI.ts(56,17): error TS7006: Parameter 'value' implicitly has an 'any' type.
src/hooks/transactions/useTransactionSplitterUI.ts(71,6): error TS7006: Parameter 'id' implicitly has an 'any' type.
src/hooks/transactions/useTransactionSplitterUI.ts(72,28): error TS7006: Parameter 'prev' implicitly has an 'any' type.
src/hooks/transactions/useTransactionSplitterUI.ts(72,50): error TS7006: Parameter 'split' implicitly has an 'any' type.
src/hooks/transactions/useTransactionSplitterUI.ts(131,3): error TS7006: Parameter 'splitAllocations' implicitly has an 'any' type.
src/hooks/transactions/useTransactionSplitterUI.ts(132,3): error TS7006: Parameter 'transaction' implicitly has an 'any' type.
src/hooks/transactions/useTransactionSplitterUI.ts(133,3): error TS7006: Parameter 'setIsProcessing' implicitly has an 'any' type.
src/hooks/transactions/useTransactionSplitterUI.ts(134,3): error TS7006: Parameter 'onSplitTransaction' implicitly has an 'any' type.
src/hooks/transactions/useTransactionSplitterUI.ts(135,3): error TS7006: Parameter 'onClose' implicitly has an 'any' type.
src/hooks/transactions/useTransactionSplitterUI.ts(166,39): error TS18046: 'error' is of type 'unknown'.
src/hooks/transactions/useTransactionTable.ts(24,30): error TS7006: Parameter 'transaction' implicitly has an 'any' type.
src/hooks/transactions/useTransactionTable.ts(32,31): error TS7006: Parameter 'transaction' implicitly has an 'any' type.
src/hooks/transactions/useTransactionUtils.ts(6,6): error TS7006: Parameter 'id' implicitly has an 'any' type.
src/hooks/transactions/useTransactionUtils.ts(6,40): error TS2339: Property 'id' does not exist on type 'never'.
src/hooks/transactions/useTransactionUtils.ts(11,6): error TS7006: Parameter 'envId' implicitly has an 'any' type.
src/hooks/transactions/useTransactionUtils.ts(11,45): error TS2339: Property 'envelopeId' does not exist on type 'never'.
src/hooks/transactions/useTransactionUtils.ts(16,6): error TS7006: Parameter 'cat' implicitly has an 'any' type.
src/hooks/transactions/useTransactionUtils.ts(16,43): error TS2339: Property 'category' does not exist on type 'never'.
src/hooks/transactions/useTransactionUtils.ts(21,58): error TS2339: Property 'category' does not exist on type 'never'.
src/hooks/transactions/useTransactionsV2.ts(7,10): error TS7034: Variable 'useBudgetStore' implicitly has type 'any' in some locations where its type cannot be determined.
src/hooks/transactions/useTransactionsV2.ts(56,23): error TS7005: Variable 'useBudgetStore' implicitly has an 'any' type.
src/hooks/transactions/useTransactionsV2.ts(89,41): error TS2339: Property 'length' does not exist on type '{}'.
src/main.tsx(36,32): error TS7006: Parameter 'loadOnce' implicitly has an 'any' type.
src/main.tsx(147,40): error TS7006: Parameter 'localData' implicitly has an 'any' type.
src/main.tsx(158,34): error TS7006: Parameter 'localData' implicitly has an 'any' type.
src/main.tsx(164,40): error TS7006: Parameter 'cloudSyncService' implicitly has an 'any' type.
src/main.tsx(218,43): error TS18046: 'error' is of type 'unknown'.
src/main.tsx(236,43): error TS18046: 'error' is of type 'unknown'.
src/main.tsx(271,20): error TS18046: 'error' is of type 'unknown'.
src/main.tsx(280,23): error TS2345: Argument of type 'HTMLElement | null' is not assignable to parameter of type 'Container'.
  Type 'null' is not assignable to type 'Container'.
src/services/activityLogger.ts(126,68): error TS2345: Argument of type 'unknown' is not assignable to parameter of type 'Record<string, unknown> | undefined'.
src/services/bugReport/browserInfoService.ts(117,52): error TS2345: Argument of type 'unknown' is not assignable to parameter of type 'Record<string, unknown> | undefined'.
src/services/bugReport/browserInfoService.ts(160,50): error TS2345: Argument of type 'unknown' is not assignable to parameter of type 'Record<string, unknown> | undefined'.
src/services/bugReport/browserInfoService.ts(184,53): error TS2345: Argument of type 'unknown' is not assignable to parameter of type 'Record<string, unknown> | undefined'.
src/services/bugReport/browserInfoService.ts(218,48): error TS2345: Argument of type 'unknown' is not assignable to parameter of type 'Record<string, unknown> | undefined'.
src/services/bugReport/contextAnalysisService.ts(123,11): error TS2352: Conversion of type '{ modals: never[]; forms: never[]; buttons: never[]; inputs: never[]; }' to type 'UIState' may be a mistake because neither type sufficiently overlaps with the other. If this was intentional, convert the expression to 'unknown' first.
  Type '{ modals: never[]; forms: never[]; buttons: never[]; inputs: never[]; }' is missing the following properties from type 'UIState': drawers, tabs, loading, interactions
src/services/bugReport/contextAnalysisService.ts(157,54): error TS2345: Argument of type 'unknown' is not assignable to parameter of type 'Record<string, unknown> | undefined'.
src/services/bugReport/contextAnalysisService.ts(186,56): error TS2345: Argument of type 'unknown' is not assignable to parameter of type 'Record<string, unknown> | undefined'.
src/services/bugReport/contextAnalysisService.ts(206,48): error TS2345: Argument of type 'unknown' is not assignable to parameter of type 'Record<string, unknown> | undefined'.
src/services/bugReport/contextAnalysisService.ts(226,57): error TS2345: Argument of type 'unknown' is not assignable to parameter of type 'Record<string, unknown> | undefined'.
src/services/bugReport/contextAnalysisService.ts(243,9): error TS7053: Element implicitly has an 'any' type because expression of type 'string' can't be used to index type '{}'.
  No index signature with a parameter of type 'string' was found on type '{}'.
src/services/bugReport/contextAnalysisService.ts(243,29): error TS7053: Element implicitly has an 'any' type because expression of type 'string' can't be used to index type '{}'.
  No index signature with a parameter of type 'string' was found on type '{}'.
src/services/bugReport/errorTrackingService.ts(106,26): error TS2322: Type '(event: ErrorEvent) => void' is not assignable to type '{ handleEvent: (event: Event) => void; } | ((event: Event) => void)'.
  Type '(event: ErrorEvent) => void' is not assignable to type '(event: Event) => void'.
    Types of parameters 'event' and 'event' are incompatible.
      Type 'Event' is missing the following properties from type 'ErrorEvent': colno, error, filename, lineno, message
src/services/bugReport/errorTrackingService.ts(217,53): error TS2345: Argument of type 'unknown' is not assignable to parameter of type 'Record<string, unknown> | undefined'.
src/services/bugReport/index.ts(107,9): error TS2783: 'success' is specified more than once, so this usage will be overwritten.
src/services/bugReport/index.ts(120,47): error TS2345: Argument of type 'unknown' is not assignable to parameter of type 'Error'.
src/services/bugReport/index.ts(158,26): error TS18046: 'error' is of type 'unknown'.
src/services/bugReport/index.ts(431,16): error TS18046: 'error' is of type 'unknown'.
src/services/bugReport/index.ts(457,16): error TS18046: 'error' is of type 'unknown'.
src/services/bugReport/index.ts(482,16): error TS18046: 'error' is of type 'unknown'.
src/services/bugReport/index.ts(513,16): error TS18046: 'error' is of type 'unknown'.
src/services/bugReport/pageDetectionService.ts(50,27): error TS7053: Element implicitly has an 'any' type because expression of type 'string' can't be used to index type '{ "/app": string; "/app/dashboard": string; "/app/envelopes": string; "/app/savings": string; "/app/supplemental": string; "/app/paycheck": string; "/app/bills": string; "/app/transactions": string; "/app/debts": string; "/app/analytics": string; "/app/automation": string; "/app/activity": string; }'.
  No index signature with a parameter of type 'string' was found on type '{ "/app": string; "/app/dashboard": string; "/app/envelopes": string; "/app/savings": string; "/app/supplemental": string; "/app/paycheck": string; "/app/bills": string; "/app/transactions": string; "/app/debts": string; "/app/analytics": string; "/app/automation": string; "/app/activity": string; }'.
src/services/bugReport/pageDetectionService.ts(73,50): error TS2345: Argument of type 'unknown' is not assignable to parameter of type 'Record<string, unknown> | undefined'.
src/services/bugReport/pageDetectionService.ts(104,51): error TS2345: Argument of type 'unknown' is not assignable to parameter of type 'Record<string, unknown> | undefined'.
src/services/bugReport/pageDetectionService.ts(147,13): error TS7034: Variable 'breadcrumbs' implicitly has type 'any[]' in some locations where its type cannot be determined.
src/services/bugReport/pageDetectionService.ts(168,14): error TS7005: Variable 'breadcrumbs' implicitly has an 'any[]' type.
src/services/bugReport/screenshotService.ts(39,37): error TS2774: This condition will always return true since this function is always defined. Did you mean to call it instead?
src/services/bugReport/screenshotService.ts(43,69): error TS2345: Argument of type 'unknown' is not assignable to parameter of type 'Record<string, unknown> | undefined'.
src/services/bugReport/screenshotService.ts(52,75): error TS2345: Argument of type 'unknown' is not assignable to parameter of type 'Record<string, unknown> | undefined'.
src/services/bugReport/screenshotService.ts(113,5): error TS18047: 'ctx' is possibly 'null'.
src/services/bugReport/screenshotService.ts(201,7): error TS18047: 'ctx' is possibly 'null'.
src/services/bugReport/screenshotService.ts(202,7): error TS18047: 'ctx' is possibly 'null'.
src/services/bugReport/screenshotService.ts(205,7): error TS18047: 'ctx' is possibly 'null'.
src/services/bugReport/screenshotService.ts(206,7): error TS18047: 'ctx' is possibly 'null'.
src/services/bugReport/screenshotService.ts(207,7): error TS18047: 'ctx' is possibly 'null'.
src/services/bugReport/screenshotService.ts(210,7): error TS18047: 'ctx' is possibly 'null'.
src/services/bugReport/screenshotService.ts(213,7): error TS18047: 'ctx' is possibly 'null'.
src/services/bugReport/screenshotService.ts(214,7): error TS18047: 'ctx' is possibly 'null'.
src/services/bugReport/screenshotService.ts(219,9): error TS18047: 'ctx' is possibly 'null'.
src/services/bugReport/screenshotService.ts(283,7): error TS18047: 'ctx' is possibly 'null'.
src/services/bugReport/screenshotService.ts(284,7): error TS18047: 'ctx' is possibly 'null'.
src/services/bugReport/screenshotService.ts(287,7): error TS18047: 'ctx' is possibly 'null'.
src/services/bugReport/uiStateService.ts(96,48): error TS2345: Argument of type 'unknown' is not assignable to parameter of type 'Record<string, unknown> | undefined'.
src/services/bugReport/uiStateService.ts(146,51): error TS2345: Argument of type 'unknown' is not assignable to parameter of type 'Record<string, unknown> | undefined'.
src/services/bugReport/uiStateService.ts(178,52): error TS2345: Argument of type 'unknown' is not assignable to parameter of type 'Record<string, unknown> | undefined'.
src/services/bugReport/uiStateService.ts(210,49): error TS2345: Argument of type 'unknown' is not assignable to parameter of type 'Record<string, unknown> | undefined'.
src/services/bugReport/uiStateService.ts(241,50): error TS2345: Argument of type 'unknown' is not assignable to parameter of type 'Record<string, unknown> | undefined'.
src/services/bugReport/uiStateService.ts(271,51): error TS2345: Argument of type 'unknown' is not assignable to parameter of type 'Record<string, unknown> | undefined'.
src/services/bugReport/uiStateService.ts(305,50): error TS2345: Argument of type 'unknown' is not assignable to parameter of type 'Record<string, unknown> | undefined'.
src/services/bugReport/uiStateService.ts(338,52): error TS2345: Argument of type 'unknown' is not assignable to parameter of type 'Record<string, unknown> | undefined'.
src/services/bugReport/uiStateService.ts(379,58): error TS2345: Argument of type 'unknown' is not assignable to parameter of type 'Record<string, unknown> | undefined'.
src/services/chunkedSyncService.ts(195,68): error TS2345: Argument of type 'unknown' is not assignable to parameter of type 'Record<string, unknown> | undefined'.
src/services/chunkedSyncService.ts(275,7): error TS7053: Element implicitly has an 'any' type because expression of type 'string' can't be used to index type '{}'.
  No index signature with a parameter of type 'string' was found on type '{}'.
src/services/chunkedSyncService.ts(428,29): error TS2769: No overload matches this call.
  Overload 1 of 3, '(firestore: Firestore, path: string, ...pathSegments: string[]): DocumentReference<DocumentData, DocumentData>', gave the following error.
    Argument of type 'string | null' is not assignable to parameter of type 'string'.
      Type 'null' is not assignable to type 'string'.
  Overload 2 of 3, '(reference: CollectionReference<unknown, DocumentData>, path?: string | undefined, ...pathSegments: string[]): DocumentReference<unknown, DocumentData>', gave the following error.
    Argument of type 'Firestore' is not assignable to parameter of type 'CollectionReference<unknown, DocumentData>'.
      Type 'Firestore' is missing the following properties from type 'CollectionReference<unknown, DocumentData>': id, path, parent, withConverter, and 2 more.
  Overload 3 of 3, '(reference: DocumentReference<unknown, DocumentData>, path: string, ...pathSegments: string[]): DocumentReference<DocumentData, DocumentData>', gave the following error.
    Argument of type 'Firestore' is not assignable to parameter of type 'DocumentReference<unknown, DocumentData>'.
      Type 'Firestore' is missing the following properties from type 'DocumentReference<unknown, DocumentData>': converter, firestore, id, path, and 2 more.
src/services/chunkedSyncService.ts(544,24): error TS2769: No overload matches this call.
  Overload 1 of 3, '(firestore: Firestore, path: string, ...pathSegments: string[]): DocumentReference<DocumentData, DocumentData>', gave the following error.
    Argument of type 'string | null' is not assignable to parameter of type 'string'.
      Type 'null' is not assignable to type 'string'.
  Overload 2 of 3, '(reference: CollectionReference<unknown, DocumentData>, path?: string | undefined, ...pathSegments: string[]): DocumentReference<unknown, DocumentData>', gave the following error.
    Argument of type 'Firestore' is not assignable to parameter of type 'CollectionReference<unknown, DocumentData>'.
      Type 'Firestore' is missing the following properties from type 'CollectionReference<unknown, DocumentData>': id, path, parent, withConverter, and 2 more.
  Overload 3 of 3, '(reference: DocumentReference<unknown, DocumentData>, path: string, ...pathSegments: string[]): DocumentReference<DocumentData, DocumentData>', gave the following error.
    Argument of type 'Firestore' is not assignable to parameter of type 'DocumentReference<unknown, DocumentData>'.
      Type 'Firestore' is missing the following properties from type 'DocumentReference<unknown, DocumentData>': converter, firestore, id, path, and 2 more.
src/services/editLockService.ts(372,26): error TS2345: Argument of type 'string | undefined' is not assignable to parameter of type 'string'.
  Type 'undefined' is not assignable to type 'string'.
src/services/firebaseMessaging.ts(175,36): error TS2345: Argument of type 'Messaging | null' is not assignable to parameter of type 'Messaging'.
  Type 'null' is not assignable to type 'Messaging'.
src/services/firebaseMessaging.ts(294,38): error TS2345: Argument of type 'string | undefined' is not assignable to parameter of type 'string'.
  Type 'undefined' is not assignable to type 'string'.
src/services/firebaseSyncService.ts(166,46): error TS2345: Argument of type 'Auth | null' is not assignable to parameter of type 'Auth'.
  Type 'null' is not assignable to type 'Auth'.
src/services/firebaseSyncService.ts(178,58): error TS2345: Argument of type 'Auth | null' is not assignable to parameter of type 'Auth'.
  Type 'null' is not assignable to type 'Auth'.
src/services/firebaseSyncService.ts(237,26): error TS2769: No overload matches this call.
  Overload 1 of 3, '(firestore: Firestore, path: string, ...pathSegments: string[]): DocumentReference<DocumentData, DocumentData>', gave the following error.
    Argument of type 'Firestore | null' is not assignable to parameter of type 'Firestore'.
      Type 'null' is not assignable to type 'Firestore'.
  Overload 2 of 3, '(reference: CollectionReference<unknown, DocumentData>, path?: string | undefined, ...pathSegments: string[]): DocumentReference<unknown, DocumentData>', gave the following error.
    Argument of type 'Firestore | null' is not assignable to parameter of type 'CollectionReference<unknown, DocumentData>'.
      Type 'null' is not assignable to type 'CollectionReference<unknown, DocumentData>'.
  Overload 3 of 3, '(reference: DocumentReference<unknown, DocumentData>, path: string, ...pathSegments: string[]): DocumentReference<DocumentData, DocumentData>', gave the following error.
    Argument of type 'Firestore | null' is not assignable to parameter of type 'DocumentReference<unknown, DocumentData>'.
      Type 'null' is not assignable to type 'DocumentReference<unknown, DocumentData>'.
src/services/firebaseSyncService.ts(268,26): error TS2769: No overload matches this call.
  Overload 1 of 3, '(firestore: Firestore, path: string, ...pathSegments: string[]): DocumentReference<DocumentData, DocumentData>', gave the following error.
    Argument of type 'Firestore | null' is not assignable to parameter of type 'Firestore'.
      Type 'null' is not assignable to type 'Firestore'.
  Overload 2 of 3, '(reference: CollectionReference<unknown, DocumentData>, path?: string | undefined, ...pathSegments: string[]): DocumentReference<unknown, DocumentData>', gave the following error.
    Argument of type 'Firestore | null' is not assignable to parameter of type 'CollectionReference<unknown, DocumentData>'.
      Type 'null' is not assignable to type 'CollectionReference<unknown, DocumentData>'.
  Overload 3 of 3, '(reference: DocumentReference<unknown, DocumentData>, path: string, ...pathSegments: string[]): DocumentReference<DocumentData, DocumentData>', gave the following error.
    Argument of type 'Firestore | null' is not assignable to parameter of type 'DocumentReference<unknown, DocumentData>'.
      Type 'null' is not assignable to type 'DocumentReference<unknown, DocumentData>'.
src/services/firebaseSyncService.ts(305,24): error TS2769: No overload matches this call.
  Overload 1 of 3, '(firestore: Firestore, path: string, ...pathSegments: string[]): DocumentReference<DocumentData, DocumentData>', gave the following error.
    Argument of type 'Firestore | null' is not assignable to parameter of type 'Firestore'.
      Type 'null' is not assignable to type 'Firestore'.
  Overload 2 of 3, '(reference: CollectionReference<unknown, DocumentData>, path?: string | undefined, ...pathSegments: string[]): DocumentReference<unknown, DocumentData>', gave the following error.
    Argument of type 'Firestore | null' is not assignable to parameter of type 'CollectionReference<unknown, DocumentData>'.
      Type 'null' is not assignable to type 'CollectionReference<unknown, DocumentData>'.
  Overload 3 of 3, '(reference: DocumentReference<unknown, DocumentData>, path: string, ...pathSegments: string[]): DocumentReference<DocumentData, DocumentData>', gave the following error.
    Argument of type 'Firestore | null' is not assignable to parameter of type 'DocumentReference<unknown, DocumentData>'.
      Type 'null' is not assignable to type 'DocumentReference<unknown, DocumentData>'.
src/services/firebaseSyncService.ts(367,15): error TS2722: Cannot invoke an object which is possibly 'undefined'.
src/services/keys/keyManagementService.ts(111,58): error TS2345: Argument of type 'unknown' is not assignable to parameter of type 'Record<string, unknown> | undefined'.
src/services/keys/keyManagementService.ts(345,26): error TS2769: No overload matches this call.
  The last overload gave the following error.
    Argument of type 'number[] | undefined' is not assignable to parameter of type 'ArrayBuffer | ArrayLike<number>'.
      Type 'undefined' is not assignable to type 'ArrayBuffer | ArrayLike<number>'.
src/services/keys/keyManagementService.ts(359,34): error TS2769: No overload matches this call.
  The last overload gave the following error.
    Argument of type 'number[] | undefined' is not assignable to parameter of type 'ArrayBuffer | ArrayLike<number>'.
      Type 'undefined' is not assignable to type 'ArrayBuffer | ArrayLike<number>'.
src/services/keys/keyManagementService.ts(360,35): error TS2769: No overload matches this call.
  The last overload gave the following error.
    Argument of type 'number[] | undefined' is not assignable to parameter of type 'ArrayBuffer | ArrayLike<number>'.
      Type 'undefined' is not assignable to type 'ArrayBuffer | ArrayLike<number>'.
src/services/security/securityService.ts(73,72): error TS2345: Argument of type 'unknown' is not assignable to parameter of type 'Record<string, unknown> | undefined'.
src/services/security/securityService.ts(97,54): error TS2345: Argument of type 'unknown' is not assignable to parameter of type 'Record<string, unknown> | undefined'.
src/services/security/securityService.ts(190,78): error TS2345: Argument of type 'unknown' is not assignable to parameter of type 'Record<string, unknown> | undefined'.
src/services/security/securityService.ts(296,9): error TS7053: Element implicitly has an 'any' type because expression of type 'string' can't be used to index type '{}'.
  No index signature with a parameter of type 'string' was found on type '{}'.
src/services/security/securityService.ts(296,37): error TS7053: Element implicitly has an 'any' type because expression of type 'string' can't be used to index type '{}'.
  No index signature with a parameter of type 'string' was found on type '{}'.
src/services/typedChunkedSyncService.ts(275,51): error TS2345: Argument of type 'unknown' is not assignable to parameter of type 'Record<string, unknown> | undefined'.
src/stores/ui/fabStore.ts(216,14): error TS7022: 'useFABStore' implicitly has type 'any' because it does not have a type annotation and is referenced directly or indirectly in its own initializer.
src/stores/ui/fabStore.ts(249,11): error TS7023: 'getDebugInfo' implicitly has return type 'any' because it does not have a return type annotation and is referenced directly or indirectly in one of its return expressions.
src/stores/ui/fabStore.ts(251,19): error TS7022: 'state' implicitly has type 'any' because it does not have a type annotation and is referenced directly or indirectly in its own initializer.
src/stores/ui/toastStore.ts(87,11): error TS2352: Conversion of type '{ toasts: never[]; }' to type 'ToastState' may be a mistake because neither type sufficiently overlaps with the other. If this was intentional, convert the expression to 'unknown' first.
  Type '{ toasts: never[]; }' is missing the following properties from type 'ToastState': addToast, removeToast, clearAllToasts, showSuccess, and 4 more.
src/stores/ui/uiStore.ts(96,27): error TS7006: Parameter 'set' implicitly has an 'any' type.
src/stores/ui/uiStore.ts(96,32): error TS7006: Parameter '_get' implicitly has an 'any' type.
src/stores/ui/uiStore.ts(131,33): error TS7006: Parameter 'fromVersion' implicitly has an 'any' type.
src/stores/ui/uiStore.ts(131,46): error TS7006: Parameter 'toVersion' implicitly has an 'any' type.
src/stores/ui/uiStore.ts(132,10): error TS7006: Parameter 'state' implicitly has an 'any' type.
src/stores/ui/uiStore.ts(140,12): error TS7006: Parameter 'state' implicitly has an 'any' type.
src/stores/ui/uiStore.ts(155,12): error TS7006: Parameter 'state' implicitly has an 'any' type.
src/stores/ui/uiStore.ts(167,57): error TS18046: 'error' is of type 'unknown'.
src/stores/ui/uiStore.ts(188,21): error TS7005: Variable 'useUiStore' implicitly has an 'any' type.
src/stores/ui/uiStore.ts(227,10): error TS7006: Parameter 'state' implicitly has an 'any' type.
src/stores/ui/uiStore.ts(256,5): error TS7034: Variable 'useUiStore' implicitly has type 'any' in some locations where its type cannot be determined.
src/utils/accounts/accountValidation.ts(11,37): error TS7006: Parameter 'accountForm' implicitly has an 'any' type.
src/utils/accounts/accountValidation.ts(93,38): error TS7006: Parameter 'transferForm' implicitly has an 'any' type.
src/utils/accounts/accountValidation.ts(93,52): error TS7006: Parameter 'fromAccount' implicitly has an 'any' type.
src/utils/accounts/accountValidation.ts(153,63): error TS2339: Property 'isActive' does not exist on type 'never'.
src/utils/accounts/accountValidation.ts(156,38): error TS2339: Property 'currentBalance' does not exist on type 'never'.
src/utils/accounts/accountValidation.ts(161,55): error TS2339: Property 'expirationDate' does not exist on type 'never'.
src/utils/accounts/accountValidation.ts(166,38): error TS2339: Property 'annualContribution' does not exist on type 'never'.
src/utils/accounts/accountValidation.ts(184,46): error TS7006: Parameter 'expirationDate' implicitly has an 'any' type.
src/utils/accounts/accountValidation.ts(205,37): error TS7006: Parameter 'daysUntil' implicitly has an 'any' type.
src/utils/accounts/accountValidation.ts(220,39): error TS7006: Parameter 'currentBalance' implicitly has an 'any' type.
src/utils/accounts/accountValidation.ts(220,55): error TS7006: Parameter 'changeAmount' implicitly has an 'any' type.
src/utils/accounts/accountValidation.ts(251,42): error TS7006: Parameter 'account' implicitly has an 'any' type.
src/utils/analytics/categoryPatterns.ts(36,37): error TS7006: Parameter 'billName' implicitly has an 'any' type.
src/utils/analytics/transactionAnalyzer.ts(58,40): error TS18048: 'minTransactionCount' is possibly 'undefined'.
src/utils/analytics/transactionAnalyzer.ts(58,86): error TS18048: 'minAmount' is possibly 'undefined'.
src/utils/analytics/transactionAnalyzer.ts(107,47): error TS18048: 'unusedCategoryThreshold' is possibly 'undefined'.
src/utils/analytics/trendHelpers.ts(8,32): error TS7006: Parameter 'value' implicitly has an 'any' type.
src/utils/analytics/trendHelpers.ts(13,31): error TS7006: Parameter 'value' implicitly has an 'any' type.
src/utils/analytics/trendHelpers.ts(18,36): error TS7006: Parameter 'trend' implicitly has an 'any' type.
src/utils/analytics/trendHelpers.ts(44,36): error TS7006: Parameter 'growthRate' implicitly has an 'any' type.
src/utils/analytics/trendHelpers.ts(51,39): error TS7006: Parameter 'index' implicitly has an 'any' type.
src/utils/analytics/trendHelpers.ts(66,42): error TS7006: Parameter 'value' implicitly has an 'any' type.
src/utils/analytics/trendHelpers.ts(66,49): error TS7006: Parameter 'name' implicitly has an 'any' type.
src/utils/analytics/trendHelpers.ts(71,42): error TS7006: Parameter 'value' implicitly has an 'any' type.
src/utils/analytics/trendHelpers.ts(71,49): error TS7006: Parameter 'name' implicitly has an 'any' type.
src/utils/auth/shareCodeManager.ts(30,20): error TS7006: Parameter 'shareCode' implicitly has an 'any' type.
src/utils/auth/shareCodeManager.ts(44,20): error TS7006: Parameter 'shareCode' implicitly has an 'any' type.
src/utils/auth/shareCodeManager.ts(54,18): error TS7006: Parameter 'shareCode' implicitly has an 'any' type.
src/utils/auth/userSetupHelpers.tsx(23,37): error TS7031: Binding element 'masterPassword' implicitly has an 'any' type.
src/utils/auth/userSetupHelpers.tsx(23,53): error TS7031: Binding element 'userName' implicitly has an 'any' type.
src/utils/auth/userSetupHelpers.tsx(23,63): error TS7031: Binding element 'userColor' implicitly has an 'any' type.
src/utils/auth/userSetupHelpers.tsx(47,30): error TS7006: Parameter 'step' implicitly has an 'any' type.
src/utils/auth/userSetupHelpers.tsx(47,36): error TS7006: Parameter 'isReturningUser' implicitly has an 'any' type.
src/utils/auth/userSetupHelpers.tsx(47,53): error TS7006: Parameter 'userName' implicitly has an 'any' type.
src/utils/auth/userSetupHelpers.tsx(86,33): error TS7006: Parameter 'step' implicitly has an 'any' type.
src/utils/auth/userSetupHelpers.tsx(86,39): error TS7006: Parameter 'isReturningUser' implicitly has an 'any' type.
src/utils/billIcons/iconOptions.ts(179,10): error TS7053: Element implicitly has an 'any' type because expression of type 'string' can't be used to index type '{ utilities: BillIconOption[]; housing: BillIconOption[]; transportation: BillIconOption[]; insurance: BillIconOption[]; ... 6 more ...; business: BillIconOption[]; }'.
  No index signature with a parameter of type 'string' was found on type '{ utilities: BillIconOption[]; housing: BillIconOption[]; transportation: BillIconOption[]; insurance: BillIconOption[]; ... 6 more ...; business: BillIconOption[]; }'.
src/utils/bills/billCalculations.ts(131,57): error TS2345: Argument of type 'unknown' is not assignable to parameter of type 'Record<string, unknown> | undefined'.
src/utils/bills/billCalculations.ts(166,49): error TS2345: Argument of type 'unknown' is not assignable to parameter of type 'Record<string, unknown> | undefined'.
src/utils/bills/billCalculations.ts(192,46): error TS2345: Argument of type 'string | Date | undefined' is not assignable to parameter of type 'string | Date'.
  Type 'undefined' is not assignable to type 'string | Date'.
src/utils/bills/billCalculations.ts(201,5): error TS2322: Type 'number | null' is not assignable to type 'number | undefined'.
  Type 'null' is not assignable to type 'number | undefined'.
src/utils/bills/billUpdateHelpers.ts(106,71): error TS2345: Argument of type 'unknown' is not assignable to parameter of type 'Record<string, unknown> | undefined'.
src/utils/bills/billUpdateHelpers.ts(107,5): error TS2722: Cannot invoke an object which is possibly 'undefined'.
src/utils/bills/recurringBillUtils.ts(9,38): error TS7006: Parameter 'paidDate' implicitly has an 'any' type.
src/utils/bills/recurringBillUtils.ts(9,48): error TS7006: Parameter 'frequency' implicitly has an 'any' type.
src/utils/bills/recurringBillUtils.ts(53,38): error TS7006: Parameter 'bill' implicitly has an 'any' type.
src/utils/bills/recurringBillUtils.ts(53,44): error TS7006: Parameter 'updateBillFn' implicitly has an 'any' type.
src/utils/bills/recurringBillUtils.ts(75,57): error TS2345: Argument of type 'unknown' is not assignable to parameter of type 'Record<string, unknown> | undefined'.
src/utils/bills/recurringBillUtils.ts(90,39): error TS7006: Parameter 'bills' implicitly has an 'any' type.
src/utils/bills/recurringBillUtils.ts(90,46): error TS7006: Parameter 'updateBillFn' implicitly has an 'any' type.
src/utils/bills/recurringBillUtils.ts(91,21): error TS7006: Parameter 'bill' implicitly has an 'any' type.
src/utils/budgeting/autofunding/conditions.ts(237,31): error TS18048: 'rule.config' is possibly 'undefined'.
src/utils/budgeting/autofunding/conditions.ts(237,31): error TS2345: Argument of type 'Condition[] | undefined' is not assignable to parameter of type 'Condition[]'.
  Type 'undefined' is not assignable to type 'Condition[]'.
src/utils/budgeting/autofunding/conditions.ts(377,34): error TS2769: No overload matches this call.
  Overload 1 of 4, '(value: string | number | Date): Date', gave the following error.
    Argument of type 'string | null | undefined' is not assignable to parameter of type 'string | number | Date'.
      Type 'undefined' is not assignable to type 'string | number | Date'.
  Overload 2 of 4, '(value: string | number): Date', gave the following error.
    Argument of type 'string | null | undefined' is not assignable to parameter of type 'string | number'.
      Type 'undefined' is not assignable to type 'string | number'.
src/utils/budgeting/autofunding/conditions.ts(378,32): error TS2769: No overload matches this call.
  Overload 1 of 4, '(value: string | number | Date): Date', gave the following error.
    Argument of type 'string | null | undefined' is not assignable to parameter of type 'string | number | Date'.
      Type 'undefined' is not assignable to type 'string | number | Date'.
  Overload 2 of 4, '(value: string | number): Date', gave the following error.
    Argument of type 'string | null | undefined' is not assignable to parameter of type 'string | number'.
      Type 'undefined' is not assignable to type 'string | number'.
src/utils/budgeting/autofunding/conditions.ts(390,34): error TS2538: Type 'undefined' cannot be used as an index type.
src/utils/budgeting/autofunding/simulation.ts(58,25): error TS2345: Argument of type 'AutoFundingRule' is not assignable to parameter of type 'Rule'.
  Types of property 'lastExecuted' are incompatible.
    Type 'string | null' is not assignable to type 'string | undefined'.
      Type 'null' is not assignable to type 'string | undefined'.
src/utils/budgeting/autofunding/simulation.ts(267,16): error TS18047: 'simulation.simulation' is possibly 'null'.
src/utils/budgeting/autofunding/simulation.ts(268,22): error TS18047: 'simulation.simulation' is possibly 'null'.
src/utils/budgeting/autofunding/simulation.ts(269,17): error TS18047: 'simulation.simulation' is possibly 'null'.
src/utils/budgeting/autofunding/simulation.ts(270,21): error TS18047: 'simulation.simulation' is possibly 'null'.
src/utils/budgeting/autofunding/simulation.ts(271,12): error TS18047: 'simulation.simulation' is possibly 'null'.
src/utils/budgeting/autofunding/simulation.ts(272,16): error TS18047: 'simulation.simulation' is possibly 'null'.
src/utils/budgeting/autofunding/simulation.ts(273,13): error TS18047: 'simulation.simulation' is possibly 'null'.
src/utils/budgeting/autofunding/simulation.ts(274,36): error TS2345: Argument of type '{ totalPlanned: number; rulesExecuted: number; plannedTransfers: { fromEnvelopeId: string; toEnvelopeId: string; amount: number; description: string; ruleId: string; ruleName: string; }[]; ruleResults: { ...; }[]; remainingCash: number; errors: { ...; }[]; } | null' is not assignable to parameter of type '{ errors: { error: string; }[]; rulesExecuted: number; remainingCash: number; }'.
  Type 'null' is not assignable to type '{ errors: { error: string; }[]; rulesExecuted: number; remainingCash: number; }'.
src/utils/budgeting/envelopeCalculations.ts(110,63): error TS2345: Argument of type 'string | undefined' is not assignable to parameter of type 'string'.
  Type 'undefined' is not assignable to type 'string'.
src/utils/budgeting/envelopeCalculations.ts(521,24): error TS7053: Element implicitly has an 'any' type because expression of type 'string' can't be used to index type 'Record<FrequencyType, number>'.
  No index signature with a parameter of type 'string' was found on type 'Record<FrequencyType, number>'.
src/utils/budgeting/envelopeFormUtils.ts(133,9): error TS7053: Element implicitly has an 'any' type because expression of type 'string | number' can't be used to index type '{}'.
  No index signature with a parameter of type 'string' was found on type '{}'.
src/utils/budgeting/envelopeFormUtils.ts(186,22): error TS7053: Element implicitly has an 'any' type because expression of type 'string' can't be used to index type 'Record<EnvelopeType, EnvelopeTypeConfig>'.
  No index signature with a parameter of type 'string' was found on type 'Record<EnvelopeType, EnvelopeTypeConfig>'.
src/utils/budgeting/envelopeFormUtils.ts(440,22): error TS18048: 'envelope.monthlyAmount' is possibly 'undefined'.
src/utils/budgeting/envelopeFormUtils.ts(441,51): error TS18048: 'envelope.monthlyAmount' is possibly 'undefined'.
src/utils/budgeting/envelopeFormUtils.ts(489,9): error TS7034: Variable 'warnings' implicitly has type 'any[]' in some locations where its type cannot be determined.
src/utils/budgeting/envelopeFormUtils.ts(490,9): error TS7034: Variable 'errors' implicitly has type 'any[]' in some locations where its type cannot be determined.
src/utils/budgeting/envelopeFormUtils.ts(492,42): error TS7005: Variable 'warnings' implicitly has an 'any[]' type.
src/utils/budgeting/envelopeFormUtils.ts(492,52): error TS7005: Variable 'errors' implicitly has an 'any[]' type.
src/utils/budgeting/envelopeFormUtils.ts(499,9): error TS18048: 'envelope.targetAmount' is possibly 'undefined'.
src/utils/budgeting/envelopeIntegrityChecker.ts(78,48): error TS7006: Parameter 'envelopeIds' implicitly has an 'any' type.
src/utils/budgeting/envelopeIntegrityChecker.ts(119,14): error TS18046: 'error' is of type 'unknown'.
src/utils/budgeting/envelopeIntegrityChecker.ts(130,48): error TS7006: Parameter 'corruptedEnvelopes' implicitly has an 'any' type.
src/utils/budgeting/envelopeIntegrityChecker.ts(216,14): error TS18046: 'error' is of type 'unknown'.
src/utils/budgeting/envelopeIntegrityChecker.ts(277,14): error TS18046: 'error' is of type 'unknown'.
src/utils/budgeting/envelopeStyles.ts(6,38): error TS7006: Parameter 'envelope' implicitly has an 'any' type.
src/utils/budgeting/envelopeStyles.ts(8,18): error TS7053: Element implicitly has an 'any' type because expression of type 'any' can't be used to index type 'Record<EnvelopeType, EnvelopeTypeConfig>'.
src/utils/budgeting/envelopeStyles.ts(20,32): error TS7006: Parameter 'envelope' implicitly has an 'any' type.
src/utils/budgeting/envelopeStyles.ts(39,31): error TS7006: Parameter 'status' implicitly has an 'any' type.
src/utils/budgeting/envelopeStyles.ts(55,37): error TS7006: Parameter 'utilizationRate' implicitly has an 'any' type.
src/utils/budgeting/envelopeStyles.ts(55,54): error TS7006: Parameter 'status' implicitly has an 'any' type.
src/utils/budgeting/paycheckDeletion.ts(34,26): error TS18048: 'envelope.currentBalance' is possibly 'undefined'.
src/utils/budgeting/paycheckProcessing.ts(35,5): error TS2769: No overload matches this call.
  Overload 1 of 3, '(callbackfn: (previousValue: { currentBalance?: string | number | undefined; }, currentValue: { currentBalance?: string | number | undefined; }, currentIndex: number, array: { currentBalance?: string | ... 1 more ... | undefined; }[]) => { ...; }, initialValue: { ...; }): { ...; }', gave the following error.
    Argument of type '(sum: number, env: { currentBalance: string | number; }) => number' is not assignable to parameter of type '(previousValue: { currentBalance?: string | number | undefined; }, currentValue: { currentBalance?: string | number | undefined; }, currentIndex: number, array: { currentBalance?: string | number | undefined; }[]) => { ...; }'.
      Types of parameters 'sum' and 'previousValue' are incompatible.
        Type '{ currentBalance?: string | number | undefined; }' is not assignable to type 'number'.
  Overload 2 of 3, '(callbackfn: (previousValue: number, currentValue: { currentBalance?: string | number | undefined; }, currentIndex: number, array: { currentBalance?: string | number | undefined; }[]) => number, initialValue: number): number', gave the following error.
    Argument of type '(sum: number, env: { currentBalance: string | number; }) => number' is not assignable to parameter of type '(previousValue: number, currentValue: { currentBalance?: string | number | undefined; }, currentIndex: number, array: { currentBalance?: string | number | undefined; }[]) => number'.
      Types of parameters 'env' and 'currentValue' are incompatible.
        Type '{ currentBalance?: string | number | undefined; }' is not assignable to type '{ currentBalance: string | number; }'.
          Types of property 'currentBalance' are incompatible.
            Type 'string | number | undefined' is not assignable to type 'string | number'.
              Type 'undefined' is not assignable to type 'string | number'.
src/utils/budgeting/paycheckProcessing.ts(40,5): error TS2769: No overload matches this call.
  Overload 1 of 3, '(callbackfn: (previousValue: { currentBalance?: string | number | undefined; }, currentValue: { currentBalance?: string | number | undefined; }, currentIndex: number, array: { currentBalance?: string | ... 1 more ... | undefined; }[]) => { ...; }, initialValue: { ...; }): { ...; }', gave the following error.
    Argument of type '(sum: number, saving: { currentBalance: string | number; }) => number' is not assignable to parameter of type '(previousValue: { currentBalance?: string | number | undefined; }, currentValue: { currentBalance?: string | number | undefined; }, currentIndex: number, array: { currentBalance?: string | number | undefined; }[]) => { ...; }'.
      Types of parameters 'sum' and 'previousValue' are incompatible.
        Type '{ currentBalance?: string | number | undefined; }' is not assignable to type 'number'.
  Overload 2 of 3, '(callbackfn: (previousValue: number, currentValue: { currentBalance?: string | number | undefined; }, currentIndex: number, array: { currentBalance?: string | number | undefined; }[]) => number, initialValue: number): number', gave the following error.
    Argument of type '(sum: number, saving: { currentBalance: string | number; }) => number' is not assignable to parameter of type '(previousValue: number, currentValue: { currentBalance?: string | number | undefined; }, currentIndex: number, array: { currentBalance?: string | number | undefined; }[]) => number'.
      Types of parameters 'saving' and 'currentValue' are incompatible.
        Type '{ currentBalance?: string | number | undefined; }' is not assignable to type '{ currentBalance: string | number; }'.
          Types of property 'currentBalance' are incompatible.
            Type 'string | number | undefined' is not assignable to type 'string | number'.
              Type 'undefined' is not assignable to type 'string | number'.
src/utils/budgeting/paycheckProcessing.ts(44,33): error TS2365: Operator '+' cannot be applied to types '{ currentBalance?: string | number | undefined; }' and '{ currentBalance?: string | number | undefined; }'.
src/utils/common/BaseMutex.ts(62,35): error TS2531: Object is possibly 'null'.
src/utils/common/BaseMutex.ts(71,15): error TS2339: Property 'resolve' does not exist on type '{ resolve: () => void; operationName: string; } | undefined'.
src/utils/common/BaseMutex.ts(71,24): error TS2339: Property 'operationName' does not exist on type '{ resolve: () => void; operationName: string; } | undefined'.
src/utils/common/BaseMutex.ts(80,17): error TS7006: Parameter 'fn' implicitly has an 'any' type.
src/utils/common/BaseMutex.ts(109,48): error TS2531: Object is possibly 'null'.
src/utils/common/BaseMutex.ts(116,9): error TS7006: Parameter 'operationName' implicitly has an 'any' type.
src/utils/common/budgetHistoryTracker.ts(109,41): error TS2345: Argument of type '{ hash: string; timestamp: number; message: string; author: string; parentHash: string | null; snapshotData: string; deviceFingerprint: string; }' is not assignable to parameter of type 'BudgetCommit'.
  Types of property 'parentHash' are incompatible.
    Type 'string | null' is not assignable to type 'string | undefined'.
      Type 'null' is not assignable to type 'string | undefined'.
src/utils/common/fixAutoAllocateUndefined.ts(66,37): error TS18046: 'error' is of type 'unknown'.
src/utils/common/highlight.ts(285,73): error TS2345: Argument of type 'unknown' is not assignable to parameter of type 'Record<string, unknown> | undefined'.
src/utils/common/lazyImport.ts(4,21): error TS7006: Parameter 'factory' implicitly has an 'any' type.
src/utils/common/lazyImport.ts(6,21): error TS7006: Parameter 'module' implicitly has an 'any' type.
src/utils/common/ocrProcessor.ts(349,43): error TS2345: Argument of type 'unknown' is not assignable to parameter of type 'Record<string, unknown> | undefined'.
src/utils/common/testBudgetHistory.ts(47,39): error TS2345: Argument of type '{ hash: string; timestamp: number; message: string; author: string; parentHash: null; encryptedSnapshot: string; deviceFingerprint: string; }' is not assignable to parameter of type 'BudgetCommit'.
  Types of property 'parentHash' are incompatible.
    Type 'null' is not assignable to type 'string | undefined'.
src/utils/common/toastHelpers.ts(117,16): error TS7006: Parameter 'error' implicitly has an 'any' type.
src/utils/common/transactionArchiving.ts(255,11): error TS2322: Type 'null' is not assignable to type 'number'.
src/utils/common/transactionArchiving.ts(423,9): error TS2322: Type 'null' is not assignable to type 'number'.
src/utils/dataManagement/backupUtils.ts(45,44): error TS2345: Argument of type 'unknown' is not assignable to parameter of type 'Record<string, unknown> | undefined'.
src/utils/dataManagement/dexieUtils.ts(4,27): error TS7006: Parameter 'table' implicitly has an 'any' type.
src/utils/dataManagement/dexieUtils.ts(8,87): error TS2345: Argument of type 'unknown' is not assignable to parameter of type 'Record<string, unknown> | undefined'.
src/utils/dataManagement/dexieUtils.ts(41,33): error TS7006: Parameter 'table' implicitly has an 'any' type.
src/utils/dataManagement/dexieUtils.ts(41,40): error TS7006: Parameter 'data' implicitly has an 'any' type.
src/utils/dataManagement/dexieUtils.ts(47,41): error TS7006: Parameter 'data' implicitly has an 'any' type.
src/utils/dataManagement/fileUtils.ts(3,33): error TS7006: Parameter 'file' implicitly has an 'any' type.
src/utils/dataManagement/fileUtils.ts(11,36): error TS18047: 'e.target' is possibly 'null'.
src/utils/dataManagement/firebaseUtils.ts(15,74): error TS2345: Argument of type 'unknown' is not assignable to parameter of type 'Record<string, unknown> | undefined'.
src/utils/dataManagement/validationUtils.ts(3,32): error TS7006: Parameter 'data' implicitly has an 'any' type.
src/utils/dataManagement/validationUtils.ts(13,32): error TS7006: Parameter 'importedData' implicitly has an 'any' type.
src/utils/dataManagement/validationUtils.ts(13,46): error TS7006: Parameter 'currentUser' implicitly has an 'any' type.
src/utils/dataManagement/validationUtils.ts(19,28): error TS7006: Parameter 'importedData' implicitly has an 'any' type.
src/utils/dataManagement/validationUtils.ts(25,38): error TS7006: Parameter 'importedData' implicitly has an 'any' type.
src/utils/dataManagement/validationUtils.ts(25,52): error TS7006: Parameter 'currentUser' implicitly has an 'any' type.
src/utils/debts/calculations/interestCalculation.ts(12,42): error TS7006: Parameter 'debt' implicitly has an 'any' type.
src/utils/debts/calculations/interestCalculation.ts(12,48): error TS7006: Parameter 'paymentAmount' implicitly has an 'any' type.
src/utils/debts/calculations/nextPaymentDate.ts(13,42): error TS7006: Parameter 'debt' implicitly has an 'any' type.
src/utils/debts/calculations/nextPaymentDate.ts(13,48): error TS7006: Parameter 'relatedBill' implicitly has an 'any' type.
src/utils/debts/calculations/payoffProjection.ts(11,43): error TS7006: Parameter 'debt' implicitly has an 'any' type.
src/utils/debts/debtDebugConfig.ts(42,38): error TS7006: Parameter 'feature' implicitly has an 'any' type.
src/utils/debts/debtDebugConfig.ts(43,10): error TS7053: Element implicitly has an 'any' type because expression of type 'any' can't be used to index type '{ ENABLE_DEBT_MANAGEMENT_HOOK: boolean; ENABLE_DEBT_DASHBOARD: boolean; ENABLE_DEBT_SUMMARY_CARDS: boolean; ENABLE_DEBT_LIST: boolean; ENABLE_DEBT_FILTERS: boolean; ENABLE_DEBT_MODALS: boolean; ... 9 more ...; ENABLE_DEBT_STRATEGIES: boolean; }'.
src/utils/debts/debtDebugConfig.ts(50,36): error TS7006: Parameter 'feature' implicitly has an 'any' type.
src/utils/debts/debtDebugConfig.ts(51,3): error TS7053: Element implicitly has an 'any' type because expression of type 'any' can't be used to index type '{ ENABLE_DEBT_MANAGEMENT_HOOK: boolean; ENABLE_DEBT_DASHBOARD: boolean; ENABLE_DEBT_SUMMARY_CARDS: boolean; ENABLE_DEBT_LIST: boolean; ENABLE_DEBT_FILTERS: boolean; ENABLE_DEBT_MODALS: boolean; ... 9 more ...; ENABLE_DEBT_STRATEGIES: boolean; }'.
src/utils/debts/debtDebugConfig.ts(59,35): error TS7006: Parameter 'feature' implicitly has an 'any' type.
src/utils/debts/debtDebugConfig.ts(60,3): error TS7053: Element implicitly has an 'any' type because expression of type 'any' can't be used to index type '{ ENABLE_DEBT_MANAGEMENT_HOOK: boolean; ENABLE_DEBT_DASHBOARD: boolean; ENABLE_DEBT_SUMMARY_CARDS: boolean; ENABLE_DEBT_LIST: boolean; ENABLE_DEBT_FILTERS: boolean; ENABLE_DEBT_MODALS: boolean; ... 9 more ...; ENABLE_DEBT_STRATEGIES: boolean; }'.
src/utils/debts/debtFormValidation.ts(101,38): error TS2345: Argument of type '{ name: string; creditor: string; notes: string; balance: string; currentBalance: string; type: "credit_card" | "mortgage" | "other" | "auto" | "chapter13" | "student" | "personal" | "business"; ... 12 more ...; paymentDueDate?: string | undefined; } | undefined' is not assignable to parameter of type '{ name: string; creditor: string; notes: string; balance: string; currentBalance: string; type: "credit_card" | "mortgage" | "other" | "auto" | "chapter13" | "student" | "personal" | "business"; ... 12 more ...; paymentDueDate?: string | undefined; }'.
  Type 'undefined' is not assignable to type '{ name: string; creditor: string; notes: string; balance: string; currentBalance: string; type: "credit_card" | "mortgage" | "other" | "auto" | "chapter13" | "student" | "personal" | "business"; ... 12 more ...; paymentDueDate?: string | undefined; }'.
src/utils/debts/debtFormValidation.ts(239,30): error TS18048: 'monthsToPayoff' is possibly 'undefined'.
src/utils/debts/debtFormValidation.ts(240,20): error TS18048: 'monthsToPayoff' is possibly 'undefined'.
src/utils/debts/debtFormValidation.ts(259,35): error TS2345: Argument of type 'number | null | undefined' is not assignable to parameter of type 'number | null'.
  Type 'undefined' is not assignable to type 'number | null'.
src/utils/debts/debtFormValidation.ts(260,37): error TS2345: Argument of type 'number | undefined' is not assignable to parameter of type 'number | null'.
  Type 'undefined' is not assignable to type 'number | null'.
src/utils/debts/debtFormValidation.ts(261,5): error TS2322: Type 'boolean | undefined' is not assignable to type 'boolean'.
  Type 'undefined' is not assignable to type 'boolean'.
src/utils/debug/dataDiagnostic.ts(113,59): error TS18046: 'error' is of type 'unknown'.
src/utils/debug/dataDiagnostic.ts(123,29): error TS7053: Element implicitly has an 'any' type because expression of type 'string' can't be used to index type 'VioletVaultDB'.
  No index signature with a parameter of type 'string' was found on type 'VioletVaultDB'.
src/utils/debug/dataDiagnostic.ts(124,30): error TS7053: Element implicitly has an 'any' type because expression of type 'string' can't be used to index type 'VioletVaultDB'.
  No index signature with a parameter of type 'string' was found on type 'VioletVaultDB'.
src/utils/debug/dataDiagnostic.ts(125,9): error TS7053: Element implicitly has an 'any' type because expression of type 'string' can't be used to index type '{}'.
  No index signature with a parameter of type 'string' was found on type '{}'.
src/utils/debug/dataDiagnostic.ts(131,9): error TS7053: Element implicitly has an 'any' type because expression of type 'string' can't be used to index type '{}'.
  No index signature with a parameter of type 'string' was found on type '{}'.
src/utils/debug/dataDiagnostic.ts(131,34): error TS18046: 'err' is of type 'unknown'.
src/utils/debug/dataDiagnostic.ts(148,47): error TS18046: 'error' is of type 'unknown'.
src/utils/debug/dataDiagnostic.ts(206,37): error TS18046: 'error' is of type 'unknown'.
src/utils/debug/dataDiagnostic.ts(298,20): error TS18048: 'window.budgetDb' is possibly 'undefined'.
src/utils/debug/dataDiagnostic.ts(301,20): error TS18048: 'window.budgetDb' is possibly 'undefined'.
src/utils/debug/dataDiagnostic.ts(303,23): error TS2345: Argument of type 'string | Date | undefined' is not assignable to parameter of type 'IndexableType'.
  Type 'undefined' is not assignable to type 'IndexableType'.
src/utils/debug/dataDiagnostic.ts(333,37): error TS18046: 'error' is of type 'unknown'.
src/utils/debug/reactErrorDetector.ts(29,34): error TS7006: Parameter 'actionName' implicitly has an 'any' type.
src/utils/debug/reactErrorDetector.ts(56,40): error TS7006: Parameter 'hookName' implicitly has an 'any' type.
src/utils/debug/reactErrorDetector.ts(56,50): error TS7006: Parameter 'dependencies' implicitly has an 'any' type.
src/utils/debug/reactErrorDetector.ts(60,6): error TS7006: Parameter 'dep' implicitly has an 'any' type.
src/utils/debug/reactErrorDetector.ts(69,42): error TS7006: Parameter 'dep' implicitly has an 'any' type.
src/utils/debug/reactErrorDetector.ts(127,40): error TS7006: Parameter 'store' implicitly has an 'any' type.
src/utils/debug/reactErrorDetector.ts(127,47): error TS7006: Parameter 'storeName' implicitly has an 'any' type.
src/utils/debug/reactErrorDetector.ts(136,26): error TS7019: Rest parameter 'args' implicitly has an 'any[]' type.
src/utils/debug/reactErrorDetector.ts(138,30): error TS2683: 'this' implicitly has type 'any' because it does not have a type annotation.
src/utils/debug/syncDiagnostic.ts(107,47): error TS18046: 'error' is of type 'unknown'.
src/utils/debug/syncDiagnostic.ts(135,60): error TS18046: 'error' is of type 'unknown'.
src/utils/debug/syncDiagnostic.ts(156,11): error TS7053: Element implicitly has an 'any' type because expression of type 'string' can't be used to index type '{}'.
  No index signature with a parameter of type 'string' was found on type '{}'.
src/utils/debug/syncDiagnostic.ts(156,33): error TS7053: Element implicitly has an 'any' type because expression of type 'string' can't be used to index type 'VioletVaultDB'.
  No index signature with a parameter of type 'string' was found on type 'VioletVaultDB'.
src/utils/debug/syncDiagnostic.ts(158,11): error TS7053: Element implicitly has an 'any' type because expression of type 'string' can't be used to index type '{}'.
  No index signature with a parameter of type 'string' was found on type '{}'.
src/utils/debug/syncDiagnostic.ts(158,39): error TS18046: 'err' is of type 'unknown'.
src/utils/debug/syncDiagnostic.ts(177,55): error TS18046: 'error' is of type 'unknown'.
src/utils/debug/syncDiagnostic.ts(204,55): error TS18046: 'error' is of type 'unknown'.
src/utils/debug/syncDiagnostic.ts(236,58): error TS18046: 'error' is of type 'unknown'.
src/utils/icons/index.ts(334,25): error TS7006: Parameter 'iconName' implicitly has an 'any' type.
src/utils/icons/index.ts(336,10): error TS7053: Element implicitly has an 'any' type because expression of type 'any' can't be used to index type '{ "arrow-right": ForwardRefExoticComponent<Omit<LucideProps, "ref"> & RefAttributes<SVGSVGElement>>; ... 123 more ...; CreditCard: ForwardRefExoticComponent<...>; }'.
src/utils/icons/index.ts(340,29): error TS7006: Parameter 'iconComponent' implicitly has an 'any' type.
src/utils/icons/index.ts(346,28): error TS7006: Parameter 'iconName' implicitly has an 'any' type.
src/utils/layout/paycheckDeletionUtils.ts(10,42): error TS7006: Parameter 'paycheckId' implicitly has an 'any' type.
src/utils/layout/paycheckDeletionUtils.ts(10,54): error TS7006: Parameter 'paycheckHistory' implicitly has an 'any' type.
src/utils/layout/paycheckDeletionUtils.ts(15,50): error TS7006: Parameter 'p' implicitly has an 'any' type.
src/utils/layout/paycheckDeletionUtils.ts(33,50): error TS7006: Parameter 'paycheckToDelete' implicitly has an 'any' type.
src/utils/layout/paycheckDeletionUtils.ts(33,68): error TS7006: Parameter 'budgetDb' implicitly has an 'any' type.
src/utils/layout/paycheckDeletionUtils.ts(56,6): error TS7006: Parameter 'sum' implicitly has an 'any' type.
src/utils/layout/paycheckDeletionUtils.ts(56,11): error TS7006: Parameter 'alloc' implicitly has an 'any' type.
src/utils/layout/paycheckDeletionUtils.ts(65,49): error TS7006: Parameter 'paycheckToDelete' implicitly has an 'any' type.
src/utils/layout/paycheckDeletionUtils.ts(65,67): error TS7006: Parameter 'budgetDb' implicitly has an 'any' type.
src/utils/layout/paycheckDeletionUtils.ts(65,77): error TS7006: Parameter 'getBudgetMetadata' implicitly has an 'any' type.
src/utils/layout/paycheckDeletionUtils.ts(96,44): error TS7006: Parameter 'paycheckId' implicitly has an 'any' type.
src/utils/layout/paycheckDeletionUtils.ts(96,56): error TS7006: Parameter 'budgetDb' implicitly has an 'any' type.
src/utils/layout/paycheckDeletionUtils.ts(117,48): error TS7006: Parameter 'queryClient' implicitly has an 'any' type.
src/utils/layout/paycheckDeletionUtils.ts(117,61): error TS7006: Parameter 'queryKeys' implicitly has an 'any' type.
src/utils/pageDetection/pageIdentifier.ts(37,51): error TS2345: Argument of type 'unknown' is not assignable to parameter of type 'Record<string, unknown> | undefined'.
src/utils/pwa/backgroundSync.ts(35,24): error TS7006: Parameter 'operation' implicitly has an 'any' type.
src/utils/pwa/backgroundSync.ts(74,11): error TS7034: Variable 'successfulOperations' implicitly has type 'any[]' in some locations where its type cannot be determined.
src/utils/pwa/backgroundSync.ts(75,11): error TS7034: Variable 'failedOperations' implicitly has type 'any[]' in some locations where its type cannot be determined.
src/utils/pwa/backgroundSync.ts(89,13): error TS18046: 'operation.retryCount' is of type 'unknown'.
src/utils/pwa/backgroundSync.ts(89,37): error TS18046: 'operation.maxRetries' is of type 'unknown'.
src/utils/pwa/backgroundSync.ts(102,20): error TS18046: 'error' is of type 'unknown'.
src/utils/pwa/backgroundSync.ts(110,16): error TS7005: Variable 'successfulOperations' implicitly has an 'any[]' type.
src/utils/pwa/backgroundSync.ts(115,16): error TS7005: Variable 'failedOperations' implicitly has an 'any[]' type.
src/utils/pwa/backgroundSync.ts(130,26): error TS7006: Parameter 'operation' implicitly has an 'any' type.
src/utils/pwa/offlineDataValidator.ts(119,23): error TS7006: Parameter 'tableName' implicitly has an 'any' type.
src/utils/pwa/offlineDataValidator.ts(121,21): error TS7053: Element implicitly has an 'any' type because expression of type 'any' can't be used to index type 'VioletVaultDB'.
src/utils/pwa/offlineDataValidator.ts(131,63): error TS2345: Argument of type 'unknown' is not assignable to parameter of type 'Record<string, unknown> | undefined'.
src/utils/pwa/offlineDataValidator.ts(155,65): error TS2345: Argument of type 'unknown' is not assignable to parameter of type 'Record<string, unknown> | undefined'.
src/utils/pwa/offlineDataValidator.ts(181,54): error TS2345: Argument of type 'unknown' is not assignable to parameter of type 'Record<string, unknown> | undefined'.
src/utils/pwa/patchNotesManager.ts(52,49): error TS2345: Argument of type 'unknown' is not assignable to parameter of type 'Record<string, unknown> | undefined'.
src/utils/pwa/patchNotesManager.ts(62,33): error TS7006: Parameter 'version' implicitly has an 'any' type.
src/utils/pwa/patchNotesManager.ts(75,23): error TS7006: Parameter 'changelog' implicitly has an 'any' type.
src/utils/pwa/patchNotesManager.ts(75,34): error TS7006: Parameter 'version' implicitly has an 'any' type.
src/utils/pwa/patchNotesManager.ts(109,23): error TS7006: Parameter 'content' implicitly has an 'any' type.
src/utils/pwa/patchNotesManager.ts(109,32): error TS7006: Parameter 'version' implicitly has an 'any' type.
src/utils/pwa/patchNotesManager.ts(110,47): error TS7006: Parameter 'line' implicitly has an 'any' type.
src/utils/pwa/patchNotesManager.ts(194,20): error TS7006: Parameter 'patchNotes' implicitly has an 'any' type.
src/utils/pwa/patchNotesManager.ts(200,49): error TS7006: Parameter 'item' implicitly has an 'any' type.
src/utils/pwa/patchNotesManager.ts(207,57): error TS7006: Parameter 'item' implicitly has an 'any' type.
src/utils/pwa/patchNotesManager.ts(214,54): error TS7006: Parameter 'item' implicitly has an 'any' type.
src/utils/pwa/patchNotesManager.ts(221,54): error TS7006: Parameter 'item' implicitly has an 'any' type.
src/utils/pwa/patchNotesManager.ts(231,25): error TS7006: Parameter 'version' implicitly has an 'any' type.
src/utils/pwa/patchNotesManager.ts(287,57): error TS2531: Object is possibly 'null'.
src/utils/pwa/pwaManager.ts(71,7): error TS2322: Type 'ServiceWorkerRegistration | undefined' is not assignable to type 'ServiceWorkerRegistration | null'.
  Type 'undefined' is not assignable to type 'ServiceWorkerRegistration | null'.
src/utils/pwa/pwaManager.ts(88,11): error TS2531: Object is possibly 'null'.
src/utils/pwa/pwaManager.ts(118,11): error TS2531: Object is possibly 'null'.
src/utils/pwa/pwaManager.ts(259,38): error TS2345: Argument of type 'string | null' is not assignable to parameter of type 'string'.
  Type 'null' is not assignable to type 'string'.
src/utils/pwa/serviceWorkerDiagnostics.ts(87,74): error TS2345: Argument of type 'unknown' is not assignable to parameter of type 'Record<string, unknown> | undefined'.
src/utils/pwa/serviceWorkerDiagnostics.ts(94,9): error TS7053: Element implicitly has an 'any' type because expression of type 'string' can't be used to index type '{}'.
  No index signature with a parameter of type 'string' was found on type '{}'.
src/utils/pwa/serviceWorkerDiagnostics.ts(117,34): error TS18046: 'error' is of type 'unknown'.
src/utils/pwa/serviceWorkerDiagnostics.ts(124,27): error TS7006: Parameter 'report' implicitly has an 'any' type.
src/utils/pwa/serviceWorkerDiagnostics.ts(170,20): error TS7006: Parameter 'cacheName' implicitly has an 'any' type.
src/utils/pwa/serviceWorkerDiagnostics.ts(262,16): error TS18046: 'error' is of type 'unknown'.
src/utils/pwa/serviceWorkerDiagnostics.ts(300,13): error TS18048: 'cachedResponse' is possibly 'undefined'.
src/utils/pwa/serviceWorkerDiagnostics.ts(364,22): error TS18048: 'estimate.quota' is possibly 'undefined'.
src/utils/pwa/serviceWorkerDiagnostics.ts(364,39): error TS18048: 'estimate.usage' is possibly 'undefined'.
src/utils/pwa/serviceWorkerDiagnostics.ts(365,37): error TS18048: 'estimate.usage' is possibly 'undefined'.
src/utils/pwa/serviceWorkerDiagnostics.ts(365,54): error TS18048: 'estimate.quota' is possibly 'undefined'.
src/utils/pwa/serviceWorkerDiagnostics.ts(368,25): error TS18046: 'error' is of type 'unknown'.
src/utils/query/backgroundSyncService.ts(92,20): error TS18046: 'restoreError' is of type 'unknown'.
src/utils/query/prefetchHelpers.ts(55,13): error TS2345: Argument of type 'string | undefined' is not assignable to parameter of type 'string'.
  Type 'undefined' is not assignable to type 'string'.
src/utils/query/queryClientConfig.ts(125,22): error TS7006: Parameter 'entityType' implicitly has an 'any' type.
src/utils/query/queryClientConfig.ts(149,24): error TS7006: Parameter 'queryKey' implicitly has an 'any' type.
src/utils/query/queryClientConfig.ts(149,34): error TS7006: Parameter 'queryFn' implicitly has an 'any' type.
src/utils/query/queryClientConfig.ts(160,16): error TS18046: 'error' is of type 'unknown'.
src/utils/query/queryClientConfig.ts(170,21): error TS7006: Parameter 'queryKeys' implicitly has an 'any' type.
src/utils/query/queryClientConfig.ts(171,24): error TS7006: Parameter 'queryKey' implicitly has an 'any' type.
src/utils/query/queryClientConfig.ts(180,18): error TS7006: Parameter 'queryKey' implicitly has an 'any' type.
src/utils/query/queryClientConfig.ts(187,22): error TS7006: Parameter 'queryKey' implicitly has an 'any' type.
src/utils/query/queryClientConfig.ts(187,32): error TS7006: Parameter 'data' implicitly has an 'any' type.
src/utils/query/queryClientConfig.ts(194,16): error TS18046: 'error' is of type 'unknown'.
src/utils/savings/savingsCalculations.ts(240,12): error TS18046: 'bVal' is of type 'unknown'.
src/utils/savings/savingsCalculations.ts(240,19): error TS18046: 'aVal' is of type 'unknown'.
src/utils/savings/savingsCalculations.ts(240,30): error TS18046: 'bVal' is of type 'unknown'.
src/utils/savings/savingsCalculations.ts(240,37): error TS18046: 'aVal' is of type 'unknown'.
src/utils/savings/savingsCalculations.ts(242,10): error TS18046: 'aVal' is of type 'unknown'.
src/utils/savings/savingsCalculations.ts(242,17): error TS18046: 'bVal' is of type 'unknown'.
src/utils/savings/savingsCalculations.ts(242,28): error TS18046: 'aVal' is of type 'unknown'.
src/utils/savings/savingsCalculations.ts(242,35): error TS18046: 'bVal' is of type 'unknown'.
src/utils/security/cryptoCompat.ts(23,54): error TS2345: Argument of type 'unknown' is not assignable to parameter of type 'Record<string, unknown> | undefined'.
src/utils/security/cryptoCompat.ts(61,43): error TS7006: Parameter 'operation' implicitly has an 'any' type.
src/utils/security/cryptoCompat.ts(61,54): error TS7019: Rest parameter 'args' implicitly has an 'any[]' type.
src/utils/security/cryptoCompat.ts(69,16): error TS7053: Element implicitly has an 'any' type because expression of type 'any' can't be used to index type 'SubtleCrypto'.
src/utils/security/cryptoCompat.ts(73,18): error TS7053: Element implicitly has an 'any' type because expression of type 'any' can't be used to index type 'SubtleCrypto'.
src/utils/security/cryptoCompat.ts(85,32): error TS7006: Parameter 'length' implicitly has an 'any' type.
src/utils/security/cryptoCompat.ts(129,49): error TS2345: Argument of type 'unknown' is not assignable to parameter of type 'Record<string, unknown> | undefined'.
src/utils/security/errorViewer.ts(52,21): error TS7006: Parameter 'error' implicitly has an 'any' type.
src/utils/security/errorViewer.ts(52,28): error TS7006: Parameter 'index' implicitly has an 'any' type.
src/utils/security/errorViewer.ts(96,21): error TS7006: Parameter 'error' implicitly has an 'any' type.
src/utils/security/errorViewer.ts(96,28): error TS7006: Parameter 'index' implicitly has an 'any' type.
src/utils/security/errorViewer.ts(103,14): error TS7006: Parameter 'timestamp' implicitly has an 'any' type.
src/utils/security/errorViewer.ts(129,21): error TS7006: Parameter 'error' implicitly has an 'any' type.
src/utils/security/errorViewer.ts(129,28): error TS7006: Parameter 'index' implicitly has an 'any' type.
src/utils/security/keyExport.ts(268,58): error TS2345: Argument of type 'unknown' is not assignable to parameter of type 'Record<string, unknown> | undefined'.
src/utils/security/keyExport.ts(319,35): error TS7016: Could not find a declaration file for module 'qrcode'. '/home/runner/work/violet-vault/violet-vault/node_modules/qrcode/lib/index.js' implicitly has an 'any' type.
  Try `npm i --save-dev @types/qrcode` if it exists or add a new declaration (.d.ts) file containing `declare module 'qrcode';`
src/utils/security/optimizedSerialization.ts(20,13): error TS7006: Parameter 'data' implicitly has an 'any' type.
src/utils/security/optimizedSerialization.ts(50,48): error TS18046: 'error' is of type 'unknown'.
src/utils/security/optimizedSerialization.ts(59,15): error TS7006: Parameter 'packedData' implicitly has an 'any' type.
src/utils/security/optimizedSerialization.ts(82,50): error TS18046: 'error' is of type 'unknown'.
src/utils/security/optimizedSerialization.ts(91,22): error TS7006: Parameter 'data' implicitly has an 'any' type.
src/utils/security/optimizedSerialization.ts(124,12): error TS7006: Parameter 'binaryData' implicitly has an 'any' type.
src/utils/security/optimizedSerialization.ts(134,50): error TS18046: 'error' is of type 'unknown'.
src/utils/security/optimizedSerialization.ts(143,14): error TS7006: Parameter 'base64String' implicitly has an 'any' type.
src/utils/security/optimizedSerialization.ts(153,50): error TS18046: 'error' is of type 'unknown'.
src/utils/security/optimizedSerialization.ts(162,22): error TS7006: Parameter 'data' implicitly has an 'any' type.
src/utils/security/optimizedSerialization.ts(172,23): error TS7006: Parameter 'base64String' implicitly has an 'any' type.
src/utils/security/optimizedSerialization.ts(182,16): error TS7006: Parameter 'testData' implicitly has an 'any' type.
src/utils/security/optimizedSerialization.ts(212,16): error TS18046: 'error' is of type 'unknown'.
src/utils/services/editLockHelpers.ts(11,43): error TS7006: Parameter 'budgetId' implicitly has an 'any' type.
src/utils/services/editLockHelpers.ts(11,53): error TS7006: Parameter 'currentUser' implicitly has an 'any' type.
src/utils/services/editLockHelpers.ts(11,66): error TS7006: Parameter 'auth' implicitly has an 'any' type.
src/utils/services/editLockHelpers.ts(29,32): error TS7006: Parameter 'currentUser' implicitly has an 'any' type.
src/utils/services/editLockHelpers.ts(67,42): error TS7006: Parameter 'existingLock' implicitly has an 'any' type.
src/utils/services/editLockHelpers.ts(67,56): error TS7006: Parameter 'currentUser' implicitly has an 'any' type.
src/utils/services/editLockHelpers.ts(67,69): error TS7006: Parameter 'releaseLockFn' implicitly has an 'any' type.
src/utils/services/editLockHelpers.ts(115,33): error TS7006: Parameter 'error' implicitly has an 'any' type.
src/utils/services/editLockHelpers.ts(115,40): error TS7006: Parameter 'currentUser' implicitly has an 'any' type.
src/utils/services/editLockHelpers.ts(115,53): error TS7006: Parameter 'budgetId' implicitly has an 'any' type.
src/utils/settings/settingsHelpers.ts(24,43): error TS7006: Parameter 'settings' implicitly has an 'any' type.
src/utils/settings/settingsHelpers.ts(46,42): error TS7006: Parameter 'settings' implicitly has an 'any' type.
src/utils/settings/settingsHelpers.ts(77,39): error TS7006: Parameter 'data' implicitly has an 'any' type.
src/utils/settings/settingsHelpers.ts(89,29): error TS7006: Parameter 'bytes' implicitly has an 'any' type.
src/utils/settings/settingsHelpers.ts(132,33): error TS7006: Parameter 'settings1' implicitly has an 'any' type.
src/utils/settings/settingsHelpers.ts(132,44): error TS7006: Parameter 'settings2' implicitly has an 'any' type.
src/utils/settings/settingsHelpers.ts(133,9): error TS7034: Variable 'changes' implicitly has type 'any[]' in some locations where its type cannot be determined.
src/utils/settings/settingsHelpers.ts(135,20): error TS7006: Parameter 'obj1' implicitly has an 'any' type.
src/utils/settings/settingsHelpers.ts(135,26): error TS7006: Parameter 'obj2' implicitly has an 'any' type.
src/utils/settings/settingsHelpers.ts(162,10): error TS7005: Variable 'changes' implicitly has an 'any[]' type.
src/utils/settings/settingsHelpers.ts(168,43): error TS7006: Parameter 'settings' implicitly has an 'any' type.
src/utils/settings/settingsHelpers.ts(175,32): error TS7006: Parameter 'obj' implicitly has an 'any' type.
src/utils/settings/settingsHelpers.ts(189,42): error TS7006: Parameter 'importedData' implicitly has an 'any' type.
src/utils/stores/createSafeStore.ts(182,5): error TS2345: Argument of type 'StateCreator<T & Record<string, unknown>>' is not assignable to parameter of type 'StateCreator<Record<string, unknown>>'.
  Type 'StateCreator<T & Record<string, unknown>>' is not assignable to type '(setState: { (partial: Record<string, unknown> | Partial<Record<string, unknown>> | ((state: Record<string, unknown>) => Record<string, unknown> | Partial<Record<string, unknown>>), replace?: false | undefined): void; (state: Record<...> | ((state: Record<...>) => Record<...>), replace: true): void; }, getState: () ...'.
    Types of parameters 'getState' and 'getState' are incompatible.
      Type '() => Record<string, unknown>' is not assignable to type '() => T & Record<string, unknown>'.
        Type 'Record<string, unknown>' is not assignable to type 'T & Record<string, unknown>'.
          Type 'Record<string, unknown>' is not assignable to type 'T'.
            'Record<string, unknown>' is assignable to the constraint of type 'T', but 'T' could be instantiated with a different subtype of constraint 'object'.
src/utils/sync/RetryManager.ts(24,17): error TS7006: Parameter 'operation' implicitly has an 'any' type.
src/utils/sync/RetryManager.ts(45,22): error TS7006: Parameter 'operations' implicitly has an 'any' type.
src/utils/sync/RetryManager.ts(83,21): error TS7006: Parameter 'options' implicitly has an 'any' type.
src/utils/sync/RetryManager.ts(98,27): error TS7006: Parameter 'operation' implicitly has an 'any' type.
src/utils/sync/RetryManager.ts(98,38): error TS7006: Parameter 'config' implicitly has an 'any' type.
src/utils/sync/RetryManager.ts(98,46): error TS7006: Parameter 'attempt' implicitly has an 'any' type.
src/utils/sync/RetryManager.ts(109,17): error TS7006: Parameter 'attempt' implicitly has an 'any' type.
src/utils/sync/RetryManager.ts(118,24): error TS7006: Parameter 'error' implicitly has an 'any' type.
src/utils/sync/RetryManager.ts(118,31): error TS7006: Parameter 'config' implicitly has an 'any' type.
src/utils/sync/RetryManager.ts(118,39): error TS7006: Parameter 'attempt' implicitly has an 'any' type.
src/utils/sync/SyncMutex.ts(71,15): error TS2339: Property 'resolve' does not exist on type '{ resolve: () => void; operationName: string; } | undefined'.
src/utils/sync/SyncMutex.ts(80,18): error TS7006: Parameter 'duration' implicitly has an 'any' type.
src/utils/sync/SyncQueue.ts(79,39): error TS2345: Argument of type 'QueueItem<T>' is not assignable to parameter of type 'QueueItem<unknown>'.
  Types of property 'operation' are incompatible.
    Type '(data: T) => Promise<unknown>' is not assignable to type '(data: unknown) => Promise<unknown>'.
      Types of parameters 'data' and 'data' are incompatible.
        Type 'unknown' is not assignable to type 'T'.
          'T' could be instantiated with an arbitrary type which could be unrelated to 'unknown'.
src/utils/sync/autoBackupService.ts(93,18): error TS18048: 'backup.metadata' is possibly 'undefined'.
src/utils/sync/autoBackupService.ts(94,31): error TS18048: 'backup.metadata' is possibly 'undefined'.
src/utils/sync/autoBackupService.ts(197,15): error TS18048: 'data' is possibly 'undefined'.
src/utils/sync/autoBackupService.ts(197,72): error TS18048: 'data' is possibly 'undefined'.
src/utils/sync/autoBackupService.ts(198,15): error TS18048: 'data' is possibly 'undefined'.
src/utils/sync/autoBackupService.ts(198,78): error TS18048: 'data' is possibly 'undefined'.
src/utils/sync/autoBackupService.ts(199,15): error TS18048: 'data' is possibly 'undefined'.
src/utils/sync/autoBackupService.ts(199,64): error TS18048: 'data' is possibly 'undefined'.
src/utils/sync/autoBackupService.ts(200,15): error TS18048: 'data' is possibly 'undefined'.
src/utils/sync/autoBackupService.ts(200,64): error TS18048: 'data' is possibly 'undefined'.
src/utils/sync/autoBackupService.ts(201,15): error TS18048: 'data' is possibly 'undefined'.
src/utils/sync/autoBackupService.ts(201,78): error TS18048: 'data' is possibly 'undefined'.
src/utils/sync/autoBackupService.ts(202,15): error TS18048: 'data' is possibly 'undefined'.
src/utils/sync/autoBackupService.ts(203,52): error TS18048: 'data' is possibly 'undefined'.
src/utils/sync/autoBackupService.ts(206,15): error TS18048: 'data' is possibly 'undefined'.
src/utils/sync/autoBackupService.ts(209,19): error TS18048: 'data' is possibly 'undefined'.
src/utils/sync/dataDetectionHelper.ts(104,48): error TS18046: 'error' is of type 'unknown'.
src/utils/sync/masterSyncValidator.ts(517,16): error TS18046: 'error' is of type 'unknown'.
src/utils/sync/masterSyncValidator.ts(536,16): error TS18046: 'error' is of type 'unknown'.
src/utils/sync/masterSyncValidator.ts(568,14): error TS18046: 'error' is of type 'unknown'.
src/utils/sync/resilience/index.ts(52,19): error TS7006: Parameter 'operation' implicitly has an 'any' type.
src/utils/sync/retryMetrics.ts(24,36): error TS7006: Parameter 'metrics' implicitly has an 'any' type.
src/utils/sync/retryMetrics.ts(24,45): error TS7006: Parameter 'attempt' implicitly has an 'any' type.
src/utils/sync/retryMetrics.ts(38,35): error TS7006: Parameter 'metrics' implicitly has an 'any' type.
src/utils/sync/retryMetrics.ts(38,44): error TS7006: Parameter 'errorType' implicitly has an 'any' type.
src/utils/sync/retryMetrics.ts(45,41): error TS7006: Parameter 'metrics' implicitly has an 'any' type.
src/utils/sync/retryMetrics.ts(53,38): error TS7006: Parameter 'metrics' implicitly has an 'any' type.
src/utils/sync/retryMetrics.ts(62,36): error TS7006: Parameter 'metrics' implicitly has an 'any' type.
src/utils/sync/retryMetrics.ts(71,31): error TS7006: Parameter 'metrics' implicitly has an 'any' type.
src/utils/sync/retryMetrics.ts(81,30): error TS7006: Parameter 'metrics' implicitly has an 'any' type.
src/utils/sync/retryPolicies.ts(11,34): error TS7006: Parameter 'error' implicitly has an 'any' type.
src/utils/sync/retryPolicies.ts(39,42): error TS7006: Parameter 'errorCode' implicitly has an 'any' type.
src/utils/sync/retryPolicies.ts(54,44): error TS7006: Parameter 'error' implicitly has an 'any' type.
src/utils/sync/retryPolicies.ts(63,31): error TS7006: Parameter 'error' implicitly has an 'any' type.
src/utils/sync/retryUtils.ts(29,27): error TS7006: Parameter 'delay' implicitly has an 'any' type.
src/utils/sync/retryUtils.ts(40,23): error TS7006: Parameter 'ms' implicitly has an 'any' type.
src/utils/sync/retryUtils.ts(47,34): error TS7006: Parameter 'attempt' implicitly has an 'any' type.
src/utils/sync/retryUtils.ts(55,29): error TS7006: Parameter 'ms' implicitly has an 'any' type.
src/utils/sync/syncEdgeCaseTester.ts(53,18): error TS18046: 'error' is of type 'unknown'.
src/utils/sync/syncEdgeCaseTester.ts(176,43): error TS2345: Argument of type '{ id: string; description: string; amount: number; date: string; lastModified: number; }[]' is not assignable to parameter of type 'readonly Transaction[]'.
  Type '{ id: string; description: string; amount: number; date: string; lastModified: number; }' is missing the following properties from type 'Transaction': envelopeId, category, type
src/utils/sync/syncEdgeCaseTester.ts(300,32): error TS2352: Conversion of type '{ id: string; name: null; amount: undefined; lastModified: null; createdAt: undefined; }' to type 'Partial<Debt>' may be a mistake because neither type sufficiently overlaps with the other. If this was intentional, convert the expression to 'unknown' first.
  Types of property 'name' are incompatible.
    Type 'null' is not comparable to type 'string | undefined'.
src/utils/sync/syncEdgeCaseTester.ts(359,40): error TS2345: Argument of type 'unknown' is not assignable to parameter of type 'Record<string, unknown> | undefined'.
src/utils/sync/syncEdgeCaseTester.ts(365,57): error TS18046: 'error' is of type 'unknown'.
src/utils/sync/syncFlowValidator.ts(169,49): error TS2345: Argument of type 'string | undefined' is not assignable to parameter of type 'IndexableType'.
  Type 'undefined' is not assignable to type 'IndexableType'.
src/utils/sync/syncFlowValidator.ts(170,52): error TS2345: Argument of type 'string | undefined' is not assignable to parameter of type 'IndexableType'.
  Type 'undefined' is not assignable to type 'IndexableType'.
src/utils/sync/syncFlowValidator.ts(171,45): error TS2345: Argument of type 'string | undefined' is not assignable to parameter of type 'IndexableType'.
  Type 'undefined' is not assignable to type 'IndexableType'.
src/utils/sync/syncFlowValidator.ts(172,45): error TS2345: Argument of type 'string | undefined' is not assignable to parameter of type 'IndexableType'.
  Type 'undefined' is not assignable to type 'IndexableType'.
src/utils/sync/syncFlowValidator.ts(305,11): error TS2345: Argument of type 'DataCollection | null' is not assignable to parameter of type 'DataCollection'.
  Type 'null' is not assignable to type 'DataCollection'.
src/utils/sync/syncHealthChecker.ts(26,40): error TS7006: Parameter 'results' implicitly has an 'any' type.
src/utils/sync/syncHealthChecker.ts(80,14): error TS18046: 'error' is of type 'unknown'.
src/utils/sync/syncHealthChecker.ts(120,14): error TS18046: 'error' is of type 'unknown'.
src/utils/sync/syncHealthChecker.ts(160,14): error TS18046: 'error' is of type 'unknown'.
src/utils/sync/syncHealthChecker.ts(195,14): error TS18046: 'error' is of type 'unknown'.
src/utils/sync/syncHealthChecker.ts(225,14): error TS18046: 'error' is of type 'unknown'.
src/utils/sync/syncHealthChecker.ts(261,14): error TS18046: 'error' is of type 'unknown'.
src/utils/sync/syncHealthChecker.ts(290,14): error TS18046: 'error' is of type 'unknown'.
src/utils/sync/syncHealthChecker.ts(317,14): error TS18046: 'error' is of type 'unknown'.
src/utils/sync/syncHealthChecker.ts(331,26): error TS7006: Parameter 'test' implicitly has an 'any' type.
src/utils/sync/validation/checksumUtils.ts(15,40): error TS7006: Parameter 'data' implicitly has an 'any' type.
src/utils/sync/validation/checksumUtils.ts(51,59): error TS18046: 'error' is of type 'unknown'.
src/utils/sync/validation/checksumUtils.ts(62,40): error TS7006: Parameter 'data' implicitly has an 'any' type.
src/utils/sync/validation/checksumUtils.ts(62,46): error TS7006: Parameter 'expectedChecksum' implicitly has an 'any' type.
src/utils/sync/validation/checksumUtils.ts(87,58): error TS18046: 'error' is of type 'unknown'.
src/utils/sync/validation/encryptedDataValidator.ts(14,39): error TS7006: Parameter 'encryptedData' implicitly has an 'any' type.
src/utils/sync/validation/encryptedDataValidator.ts(16,9): error TS7034: Variable 'warnings' implicitly has type 'any[]' in some locations where its type cannot be determined.
src/utils/sync/validation/encryptedDataValidator.ts(21,38): error TS7005: Variable 'warnings' implicitly has an 'any[]' type.
src/utils/sync/validation/encryptedDataValidator.ts(34,38): error TS7005: Variable 'warnings' implicitly has an 'any[]' type.
src/utils/sync/validation/encryptedDataValidator.ts(37,63): error TS7005: Variable 'warnings' implicitly has an 'any[]' type.
src/utils/sync/validation/encryptedDataValidator.ts(44,29): error TS7006: Parameter 'encryptedData' implicitly has an 'any' type.
src/utils/sync/validation/encryptedDataValidator.ts(44,44): error TS7006: Parameter 'operation' implicitly has an 'any' type.
src/utils/sync/validation/encryptedDataValidator.ts(44,55): error TS7006: Parameter 'errors' implicitly has an 'any' type.
src/utils/sync/validation/encryptedDataValidator.ts(44,63): error TS7006: Parameter 'warnings' implicitly has an 'any' type.
src/utils/sync/validation/encryptedDataValidator.ts(76,43): error TS18046: 'validationError' is of type 'unknown'.
src/utils/sync/validation/encryptedDataValidator.ts(85,33): error TS7006: Parameter 'encryptedData' implicitly has an 'any' type.
src/utils/sync/validation/encryptedDataValidator.ts(85,48): error TS7006: Parameter 'errors' implicitly has an 'any' type.
src/utils/sync/validation/encryptedDataValidator.ts(85,56): error TS7006: Parameter 'warnings' implicitly has an 'any' type.
src/utils/sync/validation/encryptedDataValidator.ts(85,66): error TS7006: Parameter 'operation' implicitly has an 'any' type.
src/utils/testing/storeTestUtils.ts(58,13): error TS7053: Element implicitly has an 'any' type because expression of type 'string' can't be used to index type 'unknown'.
  No index signature with a parameter of type 'string' was found on type 'unknown'.
src/utils/testing/storeTestUtils.ts(72,16): error TS7053: Element implicitly has an 'any' type because expression of type 'string' can't be used to index type 'unknown'.
  No index signature with a parameter of type 'string' was found on type 'unknown'.
src/utils/transactions/fileParser.ts(23,3): error TS2411: Property 'date' of type 'string | undefined' is not assignable to 'string' index type 'string | number'.
src/utils/transactions/fileParser.ts(24,3): error TS2411: Property 'type' of type 'string | undefined' is not assignable to 'string' index type 'string | number'.
src/utils/transactions/fileParser.ts(25,3): error TS2411: Property 'amount' of type 'string | undefined' is not assignable to 'string' index type 'string | number'.
src/utils/transactions/fileParser.ts(26,3): error TS2411: Property 'id' of type 'string | undefined' is not assignable to 'string' index type 'string | number'.
src/utils/transactions/fileParser.ts(27,3): error TS2411: Property 'description' of type 'string | undefined' is not assignable to 'string' index type 'string | number'.
src/utils/transactions/fileParser.ts(28,3): error TS2411: Property 'notes' of type 'string | undefined' is not assignable to 'string' index type 'string | number'.
src/utils/transactions/operations.ts(61,39): error TS18046: 'error' is of type 'unknown'.
src/utils/transactions/splitting.ts(59,11): error TS18048: 'transaction.metadata.shipping' is possibly 'undefined'.
src/utils/transactions/splitting.ts(70,11): error TS18048: 'transaction.metadata.tax' is possibly 'undefined'.
src/utils/transactions/splitting.ts(81,7): error TS2322: Type '({ id: number; description: string; amount: number; category: string; envelopeId: string | number; isOriginalItem: boolean; originalItem: { name: string; price?: number | undefined; totalPrice?: number | undefined; category?: { ...; } | undefined; }; } | { ...; })[]' is not assignable to type 'SplitAllocation[]'.
  Type '{ id: number; description: string; amount: number; category: string; envelopeId: string | number; isOriginalItem: boolean; originalItem: { name: string; price?: number | undefined; totalPrice?: number | undefined; category?: { ...; } | undefined; }; } | { ...; }' is not assignable to type 'SplitAllocation'.
    Type '{ id: number; description: string; amount: number | undefined; category: string; envelopeId: string; isOriginalItem: boolean; }' is not assignable to type 'SplitAllocation'.
      Types of property 'amount' are incompatible.
        Type 'number | undefined' is not assignable to type 'number'.
          Type 'undefined' is not assignable to type 'number'.
src/utils/transactions/splitting.ts(141,14): error TS18046: 'error' is of type 'unknown'.
src/utils/transactions/splitting.ts(182,40): error TS18046: 'error' is of type 'unknown'.
src/utils/transactions/splitting.ts(432,58): error TS18046: 'error' is of type 'unknown'.
```<|MERGE_RESOLUTION|>--- conflicted
+++ resolved
@@ -4,20 +4,9 @@
 
 | Category | Current | Change |
 |----------|---------|--------|
-<<<<<<< HEAD
-| ESLint Issues | 6 | 0 |
-| TypeScript Errors | 0 | 0 |
-| TypeScript Strict Mode Errors | 2182 | 0 |
-
-*Last updated: 2025-11-22 18:28:46 UTC*
-| ESLint Issues | 1 | +1 |
-| TypeScript Errors | 0 | 0 |
-| TypeScript Strict Mode Errors | 2213 | -13 |
-=======
 | ESLint Issues | 6 | +2 |
 | TypeScript Errors | 41 | +1 |
 | TypeScript Strict Mode Errors | 2106 | -12 |
->>>>>>> 0209dea7
 
 *Last updated: 2025-11-23 13:56:37 UTC*
 
@@ -39,13 +28,8 @@
 ## Lint Audit
 
 ### Files with Most Issues
-<<<<<<< HEAD
-- 5 issues in `/home/runner/work/violet-vault/violet-vault/src/hooks/budgeting/usePaycheckProcessor.ts`
-- 1 issues in `/home/runner/work/violet-vault/violet-vault/src/components/sharing/ShareCodeModal.tsx`
-=======
 - 2 issues in `/home/runner/work/violet-vault/violet-vault/src/hooks/mobile/useFABBehavior.ts`
 - 1 issues in `/home/runner/work/violet-vault/violet-vault/src/hooks/budgeting/usePaycheckForm.ts`
->>>>>>> 0209dea7
 - 1 issues in `/home/runner/work/violet-vault/violet-vault/src/hooks/budgeting/autofunding/useAutoFundingExecution/useExecutionUtils.ts`
 - 1 issues in `/home/runner/work/violet-vault/violet-vault/src/hooks/accounts/useSupplementalAccounts.ts`
 - 1 issues in `/home/runner/work/violet-vault/violet-vault/src/components/settings/SettingsDashboard.tsx`
@@ -53,19 +37,6 @@
 ### Issue Count by Category
 | Count | Rule ID |
 |---|---|
-<<<<<<< HEAD
-| 5 | `no-undef` |
-| 1 | `max-lines-per-function` |
-
-### Detailed Lint Report
-```
-/home/runner/work/violet-vault/violet-vault/src/components/sharing/ShareCodeModal.tsx:29:23 - 1 - 'React' is not defined. (no-undef)
-/home/runner/work/violet-vault/violet-vault/src/hooks/budgeting/usePaycheckProcessor.ts:47:14 - 1 - 'React' is not defined. (no-undef)
-/home/runner/work/violet-vault/violet-vault/src/hooks/budgeting/usePaycheckProcessor.ts:47:29 - 1 - 'React' is not defined. (no-undef)
-/home/runner/work/violet-vault/violet-vault/src/hooks/budgeting/usePaycheckProcessor.ts:70:14 - 1 - 'React' is not defined. (no-undef)
-/home/runner/work/violet-vault/violet-vault/src/hooks/budgeting/usePaycheckProcessor.ts:70:29 - 1 - 'React' is not defined. (no-undef)
-/home/runner/work/violet-vault/violet-vault/src/hooks/budgeting/usePaycheckProcessor.ts:86:30 - 1 - Arrow function has too many lines (152). Maximum allowed is 150. (max-lines-per-function)
-=======
 | 3 | `no-undef` |
 | 3 | `max-lines-per-function` |
 
@@ -73,7 +44,6 @@
 ```
 /home/runner/work/violet-vault/violet-vault/src/components/settings/SettingsDashboard.tsx:27:27 - 1 - Arrow function has too many lines (164). Maximum allowed is 150. (max-lines-per-function)
 /home/runner/work/violet-vault/violet-vault/src/hooks/accounts/useSupplementalAccounts.ts:41:33 - 1 - Arrow function has too many lines (152). Maximum allowed is 150. (max-lines-per-function)
->>>>>>> 0209dea7
 /home/runner/work/violet-vault/violet-vault/src/hooks/budgeting/autofunding/useAutoFundingExecution/useExecutionUtils.ts:30:34 - 1 - Arrow function has too many lines (159). Maximum allowed is 150. (max-lines-per-function)
 /home/runner/work/violet-vault/violet-vault/src/hooks/budgeting/usePaycheckForm.ts:16:18 - 1 - 'React' is not defined. (no-undef)
 /home/runner/work/violet-vault/violet-vault/src/hooks/mobile/useFABBehavior.ts:10:26 - 1 - 'NodeJS' is not defined. (no-undef)
@@ -95,10 +65,6 @@
 - 1 errors in `src/components/settings/SettingsDashboard.tsx`
 - 1 errors in `src/components/analytics/ReportExporter.tsx`
 
-<<<<<<< HEAD
-Last check: 2025-11-22 18:28:30 UTC
-Last check: 2025-11-22 18:27:50 UTC
-=======
 ### Type Error Breakdown by Category
 | Count | Error Code |
 |---|---|
@@ -212,7 +178,6 @@
 src/hooks/transactions/useTransactionImport.ts(101,44): error TS2345: Argument of type 'unknown[]' is not assignable to parameter of type '{ amount: number; }[]'.
   Property 'amount' is missing in type '{}' but required in type '{ amount: number; }'.
 ```
->>>>>>> 0209dea7
 
 ## Typecheck Strict Mode Audit
 
@@ -237,19 +202,7 @@
 - 12 errors in `src/utils/pwa/serviceWorkerDiagnostics.ts`
 - 12 errors in `src/utils/debug/dataDiagnostic.ts`
 - 12 errors in `src/utils/accounts/accountValidation.ts`
-<<<<<<< HEAD
-- 12 errors in `src/utils/accounts/accountHelpers.ts`
-- 12 errors in `src/hooks/transactions/useTransactionImportProcessing.ts`
-- 12 errors in `src/hooks/mobile/useFABLoadingStates.ts`
-- 12 errors in `src/hooks/debts/useDebts.ts`
-- 12 errors in `src/hooks/budgeting/usePaycheckForm.ts`
-- 12 errors in `src/hooks/bills/useBillManager.ts`
-- 12 errors in `src/hooks/analytics/useReportExporter.ts`
-- 12 errors in `src/hooks/accounts/useSupplementalAccounts.ts`
-- 12 errors in `src/components/settings/SettingsDashboard.tsx`
-=======
 - 12 errors in `src/components/bills/BillManager.tsx`
->>>>>>> 0209dea7
 - 12 errors in `src/components/automation/tabs/RulesTabComponents.tsx`
 - 11 errors in `src/utils/security/shareCodeUtils.ts`
 - 11 errors in `src/utils/savings/savingsFormUtils.ts`
@@ -653,30 +606,12 @@
 
 | Count | Error Code |
 |---|---|
-<<<<<<< HEAD
-| 669 | `TS7006` |
-| 628 | `TS7031` |
-| 169 | `TS2345` |
-| 134 | `TS2322` |
-| 134 | `TS18046` |
-| 124 | `TS2339` |
-| 63 | `TS7053` |
-| 62 | `TS7005` |
-| 57 | `TS18048` |
-| 687 | `TS7006` |
-| 643 | `TS7031` |
-| 174 | `TS2345` |
-| 142 | `TS2339` |
-| 131 | `TS2322` |
-| 116 | `TS18046` |
-=======
 | 611 | `TS7006` |
 | 609 | `TS7031` |
 | 186 | `TS2345` |
 | 147 | `TS2322` |
 | 129 | `TS2339` |
 | 112 | `TS18046` |
->>>>>>> 0209dea7
 | 64 | `TS7005` |
 | 54 | `TS7053` |
 | 50 | `TS18048` |
@@ -1695,8 +1630,6 @@
 src/components/sharing/JoinBudgetModal.tsx(17,28): error TS7031: Binding element 'isOpen' implicitly has an 'any' type.
 src/components/sharing/JoinBudgetModal.tsx(17,36): error TS7031: Binding element 'onClose' implicitly has an 'any' type.
 src/components/sharing/JoinBudgetModal.tsx(17,45): error TS7031: Binding element 'onJoinSuccess' implicitly has an 'any' type.
-<<<<<<< HEAD
-=======
 src/components/sharing/ShareCodeModal.tsx(17,27): error TS7031: Binding element 'isOpen' implicitly has an 'any' type.
 src/components/sharing/ShareCodeModal.tsx(17,35): error TS7031: Binding element 'onClose' implicitly has an 'any' type.
 src/components/sharing/ShareCodeModal.tsx(45,67): error TS2345: Argument of type 'UserData' is not assignable to parameter of type 'null | undefined'.
@@ -1714,7 +1647,6 @@
 src/components/sharing/ShareCodeModal.tsx(197,38): error TS2339: Property 'qrData' does not exist on type 'never'.
 src/components/sharing/ShareCodeModal.tsx(218,38): error TS2339: Property 'shareCode' does not exist on type 'never'.
 src/components/sharing/ShareCodeModal.tsx(243,38): error TS2339: Property 'shareUrl' does not exist on type 'never'.
->>>>>>> 0209dea7
 src/components/sharing/steps/ShareCodeStep.tsx(8,26): error TS7031: Binding element 'shareCode' implicitly has an 'any' type.
 src/components/sharing/steps/ShareCodeStep.tsx(8,37): error TS7031: Binding element 'setShareCode' implicitly has an 'any' type.
 src/components/sharing/steps/ShareCodeStep.tsx(8,51): error TS7031: Binding element 'onValidate' implicitly has an 'any' type.
