--- conflicted
+++ resolved
@@ -2,7 +2,6 @@
 
 ## Summary
 
-<<<<<<< HEAD
 | Category                      | Current | Change |
 | ----------------------------- | ------- | ------ |
 | ESLint Issues                 | 7       | 0      |
@@ -10,15 +9,6 @@
 | TypeScript Strict Mode Errors | 832     | 0      |
 
 _Last updated: 2025-11-24 23:14:58 UTC_
-=======
-| Category | Current | Change |
-|----------|---------|--------|
-| ESLint Issues | 7 | 0 |
-| TypeScript Errors | 92 | 0 |
-| TypeScript Strict Mode Errors | 750 | 0 |
-
-*Last updated: 2025-11-25 00:11:01 UTC*
->>>>>>> 040d65c4
 
 ## Table of Contents
 
@@ -38,18 +28,11 @@
 ## Lint Audit
 
 ### Files with Most Issues
-<<<<<<< HEAD
 
 - 4 issues in `violet-vault/src/components/receipts/ReceiptToTransactionModal.tsx`
 - 1 issues in `violet-vault/src/hooks/budgeting/useSmartSuggestions.ts`
 - 1 issues in `violet-vault/src/components/budgeting/EditEnvelopeModal.tsx`
 - 1 issues in `violet-vault/src/components/auth/UserSetup.tsx`
-=======
-- 4 issues in `/home/runner/work/violet-vault/violet-vault/src/components/receipts/ReceiptToTransactionModal.tsx`
-- 1 issues in `/home/runner/work/violet-vault/violet-vault/src/hooks/budgeting/useSmartSuggestions.ts`
-- 1 issues in `/home/runner/work/violet-vault/violet-vault/src/components/budgeting/EditEnvelopeModal.tsx`
-- 1 issues in `/home/runner/work/violet-vault/violet-vault/src/components/auth/UserSetup.tsx`
->>>>>>> 040d65c4
 
 ### Issue Count by Category
 
@@ -128,7 +111,6 @@
 ### Type Error Breakdown by Category
 
 | Count | Error Code |
-<<<<<<< HEAD
 | ----- | ---------- |
 | 30    | `TS2322`   |
 | 22    | `TS2345`   |
@@ -146,25 +128,6 @@
 | 1     | `TS2554`   |
 | 1     | `TS2353`   |
 | 1     | `TS18047`  |
-=======
-|---|---|
-| 39 | `TS2322` |
-| 27 | `TS2345` |
-| 4 | `TS6133` |
-| 3 | `TS2769` |
-| 3 | `TS2459` |
-| 3 | `TS2352` |
-| 3 | `TS2339` |
-| 2 | `TS2741` |
-| 1 | `TS2740` |
-| 1 | `TS2739` |
-| 1 | `TS2719` |
-| 1 | `TS2717` |
-| 1 | `TS2694` |
-| 1 | `TS2554` |
-| 1 | `TS2353` |
-| 1 | `TS18047` |
->>>>>>> 040d65c4
 
 ### Detailed Type Error Report
 
@@ -706,7 +669,6 @@
 ### Strict Mode Error Breakdown
 
 | Count | Error Code |
-<<<<<<< HEAD
 | ----- | ---------- |
 | 152   | `TS2345`   |
 | 148   | `TS7031`   |
@@ -742,43 +704,6 @@
 | 1     | `TS2538`   |
 | 1     | `TS2365`   |
 | 1     | `TS2349`   |
-=======
-|---|---|
-| 148 | `TS2322` |
-| 143 | `TS2345` |
-| 104 | `TS7031` |
-| 98 | `TS7006` |
-| 43 | `TS7005` |
-| 39 | `TS2769` |
-| 29 | `TS7034` |
-| 29 | `TS18046` |
-| 26 | `TS18048` |
-| 23 | `TS7053` |
-| 18 | `TS2339` |
-| 10 | `TS18047` |
-| 5 | `TS2352` |
-| 4 | `TS6133` |
-| 4 | `TS2783` |
-| 3 | `TS2459` |
-| 2 | `TS7022` |
-| 2 | `TS2741` |
-| 2 | `TS2740` |
-| 2 | `TS2722` |
-| 2 | `TS2531` |
-| 2 | `TS2353` |
-| 1 | `TS7023` |
-| 1 | `TS7019` |
-| 1 | `TS7016` |
-| 1 | `TS2739` |
-| 1 | `TS2719` |
-| 1 | `TS2717` |
-| 1 | `TS2694` |
-| 1 | `TS2683` |
-| 1 | `TS2554` |
-| 1 | `TS2538` |
-| 1 | `TS2365` |
-| 1 | `TS2349` |
->>>>>>> 040d65c4
 
 ### Detailed Strict Mode Report
 
