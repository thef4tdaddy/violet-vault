# Combined Audit Report

## Summary

| Category | Current | Change |
|----------|---------|--------|
<<<<<<< HEAD
| ESLint Issues | 6 | +6 |
| TypeScript Errors | 64 | +64 |
| TypeScript Strict Mode Errors | 445 | +445 |

*Last updated: 2025-11-25 20:06:25 UTC*
=======
| ESLint Issues | 1 | -1 |
| TypeScript Errors | 49 | -7 |
| TypeScript Strict Mode Errors | 468 | -7 |

*Last updated: 2025-11-25 19:47:09 UTC*
>>>>>>> 677e2d3e

## Table of Contents
- [Lint Audit](#lint-audit)
  - [Files with Most Issues](#files-with-most-issues)
  - [Issue Count by Category](#issue-count-by-category)
  - [Detailed Lint Report](#detailed-lint-report)
- [Typecheck Audit](#typecheck-audit)
  - [Files with Most Type Errors](#files-with-most-type-errors)
  - [Type Error Breakdown by Category](#type-error-breakdown-by-category)
  - [Detailed Type Error Report](#detailed-type-error-report)
- [Typecheck Strict Mode Audit](#typecheck-strict-mode-audit)
  - [Files with Most Strict Mode Errors](#files-with-most-strict-mode-errors)
  - [Strict Mode Error Breakdown](#strict-mode-error-breakdown)
  - [Detailed Strict Mode Report](#detailed-strict-mode-report)

## Lint Audit

### Files with Most Issues
- 1 issues in `violet-vault/src/hooks/budgeting/useSmartSuggestions.ts`

### Issue Count by Category
| Count | Rule ID |
|---|---|
| 1 | `max-lines-per-function` |

### Detailed Lint Report
```
violet-vault/src/hooks/budgeting/useSmartSuggestions.ts:100:29 - 1 - Arrow function has too many lines (151). Maximum allowed is 150. (max-lines-per-function)
```

## Typecheck Audit

### Files with Most Type Errors
- 4 errors in `src/components/debt/DebtStrategies.tsx`
- 3 errors in `src/hooks/transactions/useTransactionLedger.ts`
- 3 errors in `src/hooks/budgeting/autofunding/useAutoFundingExecution.ts`
- 3 errors in `src/components/transactions/splitter/SplitAllocationsSection.tsx`
- 3 errors in `src/components/transactions/import/ImportModal.tsx`
- 3 errors in `src/components/transactions/TransactionTable.tsx`
- 2 errors in `src/hooks/settings/useSettingsSectionRenderer.ts`
- 2 errors in `src/hooks/layout/usePaycheckOperations.ts`
- 2 errors in `src/hooks/auth/useAuthManager.ts`
- 2 errors in `src/hooks/analytics/useTransactionAnalysis.ts`
<<<<<<< HEAD
- 2 errors in `src/components/transactions/splitter/SplitAllocationsSection.tsx`
=======
- 2 errors in `src/hooks/analytics/useSmartCategoryAnalysis.ts`
>>>>>>> 677e2d3e
- 2 errors in `src/components/sync/health/SyncHealthDetails.tsx`
- 2 errors in `src/components/layout/ViewRenderer.tsx`
- 1 errors in `src/utils/debts/debtCalculations.ts`
- 1 errors in `src/hooks/common/useTransactions.ts`
- 1 errors in `src/hooks/budgeting/usePaycheckHistory.ts`
- 1 errors in `src/hooks/bills/useBillOperations.ts`
- 1 errors in `src/hooks/bills/useBillDetail.ts`
- 1 errors in `src/hooks/analytics/useSmartCategoryAnalysis.ts`
- 1 errors in `src/db/budgetDb.ts`
- 1 errors in `src/components/ui/SecurityAlert.tsx`
- 1 errors in `src/components/ui/ConfirmModal.tsx`
- 1 errors in `src/components/transactions/splitter/SplitterHeader.tsx`
- 1 errors in `src/components/settings/SecuritySettings.tsx`
- 1 errors in `src/components/savings/SavingsGoals.tsx`
- 1 errors in `src/components/receipts/ReceiptScanner.tsx`
- 1 errors in `src/components/receipts/ReceiptButton.tsx`
- 1 errors in `src/components/onboarding/OnboardingTutorial.tsx`
- 1 errors in `src/components/history/BudgetHistoryViewer.tsx`
<<<<<<< HEAD
- 1 errors in `src/components/debt/DebtDashboard.tsx`
=======
- 1 errors in `src/components/debt/DebtStrategies.tsx`
>>>>>>> 677e2d3e
- 1 errors in `src/components/budgeting/PaydayPrediction.tsx`
- 1 errors in `src/components/budgeting/PaycheckProcessor.tsx`
- 1 errors in `src/components/budgeting/EditEnvelopeModal.tsx`
- 1 errors in `src/components/budgeting/CreateEnvelopeModalComponents.tsx`

### Type Error Breakdown by Category
| Count | Error Code |
|---|---|
<<<<<<< HEAD
| 24 | `TS2345` |
| 24 | `TS2322` |
=======
| 20 | `TS2345` |
| 19 | `TS2322` |
>>>>>>> 677e2d3e
| 6 | `TS2769` |
| 2 | `TS2459` |
| 1 | `TS2719` |
| 1 | `TS18047` |

### Detailed Type Error Report
```
src/components/budgeting/CreateEnvelopeModalComponents.tsx(171,11): error TS2322: Type 'import("violet-vault/src/db/types").Bill[]' is not assignable to type 'Bill[]'.
  Type 'import("violet-vault/src/db/types").Bill' is not assignable to type 'Bill'.
    Index signature for type 'string' is missing in type 'Bill'.
src/components/budgeting/EditEnvelopeModal.tsx(66,5): error TS2322: Type 'import("violet-vault/src/db/types").Envelope' is not assignable to type 'Envelope'.
  Index signature for type 'string' is missing in type 'Envelope'.
src/components/budgeting/PaycheckProcessor.tsx(90,9): error TS2322: Type '{ id: string | number; payerName?: string; amount?: number; }[]' is not assignable to type 'PaycheckHistoryItem[]'.
  Type '{ id: string | number; payerName?: string; amount?: number; }' is not assignable to type 'PaycheckHistoryItem'.
    Types of property 'id' are incompatible.
      Type 'string | number' is not assignable to type 'string'.
        Type 'number' is not assignable to type 'string'.
src/components/budgeting/PaydayPrediction.tsx(105,11): error TS2769: No overload matches this call.
  The last overload gave the following error.
    Object literal may only specify known properties, and 'title' does not exist in type 'Attributes & { className?: string; }'.
<<<<<<< HEAD
src/components/debt/DebtDashboard.tsx(122,15): error TS2353: Object literal may only specify known properties, and 'paymentDate' does not exist in type '{ amount: number; date?: string; }'.
src/components/debt/DebtStrategies.tsx(25,25): error TS2345: Argument of type 'DebtAccount[]' is not assignable to parameter of type 'Debt[]'.
  Type 'DebtAccount' is not assignable to type 'Debt'.
    Property 'currentBalance' is optional in type 'DebtAccount' but required in type 'Debt'.
src/components/debt/DebtStrategies.tsx(59,11): error TS2322: Type '{ debts: any[]; totalInterest: number; payoffTime: number; name?: undefined; description?: undefined; } | { debts: { priority: number; monthsToPayoff: number; totalInterestCost: number; strategy: string; ... 6 more ...; interestRate?: number; }[]; totalInterest: number; payoffTime: number; name: string; description:...' is not assignable to type 'Strategy'.
  Type '{ debts: any[]; totalInterest: number; payoffTime: number; name?: undefined; description?: undefined; }' is not assignable to type 'Strategy'.
    Property 'name' is optional in type '{ debts: any[]; totalInterest: number; payoffTime: number; name?: undefined; description?: undefined; }' but required in type 'Strategy'.
src/components/debt/DebtStrategies.tsx(63,11): error TS2322: Type '{ debts: any[]; totalInterest: number; payoffTime: number; name?: undefined; description?: undefined; } | { debts: { priority: number; monthsToPayoff: number; totalInterestCost: number; strategy: string; ... 6 more ...; interestRate?: number; }[]; totalInterest: number; payoffTime: number; name: string; description:...' is not assignable to type 'Strategy'.
  Type '{ debts: any[]; totalInterest: number; payoffTime: number; name?: undefined; description?: undefined; }' is not assignable to type 'Strategy'.
    Property 'name' is optional in type '{ debts: any[]; totalInterest: number; payoffTime: number; name?: undefined; description?: undefined; }' but required in type 'Strategy'.
src/components/debt/DebtStrategies.tsx(115,73): error TS2694: Namespace '"/home/runner/work/violet-vault/violet-vault/src/components/debt/ui/PaymentImpactTable"' has no exported member 'PaymentImpactScenario'.
src/components/history/BudgetHistoryViewer.tsx(139,15): error TS2322: Type '{ commit: BudgetCommit; changes: BudgetChange[]; }' is not assignable to type 'CommitDetails'.
=======
src/components/debt/DebtStrategies.tsx(109,9): error TS2322: Type '{ strategy: string; monthlyPayment: number; totalInterest: number; payoffDate: string; totalPaid: number; savings: number; }[]' is not assignable to type 'PaymentImpactScenario[]'.
  Type '{ strategy: string; monthlyPayment: number; totalInterest: number; payoffDate: string; totalPaid: number; savings: number; }' is missing the following properties from type 'PaymentImpactScenario': extraPayment, avalanche, snowball
src/components/history/BudgetHistoryViewer.tsx(139,15): error TS2322: Type '{ commit?: unknown; changes: unknown[]; }' is not assignable to type 'CommitDetails'.
>>>>>>> 677e2d3e
  Types of property 'commit' are incompatible.
    Type 'unknown' is not assignable to type 'Commit'.
      Index signature for type 'string' is missing in type '{}'.
src/components/layout/ViewRenderer.tsx(337,9): error TS2322: Type 'import("violet-vault/src/types/finance").Transaction[]' is not assignable to type 'Transaction[]'.
  Type 'import("violet-vault/src/types/finance").Transaction' is not assignable to type 'Transaction'.
    Types of property 'id' are incompatible.
      Type 'string | number' is not assignable to type 'string'.
        Type 'number' is not assignable to type 'string'.
src/components/layout/ViewRenderer.tsx(338,9): error TS2322: Type 'import("violet-vault/src/types/finance").Envelope[]' is not assignable to type 'Envelope[]'.
  Type 'import("violet-vault/src/types/finance").Envelope' is not assignable to type 'Envelope'.
    Type 'import("violet-vault/src/types/finance").Envelope' is not assignable to type 'import("/Users/thef4tdaddy/Git/violet-vault/src/types/bills").Envelope'.
      Types of property 'id' are incompatible.
        Type 'string | number' is not assignable to type 'string'.
          Type 'number' is not assignable to type 'string'.
src/components/onboarding/OnboardingTutorial.tsx(90,66): error TS2345: Argument of type '{ id: string; title: string; description: string; target: string; position: string; action: () => void; }' is not assignable to parameter of type 'TutorialStep'.
  Types of property 'position' are incompatible.
    Type 'string' is not assignable to type '"bottom" | "top" | "center" | "left" | "right"'.
src/components/receipts/ReceiptButton.tsx(160,11): error TS2322: Type '{ merchant: string; total: string; date: string; time: string; tax: string; subtotal: string; items: { description: string; amount: number; rawLine: string; }[]; confidence: Record<string, string>; rawText?: string; processingTime?: number; }' is not assignable to type 'ReceiptData'.
  Types of property 'total' are incompatible.
    Type 'string' is not assignable to type 'number'.
src/components/receipts/ReceiptScanner.tsx(61,5): error TS2345: Argument of type '(data: { merchant: string; total: string; date: string; time: string; tax: string; subtotal: string; items: { description: string; amount: number; rawLine: string; }[]; confidence: Record<string, string>; rawText: string; processingTime: number; imageData: { ...; }; }) => void' is not assignable to parameter of type 'OnReceiptProcessedCallback'.
  Types of parameters 'data' and 'data' are incompatible.
    Type 'ReceiptProcessedData' is not assignable to type '{ merchant: string; total: string; date: string; time: string; tax: string; subtotal: string; items: { description: string; amount: number; rawLine: string; }[]; confidence: Record<string, string>; rawText: string; processingTime: number; imageData: { ...; }; }'.
      Types of property 'imageData' are incompatible.
        Property 'preview' is missing in type 'UploadedImage' but required in type '{ file: File; preview: string; }'.
src/components/savings/SavingsGoals.tsx(136,17): error TS2322: Type 'SavingsGoal & { color?: string; }' is not assignable to type 'SavingsGoal'.
  Types of property 'targetDate' are incompatible.
    Type 'Date' is not assignable to type 'string'.
src/components/settings/SecuritySettings.tsx(74,16): error TS2322: Type '{ isLocked: boolean; securitySettings: SecuritySettings; securityEvents: SecurityEvent[]; timeUntilAutoLock: () => "Active"; }' is not assignable to type 'SecurityStatusSectionProps'.
  Types of property 'securitySettings' are incompatible.
    Type 'import("violet-vault/src/services/security/securityService").SecuritySettings' is not assignable to type 'SecuritySettings'.
      Index signature for type 'string' is missing in type 'SecuritySettings'.
src/components/sync/health/SyncHealthDetails.tsx(57,50): error TS2345: Argument of type 'SyncStatus' is not assignable to parameter of type 'SyncStatus'.
  Index signature for type 'string' is missing in type 'SyncStatus'.
src/components/sync/health/SyncHealthDetails.tsx(59,56): error TS2345: Argument of type 'RecoveryResult' is not assignable to parameter of type 'RecoveryResult'.
  Index signature for type 'string' is missing in type 'RecoveryResult'.
src/components/transactions/import/ImportModal.tsx(60,44): error TS2322: Type '(data: unknown[]) => void' is not assignable to type '(event: ChangeEvent<HTMLInputElement>, options: { clearExisting: boolean; }) => void'.
  Types of parameters 'data' and 'event' are incompatible.
    Type 'ChangeEvent<HTMLInputElement>' is missing the following properties from type 'unknown[]': length, pop, push, concat, and 29 more.
src/components/transactions/import/ImportModal.tsx(64,13): error TS2322: Type 'unknown[]' is not assignable to type 'ImportData | DataRow[]'.
  Type 'unknown[]' is not assignable to type 'DataRow[]'.
    Type 'unknown' is not assignable to type 'DataRow'.
      Index signature for type 'string' is missing in type '{}'.
src/components/transactions/import/ImportModal.tsx(73,51): error TS2322: Type '{ current: number; total: number; percentage: number; }' is not assignable to type 'number'.
src/components/transactions/splitter/SplitAllocationsSection.tsx(111,13): error TS2322: Type '{ [key: string]: unknown; id: string | number; description?: string; amount?: number; category?: string; }' is not assignable to type 'Split'.
  Types of property 'id' are incompatible.
    Type 'string | number' is not assignable to type 'string'.
      Type 'number' is not assignable to type 'string'.
src/components/transactions/splitter/SplitAllocationsSection.tsx(122,13): error TS2322: Type '(id: string, updates: Record<string, unknown>) => void' is not assignable to type '(id: string, field: string, value: string | number) => void'.
  Types of parameters 'updates' and 'field' are incompatible.
    Type 'string' is not assignable to type 'Record<string, unknown>'.
src/components/transactions/splitter/SplitAllocationsSection.tsx(127,13): error TS2719: Type 'Envelope[]' is not assignable to type 'Envelope[]'. Two different types with this name exist, but they are unrelated.
  Type 'Envelope' is not assignable to type 'Envelope'. Two different types with this name exist, but they are unrelated.
    Types of property 'id' are incompatible.
      Type 'string | number' is not assignable to type 'string'.
        Type 'number' is not assignable to type 'string'.
src/components/transactions/splitter/SplitterHeader.tsx(42,37): error TS2345: Argument of type 'string' is not assignable to parameter of type 'Record<string, unknown>'.
src/components/transactions/TransactionTable.tsx(124,21): error TS2322: Type 'import("violet-vault/src/types/finance").Transaction' is not assignable to type 'Transaction'.
  Index signature for type 'string' is missing in type 'Transaction'.
src/components/transactions/TransactionTable.tsx(127,21): error TS2322: Type 'VirtualItem' is not assignable to type 'VirtualRow'.
  Index signature for type 'string' is missing in type 'VirtualItem'.
src/components/transactions/TransactionTable.tsx(374,11): error TS2322: Type 'string | number' is not assignable to type 'string'.
  Type 'number' is not assignable to type 'string'.
src/components/ui/ConfirmModal.tsx(55,30): error TS2769: No overload matches this call.
  The last overload gave the following error.
    Argument of type 'unknown' is not assignable to parameter of type 'string | FunctionComponent<{ className: string; }> | ComponentClass<{ className: string; }, any>'.
src/components/ui/SecurityAlert.tsx(99,22): error TS2769: No overload matches this call.
  The last overload gave the following error.
    Argument of type 'string | number | bigint | true | ReactElement<unknown, string | JSXElementConstructor<any>> | Iterable<ReactNode> | Promise<...> | ComponentType<...>' is not assignable to parameter of type 'string | FunctionComponent<{ className?: string; }> | ComponentClass<{ className?: string; }, any>'.
      Type 'number' is not assignable to type 'string | FunctionComponent<{ className?: string; }> | ComponentClass<{ className?: string; }, any>'.
src/db/budgetDb.ts(94,9): error TS2769: No overload matches this call.
  The last overload gave the following error.
    Argument of type '"creating"' is not assignable to parameter of type '"deleting"'.
src/hooks/analytics/useSmartCategoryAnalysis.ts(51,40): error TS2345: Argument of type 'Record<string, unknown>[]' is not assignable to parameter of type 'Bill[]'.
  Type 'Record<string, unknown>' is missing the following properties from type 'Bill': id, name, amount, frequency, and 3 more.
<<<<<<< HEAD
src/hooks/analytics/useTransactionAnalysis.ts(23,7): error TS2345: Argument of type 'TransactionForStats[]' is not assignable to parameter of type 'Transaction[]'.
  Type 'TransactionForStats' is missing the following properties from type 'Transaction': id, envelopeId, type, lastModified
src/hooks/analytics/useTransactionAnalysis.ts(27,7): error TS2345: Argument of type 'TransactionForStats[]' is not assignable to parameter of type 'Transaction[]'.
  Type 'TransactionForStats' is missing the following properties from type 'Transaction': id, envelopeId, type, lastModified
=======
src/hooks/analytics/useTransactionAnalysis.ts(23,7): error TS2345: Argument of type 'import("violet-vault/src/types/finance").Transaction[]' is not assignable to parameter of type 'import("/Users/thef4tdaddy/Git/violet-vault/src/db/types").Transaction[]'.
  Property 'lastModified' is missing in type 'import("violet-vault/src/types/finance").Transaction' but required in type 'import("/Users/thef4tdaddy/Git/violet-vault/src/db/types").Transaction'.
src/hooks/analytics/useTransactionAnalysis.ts(27,7): error TS2345: Argument of type 'import("violet-vault/src/types/finance").Transaction[]' is not assignable to parameter of type 'import("/Users/thef4tdaddy/Git/violet-vault/src/db/types").Transaction[]'.
  Property 'lastModified' is missing in type 'import("violet-vault/src/types/finance").Transaction' but required in type 'import("/Users/thef4tdaddy/Git/violet-vault/src/db/types").Transaction'.
>>>>>>> 677e2d3e
src/hooks/auth/useAuthManager.ts(17,8): error TS2459: Module '"./authOperations"' declares 'LoginResult' locally, but it is not exported.
src/hooks/auth/useAuthManager.ts(18,8): error TS2459: Module '"./authOperations"' declares 'AuthContext' locally, but it is not exported.
src/hooks/bills/useBillDetail.ts(75,56): error TS18047: 'bill.dueDate' is possibly 'null'.
src/hooks/bills/useBillOperations.ts(42,77): error TS2345: Argument of type 'import("violet-vault/src/types/bills").Envelope[]' is not assignable to parameter of type 'import("/Users/thef4tdaddy/Git/violet-vault/src/types/finance").Envelope[]'.
  Property 'targetAmount' is missing in type 'import("violet-vault/src/types/bills").Envelope' but required in type 'import("/Users/thef4tdaddy/Git/violet-vault/src/types/finance").Envelope'.
src/hooks/budgeting/autofunding/useAutoFundingExecution.ts(47,25): error TS2345: Argument of type 'BudgetData' is not assignable to parameter of type 'Budget'.
  Property 'transferFunds' is missing in type 'BudgetData' but required in type 'Budget'.
src/hooks/budgeting/autofunding/useAutoFundingExecution.ts(48,55): error TS2345: Argument of type '{ rulesExecuted: number; totalFunded: number; }' is not assignable to parameter of type 'ExecutionRecord'.
  Type '{ rulesExecuted: number; totalFunded: number; }' is missing the following properties from type 'ExecutionRecord': id, trigger, executedAt, remainingCash, initialCash
src/hooks/budgeting/autofunding/useAutoFundingExecution.ts(82,61): error TS2345: Argument of type '{ trigger: string; currentDate: string; data: { envelopes: unknown[]; unassignedCash: number; transactions: unknown[]; }; }' is not assignable to parameter of type 'ExecutionContext'.
  The types of 'data.envelopes' are incompatible between these types.
    Type 'unknown[]' is not assignable to type 'Envelope[]'.
      Type '{}' is missing the following properties from type 'Envelope': id, currentBalance
src/hooks/budgeting/usePaycheckHistory.ts(39,41): error TS2345: Argument of type 'string | number' is not assignable to parameter of type 'Record<string, unknown>'.
  Type 'string' is not assignable to type 'Record<string, unknown>'.
src/hooks/common/useTransactions.ts(42,48): error TS2345: Argument of type 'import("violet-vault/src/db/types").Transaction[]' is not assignable to parameter of type 'import("/Users/thef4tdaddy/Git/violet-vault/src/types/finance").Transaction[]'.
  Type 'import("violet-vault/src/db/types").Transaction' is not assignable to type 'import("/Users/thef4tdaddy/Git/violet-vault/src/types/finance").Transaction'.
    Types of property 'date' are incompatible.
      Type 'Date' is not assignable to type 'string'.
src/hooks/layout/usePaycheckOperations.ts(43,71): error TS2345: Argument of type 'PaycheckHistory[]' is not assignable to parameter of type 'Paycheck[]'.
  Type 'PaycheckHistory' is not assignable to type 'Paycheck'.
    Property 'amount' is optional in type 'PaycheckHistory' but required in type 'Paycheck'.
src/hooks/layout/usePaycheckOperations.ts(53,11): error TS2345: Argument of type 'VioletVaultDB' is not assignable to parameter of type '{ envelopes: { get: (id: string | number) => Promise<unknown>; update: (id: string | number, data: unknown) => Promise<void>; }; }'.
  The types of 'envelopes.update' are incompatible between these types.
    Type '(key: string | Envelope, changes: UpdateSpec<Envelope> | ((obj: Envelope, ctx: { value: any; primKey: IndexableType; }) => boolean | void)) => PromiseExtended<...>' is not assignable to type '(id: string | number, data: unknown) => Promise<void>'.
      Types of parameters 'key' and 'id' are incompatible.
        Type 'string | number' is not assignable to type 'string | Envelope'.
          Type 'number' is not assignable to type 'string | Envelope'.
src/hooks/settings/useSettingsSectionRenderer.ts(105,11): error TS2769: No overload matches this call.
  The last overload gave the following error.
    Type 'User' is not assignable to type 'CurrentUser'.
      Index signature for type 'string' is missing in type 'User'.
src/hooks/settings/useSettingsSectionRenderer.ts(114,11): error TS2769: No overload matches this call.
  The last overload gave the following error.
    Property 'lockApp' is missing in type 'SecurityManager' but required in type 'SecurityManager'.
src/hooks/transactions/useTransactionLedger.ts(82,5): error TS2322: Type 'import("violet-vault/src/db/types").Transaction[]' is not assignable to type 'import("/Users/thef4tdaddy/Git/violet-vault/src/types/finance").Transaction[]'.
  Type 'import("violet-vault/src/db/types").Transaction' is not assignable to type 'import("/Users/thef4tdaddy/Git/violet-vault/src/types/finance").Transaction'.
    Types of property 'date' are incompatible.
      Type 'Date' is not assignable to type 'string'.
src/hooks/transactions/useTransactionLedger.ts(155,46): error TS2345: Argument of type 'unknown' is not assignable to parameter of type 'CurrentUser'.
  Property 'userName' is missing in type '{}' but required in type 'CurrentUser'.
src/hooks/transactions/useTransactionLedger.ts(205,18): error TS2345: Argument of type 'import("violet-vault/src/types/finance").Transaction' is not assignable to parameter of type 'Transaction'.
  Types of property 'envelopeId' are incompatible.
    Type 'string | number' is not assignable to type 'string'.
      Type 'number' is not assignable to type 'string'.
src/utils/debts/debtCalculations.ts(84,52): error TS2345: Argument of type 'DebtAccount' is not assignable to parameter of type 'Debt'.
  Types of property 'nextPaymentDate' are incompatible.
    Type 'string | Date' is not assignable to type 'string'.
      Type 'Date' is not assignable to type 'string'.
```

## Typecheck Strict Mode Audit

### Files with Most Strict Mode Errors
- 20 errors in `src/hooks/settings/useSettingsSectionRenderer.ts`
- 11 errors in `src/hooks/bills/useBillManager.ts`
- 11 errors in `src/db/budgetDb.ts`
- 10 errors in `src/hooks/budgeting/autofunding/useAutoFundingExecution.ts`
- 10 errors in `src/components/pwa/UpdateAvailableModal.tsx`
- 10 errors in `src/components/history/viewer/ChangeDetails.tsx`
- 9 errors in `src/utils/budgeting/envelopeFormUtils.ts`
- 9 errors in `src/utils/budgeting/autofunding/simulation.ts`
- 9 errors in `src/components/bills/BillManager.tsx`
- 8 errors in `src/hooks/transactions/useTransactionLedger.ts`
- 8 errors in `src/hooks/transactions/helpers/transactionQueryHelpers.ts`
- 7 errors in `src/components/layout/MainLayout.tsx`
- 7 errors in `src/App.tsx`
- 5 errors in `src/hooks/savings/useSavingsGoals/index.ts`
- 5 errors in `src/hooks/debts/useDebtManagement.ts`
- 5 errors in `src/hooks/auth/useAuthManager.ts`
- 5 errors in `src/hooks/accounts/useSupplementalAccounts.ts`
- 5 errors in `src/components/sync/health/SyncHealthDetails.tsx`
- 5 errors in `src/components/pwa/PatchNotesModal.tsx`
- 4 errors in `src/stores/ui/uiStore.ts`
- 4 errors in `src/components/transactions/import/ImportModal.tsx`
- 4 errors in `src/components/settings/SettingsDashboard.tsx`
<<<<<<< HEAD
- 4 errors in `src/components/receipts/ReceiptScanner.tsx`
- 4 errors in `src/components/debt/DebtStrategies.tsx`
=======
>>>>>>> 677e2d3e
- 4 errors in `src/components/budgeting/SmartEnvelopeSuggestions.tsx`
- 3 errors in `src/utils/sync/masterSyncValidator.ts`
- 3 errors in `src/hooks/settings/useSettingsDashboard.ts`
- 3 errors in `src/components/transactions/splitter/SplitAllocationsSection.tsx`
- 3 errors in `src/components/transactions/TransactionTable.tsx`
- 3 errors in `src/components/settings/archiving/ArchivingPreviewResults.tsx`
- 3 errors in `src/components/security/LocalDataSecurityWarning.tsx`
- 3 errors in `src/components/receipts/components/ReceiptImagePreview.tsx`
- 3 errors in `src/components/receipts/components/ReceiptActionButtons.tsx`
- 3 errors in `src/components/receipts/components/ExtractedItemsList.tsx`
- 3 errors in `src/components/receipts/ReceiptScanner.tsx`
- 3 errors in `src/components/mobile/SlideUpModal.tsx`
- 3 errors in `src/components/layout/ViewRenderer.tsx`
- 3 errors in `src/components/charts/CategoryBarChart.tsx`
- 3 errors in `src/components/budgeting/envelope/EnvelopeItem.tsx`
<<<<<<< HEAD
- 3 errors in `src/components/budgeting/PaycheckProcessor.tsx`
=======
>>>>>>> 677e2d3e
- 3 errors in `src/components/bills/modals/BillDetailModal.tsx`
- 3 errors in `src/components/bills/AddBillModal.tsx`
- 2 errors in `src/utils/security/keyExport.ts`
- 2 errors in `src/utils/query/queryClientConfig.ts`
- 2 errors in `src/utils/debts/debtCalculations.ts`
- 2 errors in `src/utils/common/transactionArchiving.ts`
- 2 errors in `src/utils/budgeting/envelopeCalculations.ts`
- 2 errors in `src/utils/bills/billUpdateHelpers.ts`
- 2 errors in `src/services/firebaseMessaging.ts`
- 2 errors in `src/services/editLockService.ts`
- 2 errors in `src/services/chunkedSyncService.ts`
- 2 errors in `src/services/bugReport/errorTrackingService.ts`
- 2 errors in `src/hooks/transactions/useTransactionsV2.ts`
- 2 errors in `src/hooks/transactions/useTransactionQuery.ts`
- 2 errors in `src/hooks/transactions/useTransactionImport.ts`
- 2 errors in `src/hooks/transactions/useTransactionFileUpload.ts`
- 2 errors in `src/hooks/sync/useFirebaseSync.ts`
- 2 errors in `src/hooks/layout/usePaycheckOperations.ts`
- 2 errors in `src/hooks/common/useRouterPageDetection.ts`
- 2 errors in `src/hooks/common/useNetworkStatus.ts`
- 2 errors in `src/hooks/common/useDataInitialization.ts`
- 2 errors in `src/hooks/common/useActualBalance.ts`
- 2 errors in `src/hooks/budgeting/useEnvelopesQuery.ts`
- 2 errors in `src/hooks/budgeting/useBudgetHistoryQuery.ts`
- 2 errors in `src/hooks/budgeting/autofunding/useUndoOperations.ts`
- 2 errors in `src/hooks/budgeting/autofunding/useExecutionHistory.ts`
- 2 errors in `src/hooks/budgeting/autofunding/useAutoFunding.ts`
- 2 errors in `src/hooks/bills/useBillOperations.ts`
- 2 errors in `src/hooks/bills/useBillManagerHelpers.ts`
- 2 errors in `src/hooks/auth/useAuthenticationManager.ts`
- 2 errors in `src/hooks/analytics/utils/pdfGeneratorUtils.ts`
- 2 errors in `src/hooks/analytics/useTransactionAnalysis.ts`
- 2 errors in `src/hooks/analytics/queries/usePaycheckTrendsQuery.ts`
<<<<<<< HEAD
- 2 errors in `src/components/transactions/splitter/SplitAllocationsSection.tsx`
=======
- 2 errors in `src/contexts/authUtils.ts`
>>>>>>> 677e2d3e
- 2 errors in `src/components/transactions/TransactionLedger.tsx`
- 2 errors in `src/components/settings/sections/SyncDebugToolsSection.tsx`
- 2 errors in `src/components/settings/sections/GeneralSettingsSection.tsx`
- 2 errors in `src/components/receipts/ReceiptButton.tsx`
- 2 errors in `src/components/pwa/OfflineStatusIndicator.tsx`
- 2 errors in `src/components/layout/SummaryCards.tsx`
- 2 errors in `src/components/history/BudgetHistoryViewer.tsx`
- 2 errors in `src/components/debt/DebtDashboardComponents.tsx`
<<<<<<< HEAD
- 2 errors in `src/components/debt/DebtDashboard.tsx`
=======
- 2 errors in `src/components/charts/ComposedFinancialChart.tsx`
- 2 errors in `src/components/budgeting/shared/FrequencySelector.tsx`
- 2 errors in `src/components/budgeting/shared/AllocationModeSelector.tsx`
- 2 errors in `src/components/budgeting/paycheck/PaycheckAmountInput.tsx`
>>>>>>> 677e2d3e
- 2 errors in `src/components/budgeting/paycheck/AllocationPreview.tsx`
- 2 errors in `src/components/budgeting/envelope/UnassignedCashEnvelope.tsx`
- 2 errors in `src/components/budgeting/EnvelopeGrid.tsx`
- 2 errors in `src/components/budgeting/EditEnvelopeModal.tsx`
- 2 errors in `src/components/budgeting/CreateEnvelopeModalComponents.tsx`
- 2 errors in `src/components/bills/BulkBillUpdateModal.tsx`
- 2 errors in `src/components/bills/BillFormFields.tsx`
- 2 errors in `src/components/auth/components/UserNameInput.tsx`
- 2 errors in `src/components/auth/UserIndicator.tsx`
- 2 errors in `src/components/analytics/tabs/OverviewTab.tsx`
- 2 errors in `src/components/analytics/components/TabContent.tsx`
- 2 errors in `src/components/analytics/AnalyticsDashboard.tsx`
- 1 errors in `src/utils/transactions/operations.ts`
- 1 errors in `src/utils/sync/resilience/index.ts`
- 1 errors in `src/utils/sync/SyncQueue.ts`
- 1 errors in `src/utils/sync/RetryManager.ts`
- 1 errors in `src/utils/stores/createSafeStore.ts`
- 1 errors in `src/utils/query/prefetchHelpers.ts`
- 1 errors in `src/utils/query/backgroundSyncService.ts`
- 1 errors in `src/utils/pwa/patchNotesManager.ts`
- 1 errors in `src/utils/pageDetection/pageIdentifier.ts`
- 1 errors in `src/utils/debts/calculations/payoffProjection.ts`
- 1 errors in `src/utils/dataManagement/firebaseUtils.ts`
- 1 errors in `src/utils/dataManagement/backupUtils.ts`
- 1 errors in `src/utils/common/toastHelpers.ts`
- 1 errors in `src/utils/common/testBudgetHistory.ts`
- 1 errors in `src/utils/common/ocrProcessor.ts`
- 1 errors in `src/utils/common/highlight.ts`
- 1 errors in `src/utils/common/fixAutoAllocateUndefined.ts`
- 1 errors in `src/utils/common/budgetHistoryTracker.ts`
- 1 errors in `src/utils/budgeting/paycheckDeletion.ts`
- 1 errors in `src/utils/billIcons/iconOptions.ts`
- 1 errors in `src/utils/analytics/categoryPatterns.ts`
- 1 errors in `src/stores/ui/toastStore.ts`
- 1 errors in `src/services/typedChunkedSyncService.ts`
- 1 errors in `src/services/firebaseSyncService.ts`
- 1 errors in `src/services/activityLogger.ts`
- 1 errors in `src/hooks/sync/useSyncHealthIndicator.ts`
- 1 errors in `src/hooks/sharing/useQRCodeProcessing.ts`
- 1 errors in `src/hooks/notifications/useFirebaseMessaging.ts`
- 1 errors in `src/hooks/mobile/useSlideUpModal.ts`
- 1 errors in `src/hooks/mobile/useFABBehavior.ts`
- 1 errors in `src/hooks/debts/useDebtModalLogic.ts`
- 1 errors in `src/hooks/dashboard/useMainDashboard.ts`
- 1 errors in `src/hooks/common/useTransactions.ts`
- 1 errors in `src/hooks/common/usePrompt.ts`
- 1 errors in `src/hooks/common/useImportData.ts`
- 1 errors in `src/hooks/common/useConnectionManager/useConnectionConfig.ts`
- 1 errors in `src/hooks/common/useBugReport.ts`
- 1 errors in `src/hooks/budgeting/usePaycheckHistory.ts`
- 1 errors in `src/hooks/budgeting/usePaycheckFormValidated.ts`
- 1 errors in `src/hooks/budgeting/useBudgetData/queryFunctions.ts`
- 1 errors in `src/hooks/budgeting/autofunding/useAutoFundingHistory.ts`
- 1 errors in `src/hooks/bills/useBulkBillOperations.ts`
- 1 errors in `src/hooks/bills/useBills/index.ts`
- 1 errors in `src/hooks/bills/useBillManagerDisplayLogic.ts`
- 1 errors in `src/hooks/auth/useKeyManagementUI.ts`
- 1 errors in `src/hooks/auth/mutations/usePasswordMutations.ts`
- 1 errors in `src/hooks/auth/authOperations.ts`
- 1 errors in `src/hooks/analytics/utils/csvImageExportUtils.ts`
- 1 errors in `src/hooks/analytics/useTransactionFiltering.ts`
- 1 errors in `src/hooks/analytics/useSmartCategoryAnalysis.ts`
- 1 errors in `src/hooks/analytics/useAnalyticsIntegration.ts`
- 1 errors in `src/components/ui/SecurityAlert.tsx`
- 1 errors in `src/components/ui/ConfirmModal.tsx`
- 1 errors in `src/components/transactions/splitter/SplitterHeader.tsx`
- 1 errors in `src/components/transactions/splitter/SplitTotals.tsx`
- 1 errors in `src/components/sync/ConflictResolutionModal.tsx`
- 1 errors in `src/components/settings/archiving/ArchivingResult.tsx`
- 1 errors in `src/components/settings/SecuritySettings.tsx`
- 1 errors in `src/components/savings/SavingsGoals.tsx`
- 1 errors in `src/components/receipts/components/ReceiptScannerHeader.tsx`
- 1 errors in `src/components/pages/MainDashboard.tsx`
- 1 errors in `src/components/onboarding/OnboardingTutorial.tsx`
- 1 errors in `src/components/monitoring/HighlightLoader.tsx`
- 1 errors in `src/components/mobile/FABActionMenu.tsx`
- 1 errors in `src/components/layout/AppWrapper.tsx`
- 1 errors in `src/components/history/viewer/HistoryStatistics.tsx`
- 1 errors in `src/components/history/viewer/HistoryHeader.tsx`
- 1 errors in `src/components/history/ObjectHistoryViewer.tsx`
- 1 errors in `src/components/history/IntegrityStatusIndicatorHelpers.tsx`
- 1 errors in `src/components/history/IntegrityStatusIndicator.tsx`
- 1 errors in `src/components/debt/ui/DebtSummaryCards.tsx`
- 1 errors in `src/components/debt/ui/DebtProgressBar.tsx`
- 1 errors in `src/components/debt/ui/DebtCardProgressBar.tsx`
- 1 errors in `src/components/debt/modals/DebtFormFields.tsx`
- 1 errors in `src/components/debt/modals/DebtDetailModal.tsx`
- 1 errors in `src/components/debt/modals/AddDebtModal.tsx`
- 1 errors in `src/components/debt/DebtDashboard.tsx`
- 1 errors in `src/components/charts/TrendLineChart.tsx`
- 1 errors in `src/components/budgeting/suggestions/SuggestionsList.tsx`
- 1 errors in `src/components/budgeting/envelope/EnvelopeSummary.tsx`
- 1 errors in `src/components/budgeting/envelope/EnvelopeModalHeader.tsx`
- 1 errors in `src/components/budgeting/envelope/EnvelopeGridView.tsx`
- 1 errors in `src/components/budgeting/envelope/EnvelopeActivitySummary.tsx`
- 1 errors in `src/components/budgeting/PaydayPrediction.tsx`
- 1 errors in `src/components/budgeting/PaycheckProcessor.tsx`
- 1 errors in `src/components/budgeting/CashFlowSummary.tsx`
- 1 errors in `src/components/bills/modals/BulkUpdateConfirmModal.tsx`
- 1 errors in `src/components/bills/modals/BillDetailStats.tsx`
- 1 errors in `src/components/bills/modals/BillDetailSections.tsx`
- 1 errors in `src/components/bills/BillManagerModals.tsx`
- 1 errors in `src/components/bills/BillFormSections.tsx`
- 1 errors in `src/components/bills/BillDiscoveryModal.tsx`
- 1 errors in `src/components/automation/AutoFundingView.tsx`
- 1 errors in `src/components/automation/AutoFundingRuleBuilder.tsx`
- 1 errors in `src/components/auth/key-management/MainContent.tsx`
- 1 errors in `src/components/auth/components/UserSetupLayout.tsx`
- 1 errors in `src/components/auth/UserSetup.tsx`
- 1 errors in `src/components/auth/KeyManagementSettings.tsx`
- 1 errors in `src/components/analytics/TrendAnalysisCharts.tsx`
- 1 errors in `src/components/analytics/SmartCategoryManager.tsx`
- 1 errors in `src/components/analytics/CategorySuggestionsTab.tsx`
- 1 errors in `src/components/accounts/SupplementalAccounts.tsx`
- 1 errors in `src/components/accounts/ExpirationAlert.tsx`
- 1 errors in `src/components/accounts/AccountsGrid.tsx`

### Strict Mode Error Breakdown
| Count | Error Code |
|---|---|
<<<<<<< HEAD
| 122 | `TS2322` |
| 96 | `TS2345` |
| 38 | `TS7005` |
=======
| 114 | `TS2322` |
| 100 | `TS2345` |
| 54 | `TS7031` |
| 40 | `TS7005` |
>>>>>>> 677e2d3e
| 37 | `TS2769` |
| 30 | `TS7031` |
| 25 | `TS7034` |
| 22 | `TS18048` |
| 18 | `TS7006` |
| 15 | `TS18046` |
| 12 | `TS7053` |
| 9 | `TS18047` |
| 3 | `TS2783` |
| 3 | `TS2339` |
| 2 | `TS2722` |
| 2 | `TS2719` |
| 2 | `TS2459` |
| 1 | `TS7016` |
| 1 | `TS2352` |
| 1 | `TS2349` |

### Detailed Strict Mode Report
```
src/App.tsx(16,8): error TS7034: Variable 'useUiStore' implicitly has type 'any' in some locations where its type cannot be determined.
src/App.tsx(29,9): error TS7005: Variable 'useUiStore' implicitly has an 'any' type.
src/App.tsx(30,17): error TS7005: Variable 'useUiStore' implicitly has an 'any' type.
src/App.tsx(31,31): error TS7005: Variable 'useUiStore' implicitly has an 'any' type.
src/App.tsx(33,16): error TS7005: Variable 'useUiStore' implicitly has an 'any' type.
src/App.tsx(36,16): error TS7005: Variable 'useUiStore' implicitly has an 'any' type.
src/App.tsx(63,25): error TS2322: Type 'CloudSyncService' is not assignable to type 'FirebaseSyncService'.
  Types of property 'start' are incompatible.
    Type '(config: SyncConfig) => void' is not assignable to type '(config: unknown) => void'.
      Types of parameters 'config' and 'config' are incompatible.
        Type 'unknown' is not assignable to type 'SyncConfig'.
src/components/accounts/AccountsGrid.tsx(68,66): error TS2345: Argument of type 'string | null' is not assignable to parameter of type 'string | undefined'.
  Type 'null' is not assignable to type 'string | undefined'.
src/components/accounts/ExpirationAlert.tsx(31,57): error TS2345: Argument of type 'string | null' is not assignable to parameter of type 'string | undefined'.
  Type 'null' is not assignable to type 'string | undefined'.
src/components/accounts/SupplementalAccounts.tsx(157,11): error TS2322: Type '(accountId: string) => Promise<void>' is not assignable to type '(accountId: string | number) => void'.
  Types of parameters 'accountId' and 'accountId' are incompatible.
    Type 'string | number' is not assignable to type 'string'.
      Type 'number' is not assignable to type 'string'.
src/components/analytics/AnalyticsDashboard.tsx(169,5): error TS2322: Type 'unknown[]' is not assignable to type 'never[]'.
  Type 'unknown' is not assignable to type 'never'.
src/components/analytics/AnalyticsDashboard.tsx(170,5): error TS2322: Type 'NormalizedEnvelope[]' is not assignable to type 'never[]'.
  Type 'NormalizedEnvelope' is not assignable to type 'never'.
src/components/analytics/CategorySuggestionsTab.tsx(93,32): error TS2345: Argument of type 'string | undefined' is not assignable to parameter of type 'string'.
  Type 'undefined' is not assignable to type 'string'.
src/components/analytics/components/TabContent.tsx(113,32): error TS2322: Type 'AnalyticsData | null | undefined' is not assignable to type 'AnalyticsData'.
  Type 'undefined' is not assignable to type 'AnalyticsData'.
src/components/analytics/components/TabContent.tsx(113,62): error TS2322: Type 'Record<string, unknown> | null | undefined' is not assignable to type 'BalanceData'.
  Type 'undefined' is not assignable to type 'BalanceData'.
src/components/analytics/SmartCategoryManager.tsx(120,9): error TS2322: Type '(tabId: CategoryTabId) => void' is not assignable to type '(tabId: string) => void'.
  Types of parameters 'tabId' and 'tabId' are incompatible.
    Type 'string' is not assignable to type 'CategoryTabId'.
src/components/analytics/tabs/OverviewTab.tsx(7,24): error TS7031: Binding element 'monthlyTrends' implicitly has an 'any' type.
src/components/analytics/tabs/OverviewTab.tsx(7,39): error TS7031: Binding element 'envelopeSpending' implicitly has an 'any' type.
src/components/analytics/TrendAnalysisCharts.tsx(47,22): error TS2322: Type 'SpendingVelocity[]' is not assignable to type 'never[]'.
  Type 'SpendingVelocity' is not assignable to type 'never'.
src/components/auth/components/UserNameInput.tsx(7,3): error TS7031: Binding element 'value' implicitly has an 'any' type.
src/components/auth/components/UserNameInput.tsx(8,3): error TS7031: Binding element 'onChange' implicitly has an 'any' type.
src/components/auth/components/UserSetupLayout.tsx(6,28): error TS7031: Binding element 'children' implicitly has an 'any' type.
src/components/auth/key-management/MainContent.tsx(116,9): error TS2322: Type 'string | null' is not assignable to type 'string'.
  Type 'null' is not assignable to type 'string'.
src/components/auth/KeyManagementSettings.tsx(166,11): error TS2322: Type 'RefObject<HTMLInputElement | null>' is not assignable to type 'RefObject<HTMLInputElement>'.
  Type 'HTMLInputElement | null' is not assignable to type 'HTMLInputElement'.
    Type 'null' is not assignable to type 'HTMLInputElement'.
src/components/auth/UserIndicator.tsx(71,23): error TS2349: This expression is not callable.
  Type 'never' has no call signatures.
src/components/auth/UserIndicator.tsx(116,11): error TS2322: Type '((updates: { [key: string]: unknown; userName: string; userColor: string; budgetId?: string | undefined; }) => Promise<void>) | undefined' is not assignable to type '(updates: Record<string, unknown>) => void | Promise<void>'.
  Type 'undefined' is not assignable to type '(updates: Record<string, unknown>) => void | Promise<void>'.
src/components/auth/UserSetup.tsx(159,13): error TS2322: Type '(e: FormEvent) => Promise<void>' is not assignable to type '(e?: FormEvent<Element> | undefined) => void | Promise<void>'.
  Types of parameters 'e' and 'e' are incompatible.
    Type 'FormEvent<Element> | undefined' is not assignable to type 'FormEvent<Element>'.
      Type 'undefined' is not assignable to type 'FormEvent<Element>'.
src/components/automation/AutoFundingRuleBuilder.tsx(158,9): error TS2322: Type '(envelopeId: string) => void' is not assignable to type '(envelopeId: string | number) => void'.
  Types of parameters 'envelopeId' and 'envelopeId' are incompatible.
    Type 'string | number' is not assignable to type 'string'.
      Type 'number' is not assignable to type 'string'.
src/components/automation/AutoFundingView.tsx(120,11): error TS2322: Type 'FC<HistoryTabProps>' is not assignable to type 'ComponentType<{ executionHistory: unknown[]; showExecutionDetails: string | null; onToggleDetails: (show: string | null) => void; }>'.
  Type 'FunctionComponent<HistoryTabProps>' is not assignable to type 'FunctionComponent<{ executionHistory: unknown[]; showExecutionDetails: string | null; onToggleDetails: (show: string | null) => void; }>'.
    Type '{ executionHistory: unknown[]; showExecutionDetails: string | null; onToggleDetails: (show: string | null) => void; }' is not assignable to type 'HistoryTabProps'.
      Types of property 'executionHistory' are incompatible.
        Type 'unknown[]' is not assignable to type 'ExecutionHistoryEntry[]'.
          Type 'unknown' is not assignable to type 'ExecutionHistoryEntry'.
src/components/bills/AddBillModal.tsx(211,5): error TS2345: Argument of type 'string | null' is not assignable to parameter of type 'string'.
  Type 'null' is not assignable to type 'string'.
src/components/bills/AddBillModal.tsx(257,5): error TS2322: Type 'RefObject<HTMLDivElement | null>' is not assignable to type 'RefObject<HTMLDivElement>'.
  Type 'HTMLDivElement | null' is not assignable to type 'HTMLDivElement'.
    Type 'null' is not assignable to type 'HTMLDivElement'.
src/components/bills/AddBillModal.tsx(316,13): error TS2322: Type 'unknown' is not assignable to type 'LockData | null | undefined'.
src/components/bills/BillDiscoveryModal.tsx(76,23): error TS7053: Element implicitly has an 'any' type because expression of type 'string' can't be used to index type '{}'.
  No index signature with a parameter of type 'string' was found on type '{}'.
src/components/bills/BillFormFields.tsx(89,9): error TS2322: Type 'string | undefined' is not assignable to type 'string'.
  Type 'undefined' is not assignable to type 'string'.
src/components/bills/BillFormFields.tsx(101,11): error TS2322: Type 'boolean | null | undefined' is not assignable to type 'boolean | undefined'.
  Type 'null' is not assignable to type 'boolean | undefined'.
src/components/bills/BillFormSections.tsx(266,17): error TS2769: No overload matches this call.
  The last overload gave the following error.
    Object literal may only specify known properties, and 'className' does not exist in type 'Attributes'.
src/components/bills/BillManager.tsx(144,5): error TS2322: Type '(bill: BillRecord | null) => void' is not assignable to type '(bill: unknown) => void'.
  Types of parameters 'bill' and 'bill' are incompatible.
    Type 'unknown' is not assignable to type 'BillRecord | null'.
src/components/bills/BillManager.tsx(145,5): error TS2322: Type '(bill: BillRecord | null) => void' is not assignable to type '(bill: unknown) => void'.
  Types of parameters 'bill' and 'bill' are incompatible.
    Type 'unknown' is not assignable to type 'BillRecord | null'.
src/components/bills/BillManager.tsx(172,9): error TS2322: Type 'string | undefined' is not assignable to type 'string'.
  Type 'undefined' is not assignable to type 'string'.
src/components/bills/BillManager.tsx(208,9): error TS2322: Type '(bill: BillRecord | null) => void' is not assignable to type '(bill: BillEntity) => void'.
  Types of parameters 'bill' and 'bill' are incompatible.
    Type 'BillEntity' is not assignable to type 'BillRecord | null'.
src/components/bills/BillManager.tsx(230,9): error TS2322: Type '(bill: BillRecord | null) => void' is not assignable to type '(bill: BillEntity | null) => void'.
  Types of parameters 'bill' and 'bill' are incompatible.
    Type 'BillEntity | null' is not assignable to type 'BillRecord | null'.
      Type 'BillEntity' is not assignable to type 'BillRecord | null'.
src/components/bills/BillManager.tsx(231,9): error TS2322: Type '(bill: BillRecord | null) => void' is not assignable to type '(bill: BillEntity | null) => void'.
  Types of parameters 'bill' and 'bill' are incompatible.
    Type 'BillEntity | null' is not assignable to type 'BillRecord | null'.
      Type 'BillEntity' is not assignable to type 'BillRecord | null'.
src/components/bills/BillManager.tsx(236,9): error TS2322: Type '(updatedBills: Bill[]) => Promise<void>' is not assignable to type '(updates: BillEntity[]) => Promise<void>'.
  Types of parameters 'updatedBills' and 'updates' are incompatible.
    Type 'BillEntity[]' is not assignable to type 'Bill[]'.
      Type 'BillEntity' is missing the following properties from type 'Bill': amount, frequency, dueDate, category, color
src/components/bills/BillManager.tsx(237,9): error TS2322: Type '(billsToAdd: Bill[]) => Promise<void>' is not assignable to type '(bills: BillEntity[]) => Promise<void>'.
  Types of parameters 'billsToAdd' and 'bills' are incompatible.
    Type 'BillEntity[]' is not assignable to type 'Bill[]'.
      Type 'BillEntity' is missing the following properties from type 'Bill': amount, frequency, dueDate, category, color
src/components/bills/BillManager.tsx(239,9): error TS2322: Type '((error: string) => void) | undefined' is not assignable to type '(error: string) => void'.
  Type 'undefined' is not assignable to type '(error: string) => void'.
src/components/bills/BillManagerModals.tsx(115,11): error TS2322: Type '(billId: string, deleteEnvelope?: boolean | undefined) => Promise<void>' is not assignable to type '(id: unknown, deleteEnvelope?: boolean | undefined) => void | Promise<void>'.
  Types of parameters 'billId' and 'id' are incompatible.
    Type 'unknown' is not assignable to type 'string'.
src/components/bills/BulkBillUpdateModal.tsx(111,17): error TS2322: Type '(billId: string, field: BillField, value: string | number) => void' is not assignable to type '(billId: string, field: string, value: string | number) => void'.
  Types of parameters 'field' and 'field' are incompatible.
    Type 'string' is not assignable to type 'BillField'.
src/components/bills/BulkBillUpdateModal.tsx(112,17): error TS2322: Type '(field: BillField, value: string | number) => void' is not assignable to type '(field: string, value: string | number) => void'.
  Types of parameters 'field' and 'field' are incompatible.
    Type 'string' is not assignable to type 'BillField'.
src/components/bills/modals/BillDetailModal.tsx(53,23): error TS2322: Type 'Bill | null' is not assignable to type 'Bill'.
  Type 'null' is not assignable to type 'Bill'.
src/components/bills/modals/BillDetailModal.tsx(59,44): error TS2345: Argument of type 'string | undefined' is not assignable to parameter of type 'string'.
  Type 'undefined' is not assignable to type 'string'.
src/components/bills/modals/BillDetailModal.tsx(136,11): error TS2322: Type '(e: FormEvent<HTMLFormElement>) => Promise<void>' is not assignable to type '(e: FormEvent<Element>) => void | Promise<void>'.
  Types of parameters 'e' and 'e' are incompatible.
    Type 'FormEvent<Element>' is not assignable to type 'FormEvent<HTMLFormElement>'.
      Type 'Element' is missing the following properties from type 'HTMLFormElement': acceptCharset, action, autocomplete, elements, and 148 more.
src/components/bills/modals/BillDetailSections.tsx(45,29): error TS2769: No overload matches this call.
  Overload 1 of 4, '(value: string | number | Date): Date', gave the following error.
    Argument of type 'string | undefined' is not assignable to parameter of type 'string | number | Date'.
      Type 'undefined' is not assignable to type 'string | number | Date'.
  Overload 2 of 4, '(value: string | number): Date', gave the following error.
    Argument of type 'string | undefined' is not assignable to parameter of type 'string | number'.
      Type 'undefined' is not assignable to type 'string | number'.
src/components/bills/modals/BillDetailStats.tsx(10,35): error TS7031: Binding element 'bill' implicitly has an 'any' type.
src/components/bills/modals/BulkUpdateConfirmModal.tsx(74,53): error TS2345: Argument of type 'string | undefined' is not assignable to parameter of type 'string'.
  Type 'undefined' is not assignable to type 'string'.
src/components/budgeting/CashFlowSummary.tsx(4,28): error TS7031: Binding element 'cashFlow' implicitly has an 'any' type.
src/components/budgeting/CreateEnvelopeModalComponents.tsx(171,11): error TS2322: Type 'import("violet-vault/src/db/types").Bill[]' is not assignable to type 'Bill[]'.
  Type 'import("violet-vault/src/db/types").Bill' is not assignable to type 'Bill'.
    Index signature for type 'string' is missing in type 'Bill'.
src/components/budgeting/CreateEnvelopeModalComponents.tsx(172,11): error TS2322: Type 'string | undefined' is not assignable to type 'string | null'.
  Type 'undefined' is not assignable to type 'string | null'.
src/components/budgeting/EditEnvelopeModal.tsx(66,5): error TS2322: Type 'Envelope | null' is not assignable to type 'Envelope | null | undefined'.
  Type 'import("violet-vault/src/db/types").Envelope' is not assignable to type 'Envelope'.
    Index signature for type 'string' is missing in type 'Envelope'.
<<<<<<< HEAD
src/components/budgeting/EditEnvelopeModal.tsx(185,9): error TS2322: Type '{ id: string; name?: string | undefined; currentBalance?: number | undefined; targetAmount?: number | undefined; } | null' is not assignable to type 'Envelope | null'.
  Type '{ id: string; name?: string | undefined; currentBalance?: number | undefined; targetAmount?: number | undefined; }' is not assignable to type 'Envelope'.
    Types of property 'name' are incompatible.
      Type 'string | undefined' is not assignable to type 'string'.
        Type 'undefined' is not assignable to type 'string'.
src/components/budgeting/EnvelopeGrid.tsx(3,8): error TS7034: Variable 'useUiStoreRaw' implicitly has type 'any' in some locations where its type cannot be determined.
src/components/budgeting/EnvelopeGrid.tsx(302,22): error TS7005: Variable 'useUiStoreRaw' implicitly has an 'any' type.
src/components/budgeting/PaycheckProcessor.tsx(59,5): error TS2322: Type '(paycheck: PaycheckHistoryItem) => Promise<void>' is not assignable to type '(id: string | number) => Promise<void>'.
  Types of parameters 'paycheck' and 'id' are incompatible.
    Type 'string | number' is not assignable to type 'PaycheckHistoryItem'.
      Type 'string' is not assignable to type 'PaycheckHistoryItem'.
src/components/budgeting/PaycheckProcessor.tsx(87,9): error TS2719: Type 'PaycheckHistoryItem[]' is not assignable to type 'PaycheckHistoryItem[]'. Two different types with this name exist, but they are unrelated.
  Type 'PaycheckHistoryItem' is not assignable to type 'PaycheckHistoryItem'. Two different types with this name exist, but they are unrelated.
    Types of property 'id' are incompatible.
      Type 'string | number' is not assignable to type 'string'.
        Type 'number' is not assignable to type 'string'.
src/components/budgeting/PaycheckProcessor.tsx(88,9): error TS2322: Type '(paycheck: Paycheck) => Promise<void>' is not assignable to type '(paycheck: PaycheckHistoryItem) => void | Promise<void>'.
  Types of parameters 'paycheck' and 'paycheck' are incompatible.
    Type 'PaycheckHistoryItem' is not assignable to type 'Paycheck'.
      Types of property 'payerName' are incompatible.
        Type 'string | undefined' is not assignable to type 'string'.
          Type 'undefined' is not assignable to type 'string'.
src/components/budgeting/PaydayPrediction.tsx(105,11): error TS2769: No overload matches this call.
  The last overload gave the following error.
    Object literal may only specify known properties, and 'title' does not exist in type 'Attributes & { className?: string | undefined; }'.
src/components/budgeting/SmartEnvelopeSuggestions.tsx(227,5): error TS2322: Type '(envelope: Partial<Envelope>) => void' is not assignable to type '(data: unknown) => void | Promise<void>'.
  Types of parameters 'envelope' and 'data' are incompatible.
    Type 'unknown' is not assignable to type 'Partial<Envelope>'.
src/components/budgeting/SmartEnvelopeSuggestions.tsx(282,11): error TS2322: Type '(newSettings: Partial<typeof DEFAULT_ANALYSIS_SETTINGS>) => void' is not assignable to type '(settings: unknown) => void'.
  Types of parameters 'newSettings' and 'settings' are incompatible.
    Type 'unknown' is not assignable to type 'Partial<{ minAmount: number; minTransactions: number; overspendingThreshold: number; overfundingThreshold: number; bufferPercentage: number; }>'.
src/components/budgeting/SmartEnvelopeSuggestions.tsx(289,11): error TS2322: Type '(suggestion: { id: string; action: string; data: Record<string, unknown>; [key: string]: unknown; }) => Promise<void>' is not assignable to type '(suggestion: unknown) => void'.
  Types of parameters 'suggestion' and 'suggestion' are incompatible.
    Type 'unknown' is not assignable to type '{ [key: string]: unknown; id: string; action: string; data: Record<string, unknown>; }'.
src/components/budgeting/SmartEnvelopeSuggestions.tsx(290,11): error TS2322: Type '(suggestionId: string) => void' is not assignable to type '(suggestion: unknown) => void'.
  Types of parameters 'suggestionId' and 'suggestion' are incompatible.
    Type 'unknown' is not assignable to type 'string'.
=======
src/components/budgeting/EditEnvelopeModal.tsx(151,13): error TS2322: Type 'LockDocument | null' is not assignable to type 'null | undefined'.
  Type 'LockDocument' is not assignable to type 'null | undefined'.
>>>>>>> 677e2d3e
src/components/budgeting/envelope/EnvelopeActivitySummary.tsx(11,36): error TS7031: Binding element 'envelope' implicitly has an 'any' type.
src/components/budgeting/envelope/EnvelopeGridView.tsx(101,30): error TS2345: Argument of type '(envelope: { id: string; [key: string]: unknown; }) => JSX.Element' is not assignable to parameter of type '(value: unknown, index: number, array: unknown[]) => Element'.
  Types of parameters 'envelope' and 'value' are incompatible.
    Type 'unknown' is not assignable to type '{ [key: string]: unknown; id: string; }'.
src/components/budgeting/envelope/EnvelopeItem.tsx(77,9): error TS2322: Type '((envelopeId: string) => void) | undefined' is not assignable to type '(envelopeId: string) => void'.
  Type 'undefined' is not assignable to type '(envelopeId: string) => void'.
src/components/budgeting/envelope/EnvelopeItem.tsx(78,9): error TS2322: Type '((envelope: Envelope) => void) | undefined' is not assignable to type '(envelope: Envelope) => void'.
  Type 'undefined' is not assignable to type '(envelope: Envelope) => void'.
src/components/budgeting/envelope/EnvelopeItem.tsx(79,9): error TS2322: Type '((envelope: Envelope) => void) | undefined' is not assignable to type '(envelope: Envelope) => void'.
  Type 'undefined' is not assignable to type '(envelope: Envelope) => void'.
src/components/budgeting/envelope/EnvelopeModalHeader.tsx(70,31): error TS2322: Type '(() => void) | undefined' is not assignable to type '() => void'.
  Type 'undefined' is not assignable to type '() => void'.
src/components/budgeting/envelope/EnvelopeSummary.tsx(3,28): error TS7031: Binding element 'totals' implicitly has an 'any' type.
src/components/budgeting/envelope/UnassignedCashEnvelope.tsx(4,10): error TS7034: Variable 'useBudgetStore' implicitly has type 'any' in some locations where its type cannot be determined.
src/components/budgeting/envelope/UnassignedCashEnvelope.tsx(15,35): error TS7005: Variable 'useBudgetStore' implicitly has an 'any' type.
src/components/budgeting/EnvelopeGrid.tsx(3,8): error TS7034: Variable 'useUiStoreRaw' implicitly has type 'any' in some locations where its type cannot be determined.
src/components/budgeting/EnvelopeGrid.tsx(302,22): error TS7005: Variable 'useUiStoreRaw' implicitly has an 'any' type.
src/components/budgeting/paycheck/AllocationPreview.tsx(147,51): error TS18048: 'allocation.monthlyAmount' is possibly 'undefined'.
src/components/budgeting/paycheck/AllocationPreview.tsx(149,44): error TS18048: 'allocation.monthlyAmount' is possibly 'undefined'.
<<<<<<< HEAD
src/components/budgeting/suggestions/SuggestionsList.tsx(128,19): error TS2322: Type '(suggestion: import("/home/runner/work/violet-vault/violet-vault/src/components/budgeting/suggestions/SuggestionsList").Suggestion) => void' is not assignable to type '(suggestion: Suggestion) => void'.
=======
src/components/budgeting/paycheck/PaycheckAmountInput.tsx(8,32): error TS7031: Binding element 'value' implicitly has an 'any' type.
src/components/budgeting/paycheck/PaycheckAmountInput.tsx(8,39): error TS7031: Binding element 'onChange' implicitly has an 'any' type.
src/components/budgeting/PaycheckProcessor.tsx(90,9): error TS2322: Type '{ id: string | number; payerName?: string | undefined; amount?: number | undefined; }[]' is not assignable to type 'PaycheckHistoryItem[]'.
  Type '{ id: string | number; payerName?: string | undefined; amount?: number | undefined; }' is not assignable to type 'PaycheckHistoryItem'.
    Types of property 'id' are incompatible.
      Type 'string | number' is not assignable to type 'string'.
        Type 'number' is not assignable to type 'string'.
src/components/budgeting/PaydayPrediction.tsx(105,11): error TS2769: No overload matches this call.
  The last overload gave the following error.
    Object literal may only specify known properties, and 'title' does not exist in type 'Attributes & { className?: string | undefined; }'.
src/components/budgeting/shared/AllocationModeSelector.tsx(9,35): error TS7031: Binding element 'autoAllocate' implicitly has an 'any' type.
src/components/budgeting/shared/AllocationModeSelector.tsx(9,49): error TS7031: Binding element 'onAutoAllocateChange' implicitly has an 'any' type.
src/components/budgeting/shared/FrequencySelector.tsx(11,3): error TS7031: Binding element 'selectedFrequency' implicitly has an 'any' type.
src/components/budgeting/shared/FrequencySelector.tsx(12,3): error TS7031: Binding element 'onFrequencyChange' implicitly has an 'any' type.
src/components/budgeting/SmartEnvelopeSuggestions.tsx(227,5): error TS2322: Type '(envelope: Partial<Envelope>) => void' is not assignable to type '(data: unknown) => void | Promise<void>'.
  Types of parameters 'envelope' and 'data' are incompatible.
    Type 'unknown' is not assignable to type 'Partial<Envelope>'.
src/components/budgeting/SmartEnvelopeSuggestions.tsx(282,11): error TS2322: Type '(newSettings: Partial<typeof DEFAULT_ANALYSIS_SETTINGS>) => void' is not assignable to type '(settings: unknown) => void'.
  Types of parameters 'newSettings' and 'settings' are incompatible.
    Type 'unknown' is not assignable to type 'Partial<{ minAmount: number; minTransactions: number; overspendingThreshold: number; overfundingThreshold: number; bufferPercentage: number; }>'.
src/components/budgeting/SmartEnvelopeSuggestions.tsx(289,11): error TS2322: Type '(suggestion: { id: string; action: string; data: Record<string, unknown>; [key: string]: unknown; }) => Promise<void>' is not assignable to type '(suggestion: unknown) => void'.
>>>>>>> 677e2d3e
  Types of parameters 'suggestion' and 'suggestion' are incompatible.
    Type 'unknown' is not assignable to type '{ [key: string]: unknown; id: string; action: string; data: Record<string, unknown>; }'.
src/components/budgeting/SmartEnvelopeSuggestions.tsx(290,11): error TS2322: Type '(suggestionId: string) => void' is not assignable to type '(suggestion: unknown) => void'.
  Types of parameters 'suggestionId' and 'suggestion' are incompatible.
    Type 'unknown' is not assignable to type 'string'.
src/components/budgeting/suggestions/SuggestionsList.tsx(128,19): error TS2322: Type '(suggestion: import("violet-vault/src/components/budgeting/suggestions/SuggestionsList").Suggestion) => void' is not assignable to type '(suggestion: Suggestion) => void'.
  Types of parameters 'suggestion' and 'suggestion' are incompatible.
    Type 'Suggestion' is not assignable to type 'import("violet-vault/src/components/budgeting/suggestions/SuggestionsList").Suggestion'.
      Index signature for type 'string' is missing in type 'Suggestion'.
src/components/charts/CategoryBarChart.tsx(153,14): error TS2769: No overload matches this call.
  Overload 2 of 2, '(props: Props): string | number | bigint | boolean | ReactElement<unknown, string | JSXElementConstructor<any>> | Iterable<ReactNode> | Promise<...> | Component<...> | null | undefined', gave the following error.
    Type 'unknown' is not assignable to type 'Key | null | undefined'.
  Overload 2 of 2, '(props: Props): string | number | bigint | boolean | ReactElement<unknown, string | JSXElementConstructor<any>> | Iterable<ReactNode> | Promise<...> | Component<...> | null | undefined', gave the following error.
    Type 'number[]' is not assignable to type 'number | [number, number, number, number] | undefined'.
      Type 'number[]' is not assignable to type '[number, number, number, number]'.
        Target requires 4 element(s) but source may have fewer.
  Overload 2 of 2, '(props: Props): string | number | bigint | boolean | ReactElement<unknown, string | JSXElementConstructor<any>> | Iterable<ReactNode> | Promise<...> | Component<...> | null | undefined', gave the following error.
    Type '{}' is not assignable to type 'string'.
src/components/charts/CategoryBarChart.tsx(157,15): error TS2783: 'fill' is specified more than once, so this usage will be overwritten.
src/components/charts/CategoryBarChart.tsx(157,57): error TS2345: Argument of type 'unknown' is not assignable to parameter of type 'string'.
src/components/charts/TrendLineChart.tsx(63,18): error TS7053: Element implicitly has an 'any' type because expression of type 'string' can't be used to index type '{ line: { type: string; dataKey: string; name: string; stroke: string; strokeWidth: number; }[]; area: ({ type: string; dataKey: string; name: string; stroke: string; fill: string; fillOpacity: number; strokeWidth?: undefined; } | { ...; })[]; bar: ({ ...; } | { ...; })[]; }'.
  No index signature with a parameter of type 'string' was found on type '{ line: { type: string; dataKey: string; name: string; stroke: string; strokeWidth: number; }[]; area: ({ type: string; dataKey: string; name: string; stroke: string; fill: string; fillOpacity: number; strokeWidth?: undefined; } | { ...; })[]; bar: ({ ...; } | { ...; })[]; }'.
src/components/debt/DebtDashboard.tsx(66,52): error TS2322: Type 'Dispatch<SetStateAction<{ type: string; status: string; sortBy: string; sortOrder: string; }>>' is not assignable to type 'Dispatch<SetStateAction<Record<string, string | boolean>>>'.
  Type 'SetStateAction<Record<string, string | boolean>>' is not assignable to type 'SetStateAction<{ type: string; status: string; sortBy: string; sortOrder: string; }>'.
    Type 'Record<string, string | boolean>' is not assignable to type 'SetStateAction<{ type: string; status: string; sortBy: string; sortOrder: string; }>'.
      Type 'Record<string, string | boolean>' is missing the following properties from type '{ type: string; status: string; sortBy: string; sortOrder: string; }': type, status, sortBy, sortOrder
src/components/debt/DebtDashboardComponents.tsx(62,15): error TS2322: Type '(debt: DebtAccount) => void' is not assignable to type '(debt: DebtAccount | Debt) => void'.
  Types of parameters 'debt' and 'debt' are incompatible.
    Type 'DebtAccount | Debt' is not assignable to type 'DebtAccount'.
      Type 'Debt' is missing the following properties from type 'DebtAccount': balance, interestRate, minimumPayment, status, and 2 more.
src/components/debt/DebtDashboardComponents.tsx(63,15): error TS2322: Type '(debt: DebtAccount, amount: number) => void' is not assignable to type '(debt: DebtAccount | Debt, amount: number) => void'.
  Types of parameters 'debt' and 'debt' are incompatible.
    Type 'DebtAccount | Debt' is not assignable to type 'DebtAccount'.
      Type 'Debt' is missing the following properties from type 'DebtAccount': balance, interestRate, minimumPayment, status, and 2 more.
<<<<<<< HEAD
src/components/debt/DebtStrategies.tsx(25,25): error TS2345: Argument of type 'DebtAccount[]' is not assignable to parameter of type 'Debt[]'.
  Type 'DebtAccount' is not assignable to type 'Debt'.
    Types of property 'currentBalance' are incompatible.
      Type 'number | undefined' is not assignable to type 'number'.
        Type 'undefined' is not assignable to type 'number'.
src/components/debt/DebtStrategies.tsx(59,11): error TS2322: Type '{ debts: never[]; totalInterest: number; payoffTime: number; name?: undefined; description?: undefined; } | { debts: { priority: number; monthsToPayoff: number; totalInterestCost: number; strategy: string; ... 6 more ...; interestRate?: number | undefined; }[]; totalInterest: number; payoffTime: number; name: string...' is not assignable to type 'Strategy'.
  Type '{ debts: never[]; totalInterest: number; payoffTime: number; name?: undefined; description?: undefined; }' is not assignable to type 'Strategy'.
    Types of property 'name' are incompatible.
      Type 'undefined' is not assignable to type 'string'.
src/components/debt/DebtStrategies.tsx(63,11): error TS2322: Type '{ debts: never[]; totalInterest: number; payoffTime: number; name?: undefined; description?: undefined; } | { debts: { priority: number; monthsToPayoff: number; totalInterestCost: number; strategy: string; ... 6 more ...; interestRate?: number | undefined; }[]; totalInterest: number; payoffTime: number; name: string...' is not assignable to type 'Strategy'.
  Type '{ debts: never[]; totalInterest: number; payoffTime: number; name?: undefined; description?: undefined; }' is not assignable to type 'Strategy'.
    Types of property 'name' are incompatible.
      Type 'undefined' is not assignable to type 'string'.
src/components/debt/DebtStrategies.tsx(115,73): error TS2694: Namespace '"/home/runner/work/violet-vault/violet-vault/src/components/debt/ui/PaymentImpactTable"' has no exported member 'PaymentImpactScenario'.
=======
src/components/debt/DebtStrategies.tsx(11,27): error TS7031: Binding element 'debts' implicitly has an 'any' type.
src/components/debt/DebtStrategies.tsx(109,9): error TS2322: Type '{ strategy: string; monthlyPayment: number; totalInterest: number; payoffDate: string; totalPaid: number; savings: number; }[]' is not assignable to type 'PaymentImpactScenario[]'.
  Type '{ strategy: string; monthlyPayment: number; totalInterest: number; payoffDate: string; totalPaid: number; savings: number; }' is missing the following properties from type 'PaymentImpactScenario': extraPayment, avalanche, snowball
>>>>>>> 677e2d3e
src/components/debt/modals/AddDebtModal.tsx(47,7): error TS2322: Type 'string | undefined' is not assignable to type 'string'.
  Type 'undefined' is not assignable to type 'string'.
src/components/debt/modals/DebtDetailModal.tsx(89,27): error TS2322: Type '{ expectedPayoff: string; totalInterest: string; payoffDate: string; } | null' is not assignable to type '{ expectedPayoff: string; totalInterest: string; payoffDate: string; }'.
  Type 'null' is not assignable to type '{ expectedPayoff: string; totalInterest: string; payoffDate: string; }'.
src/components/debt/modals/DebtFormFields.tsx(96,11): error TS2322: Type 'string | null | undefined' is not assignable to type 'string'.
  Type 'undefined' is not assignable to type 'string'.
src/components/debt/ui/DebtCardProgressBar.tsx(5,32): error TS7031: Binding element 'progressData' implicitly has an 'any' type.
src/components/debt/ui/DebtProgressBar.tsx(5,28): error TS7031: Binding element 'progressData' implicitly has an 'any' type.
src/components/debt/ui/DebtSummaryCards.tsx(63,11): error TS2322: Type '(() => void) | null | undefined' is not assignable to type '(() => void) | undefined'.
  Type 'null' is not assignable to type '(() => void) | undefined'.
src/components/history/BudgetHistoryViewer.tsx(62,28): error TS2345: Argument of type 'string | null' is not assignable to parameter of type 'string'.
  Type 'null' is not assignable to type 'string'.
src/components/history/BudgetHistoryViewer.tsx(139,15): error TS2322: Type '{ commit?: unknown; changes: unknown[]; } | null' is not assignable to type 'CommitDetails | null'.
  Type '{ commit?: unknown; changes: unknown[]; }' is not assignable to type 'CommitDetails'.
    Types of property 'commit' are incompatible.
      Type 'unknown' is not assignable to type 'Commit | undefined'.
src/components/history/IntegrityStatusIndicator.tsx(148,40): error TS2769: No overload matches this call.
  Overload 1 of 4, '(value: string | number | Date): Date', gave the following error.
    Argument of type 'string | undefined' is not assignable to parameter of type 'string | number | Date'.
      Type 'undefined' is not assignable to type 'string | number | Date'.
  Overload 2 of 4, '(value: string | number): Date', gave the following error.
    Argument of type 'string | undefined' is not assignable to parameter of type 'string | number'.
      Type 'undefined' is not assignable to type 'string | number'.
src/components/history/IntegrityStatusIndicatorHelpers.tsx(185,75): error TS2345: Argument of type 'string | undefined' is not assignable to parameter of type 'string'.
  Type 'undefined' is not assignable to type 'string'.
src/components/history/ObjectHistoryViewer.tsx(39,7): error TS2322: Type 'string | boolean' is not assignable to type 'boolean'.
  Type 'string' is not assignable to type 'boolean'.
src/components/history/viewer/ChangeDetails.tsx(71,18): error TS18048: 'commitDetails.commit' is possibly 'undefined'.
src/components/history/viewer/ChangeDetails.tsx(75,61): error TS18048: 'commitDetails.commit' is possibly 'undefined'.
src/components/history/viewer/ChangeDetails.tsx(79,43): error TS18048: 'commitDetails.commit' is possibly 'undefined'.
src/components/history/viewer/ChangeDetails.tsx(82,50): error TS18048: 'commitDetails.commit' is possibly 'undefined'.
src/components/history/viewer/ChangeDetails.tsx(82,50): error TS2769: No overload matches this call.
  Overload 1 of 4, '(value: string | number | Date): Date', gave the following error.
    Argument of type 'string | number | undefined' is not assignable to parameter of type 'string | number | Date'.
      Type 'undefined' is not assignable to type 'string | number | Date'.
  Overload 2 of 4, '(value: string | number): Date', gave the following error.
    Argument of type 'string | number | undefined' is not assignable to parameter of type 'string | number'.
      Type 'undefined' is not assignable to type 'string | number'.
src/components/history/viewer/ChangeDetails.tsx(84,16): error TS18048: 'commitDetails.commit' is possibly 'undefined'.
src/components/history/viewer/ChangeDetails.tsx(88,22): error TS18048: 'commitDetails.commit' is possibly 'undefined'.
src/components/history/viewer/ChangeDetails.tsx(111,36): error TS2345: Argument of type 'string | undefined' is not assignable to parameter of type 'string'.
  Type 'undefined' is not assignable to type 'string'.
src/components/history/viewer/ChangeDetails.tsx(120,73): error TS18048: 'change.diff' is possibly 'undefined'.
src/components/history/viewer/ChangeDetails.tsx(121,47): error TS18048: 'change.diff' is possibly 'undefined'.
src/components/history/viewer/HistoryHeader.tsx(7,26): error TS7031: Binding element 'onClose' implicitly has an 'any' type.
src/components/history/viewer/HistoryStatistics.tsx(4,30): error TS7031: Binding element 'statistics' implicitly has an 'any' type.
src/components/layout/AppWrapper.tsx(9,23): error TS7031: Binding element 'firebaseSync' implicitly has an 'any' type.
src/components/layout/MainLayout.tsx(3,10): error TS7034: Variable 'useBudgetStore' implicitly has type 'any' in some locations where its type cannot be determined.
src/components/layout/MainLayout.tsx(210,54): error TS2322: Type '(id: number) => void' is not assignable to type '(id: string | number) => void'.
  Types of parameters 'id' and 'id' are incompatible.
    Type 'string | number' is not assignable to type 'number'.
      Type 'string' is not assignable to type 'number'.
src/components/layout/MainLayout.tsx(236,24): error TS7005: Variable 'useBudgetStore' implicitly has an 'any' type.
src/components/layout/MainLayout.tsx(256,18): error TS7053: Element implicitly has an 'any' type because expression of type 'string' can't be used to index type '{ dashboard: string; envelopes: string; savings: string; supplemental: string; paycheck: string; bills: string; transactions: string; debts: string; analytics: string; automation: string; activity: string; }'.
  No index signature with a parameter of type 'string' was found on type '{ dashboard: string; envelopes: string; savings: string; supplemental: string; paycheck: string; bills: string; transactions: string; debts: string; analytics: string; automation: string; activity: string; }'.
src/components/layout/MainLayout.tsx(287,20): error TS7005: Variable 'useBudgetStore' implicitly has an 'any' type.
src/components/layout/MainLayout.tsx(290,21): error TS7005: Variable 'useBudgetStore' implicitly has an 'any' type.
src/components/layout/MainLayout.tsx(496,11): error TS2322: Type 'unknown' is not assignable to type '{ userName?: string | undefined; userColor?: string | undefined; }'.
src/components/layout/SummaryCards.tsx(4,10): error TS7034: Variable 'useBudgetStore' implicitly has type 'any' in some locations where its type cannot be determined.
src/components/layout/SummaryCards.tsx(33,35): error TS7005: Variable 'useBudgetStore' implicitly has an 'any' type.
src/components/layout/ViewRenderer.tsx(321,9): error TS2322: Type '(paycheck: PaycheckHistory) => Promise<void>' is not assignable to type '(paycheck: PaycheckHistoryItem) => Promise<void>'.
  Types of parameters 'paycheck' and 'paycheck' are incompatible.
    Property 'lastModified' is missing in type 'PaycheckHistoryItem' but required in type 'PaycheckHistory'.
src/components/layout/ViewRenderer.tsx(337,9): error TS2322: Type 'import("violet-vault/src/types/finance").Transaction[]' is not assignable to type 'Transaction[]'.
  Type 'import("violet-vault/src/types/finance").Transaction' is not assignable to type 'Transaction'.
    Types of property 'id' are incompatible.
      Type 'string | number' is not assignable to type 'string'.
        Type 'number' is not assignable to type 'string'.
src/components/layout/ViewRenderer.tsx(338,9): error TS2322: Type 'import("violet-vault/src/types/finance").Envelope[]' is not assignable to type 'Envelope[]'.
  Type 'import("violet-vault/src/types/finance").Envelope' is not assignable to type 'Envelope'.
    Type 'import("violet-vault/src/types/finance").Envelope' is not assignable to type 'import("/Users/thef4tdaddy/Git/violet-vault/src/types/bills").Envelope'.
      Types of property 'id' are incompatible.
        Type 'string | number' is not assignable to type 'string'.
          Type 'number' is not assignable to type 'string'.
src/components/mobile/FABActionMenu.tsx(124,11): error TS2719: Type 'FABAction' is not assignable to type 'FABAction'. Two different types with this name exist, but they are unrelated.
  Types of property 'action' are incompatible.
    Type '(() => void) | null' is not assignable to type '(() => void) | undefined'.
      Type 'null' is not assignable to type '(() => void) | undefined'.
src/components/mobile/SlideUpModal.tsx(302,5): error TS2345: Argument of type 'RefObject<HTMLDivElement | null>' is not assignable to parameter of type 'RefObject<HTMLDivElement>'.
  Type 'HTMLDivElement | null' is not assignable to type 'HTMLDivElement'.
    Type 'null' is not assignable to type 'HTMLDivElement'.
src/components/mobile/SlideUpModal.tsx(350,9): error TS2322: Type 'RefObject<HTMLDivElement | null>' is not assignable to type 'RefObject<HTMLDivElement>'.
  Type 'HTMLDivElement | null' is not assignable to type 'HTMLDivElement'.
    Type 'null' is not assignable to type 'HTMLDivElement'.
src/components/mobile/SlideUpModal.tsx(351,9): error TS2322: Type 'RefObject<HTMLDivElement | null>' is not assignable to type 'RefObject<HTMLDivElement>'.
  Type 'HTMLDivElement | null' is not assignable to type 'HTMLDivElement'.
    Type 'null' is not assignable to type 'HTMLDivElement'.
src/components/monitoring/HighlightLoader.tsx(22,63): error TS2345: Argument of type 'unknown' is not assignable to parameter of type 'Record<string, unknown> | undefined'.
src/components/onboarding/OnboardingTutorial.tsx(90,66): error TS2345: Argument of type '{ id: string; title: string; description: string; target: null; position: string; action: () => void; } | { id: string; title: string; description: string; target: string; position: string; action: () => void; }' is not assignable to parameter of type 'TutorialStep'.
  Type '{ id: string; title: string; description: string; target: null; position: string; action: () => void; }' is not assignable to type 'TutorialStep'.
    Types of property 'position' are incompatible.
      Type 'string' is not assignable to type '"bottom" | "top" | "center" | "left" | "right" | undefined'.
src/components/pages/MainDashboard.tsx(167,9): error TS2322: Type '(updates: Partial<TransactionFormState>) => void' is not assignable to type '(updates: Partial<NewTransaction>) => void'.
  Types of parameters 'updates' and 'updates' are incompatible.
    Type 'Partial<NewTransaction>' is not assignable to type 'Partial<TransactionFormState>'.
      Types of property 'amount' are incompatible.
        Type 'string | number | undefined' is not assignable to type 'string | undefined'.
          Type 'number' is not assignable to type 'string'.
src/components/pwa/OfflineStatusIndicator.tsx(4,8): error TS7034: Variable 'useUiStore' implicitly has type 'any' in some locations where its type cannot be determined.
src/components/pwa/OfflineStatusIndicator.tsx(34,20): error TS7005: Variable 'useUiStore' implicitly has an 'any' type.
src/components/pwa/PatchNotesModal.tsx(6,8): error TS7034: Variable 'useUiStore' implicitly has type 'any' in some locations where its type cannot be determined.
src/components/pwa/PatchNotesModal.tsx(89,26): error TS7005: Variable 'useUiStore' implicitly has an 'any' type.
src/components/pwa/PatchNotesModal.tsx(90,26): error TS7005: Variable 'useUiStore' implicitly has an 'any' type.
src/components/pwa/PatchNotesModal.tsx(93,29): error TS7005: Variable 'useUiStore' implicitly has an 'any' type.
src/components/pwa/PatchNotesModal.tsx(94,31): error TS7005: Variable 'useUiStore' implicitly has an 'any' type.
src/components/pwa/UpdateAvailableModal.tsx(4,8): error TS7034: Variable 'useUiStore' implicitly has type 'any' in some locations where its type cannot be determined.
src/components/pwa/UpdateAvailableModal.tsx(35,61): error TS2345: Argument of type 'unknown' is not assignable to parameter of type 'Record<string, unknown> | undefined'.
src/components/pwa/UpdateAvailableModal.tsx(53,27): error TS7005: Variable 'useUiStore' implicitly has an 'any' type.
src/components/pwa/UpdateAvailableModal.tsx(53,39): error TS7006: Parameter 'state' implicitly has an 'any' type.
src/components/pwa/UpdateAvailableModal.tsx(54,22): error TS7005: Variable 'useUiStore' implicitly has an 'any' type.
src/components/pwa/UpdateAvailableModal.tsx(54,34): error TS7006: Parameter 'state' implicitly has an 'any' type.
src/components/pwa/UpdateAvailableModal.tsx(55,30): error TS7005: Variable 'useUiStore' implicitly has an 'any' type.
src/components/pwa/UpdateAvailableModal.tsx(55,42): error TS7006: Parameter 'state' implicitly has an 'any' type.
src/components/pwa/UpdateAvailableModal.tsx(56,21): error TS7005: Variable 'useUiStore' implicitly has an 'any' type.
src/components/pwa/UpdateAvailableModal.tsx(56,33): error TS7006: Parameter 'state' implicitly has an 'any' type.
src/components/receipts/components/ExtractedItemsList.tsx(5,31): error TS7031: Binding element 'items' implicitly has an 'any' type.
src/components/receipts/components/ExtractedItemsList.tsx(16,35): error TS7006: Parameter 'item' implicitly has an 'any' type.
src/components/receipts/components/ExtractedItemsList.tsx(16,41): error TS7006: Parameter 'index' implicitly has an 'any' type.
src/components/receipts/components/ReceiptActionButtons.tsx(8,33): error TS7031: Binding element 'extractedData' implicitly has an 'any' type.
src/components/receipts/components/ReceiptActionButtons.tsx(8,48): error TS7031: Binding element 'onReset' implicitly has an 'any' type.
src/components/receipts/components/ReceiptActionButtons.tsx(8,57): error TS7031: Binding element 'onConfirm' implicitly has an 'any' type.
src/components/receipts/components/ReceiptImagePreview.tsx(10,32): error TS7031: Binding element 'uploadedImage' implicitly has an 'any' type.
src/components/receipts/components/ReceiptImagePreview.tsx(10,47): error TS7031: Binding element 'showImagePreview' implicitly has an 'any' type.
src/components/receipts/components/ReceiptImagePreview.tsx(10,65): error TS7031: Binding element 'onTogglePreview' implicitly has an 'any' type.
src/components/receipts/components/ReceiptScannerHeader.tsx(9,33): error TS7031: Binding element 'onClose' implicitly has an 'any' type.
src/components/receipts/ReceiptButton.tsx(55,47): error TS2345: Argument of type 'unknown' is not assignable to parameter of type 'Record<string, unknown> | undefined'.
src/components/receipts/ReceiptButton.tsx(160,11): error TS2322: Type '{ merchant: string | null; total: string | null; date: string | null; time: string | null; tax: string | null; subtotal: string | null; items: { description: string; amount: number; rawLine: string; }[]; confidence: Record<...>; rawText?: string | undefined; processingTime?: number | undefined; }' is not assignable to type 'ReceiptData'.
  Types of property 'merchant' are incompatible.
    Type 'string | null' is not assignable to type 'string | undefined'.
      Type 'null' is not assignable to type 'string | undefined'.
src/components/receipts/ReceiptScanner.tsx(61,5): error TS2345: Argument of type '(data: { merchant: string | null; total: string | null; date: string | null; time: string | null; tax: string | null; subtotal: string | null; items: { description: string; amount: number; rawLine: string; }[]; confidence: Record<...>; rawText: string; processingTime: number; imageData: { ...; }; }) => void' is not assignable to parameter of type 'OnReceiptProcessedCallback'.
  Types of parameters 'data' and 'data' are incompatible.
    Type 'ReceiptProcessedData' is not assignable to type '{ merchant: string | null; total: string | null; date: string | null; time: string | null; tax: string | null; subtotal: string | null; items: { description: string; amount: number; rawLine: string; }[]; confidence: Record<...>; rawText: string; processingTime: number; imageData: { ...; }; }'.
      Types of property 'imageData' are incompatible.
        Property 'preview' is missing in type 'UploadedImage' but required in type '{ file: File; preview: string; }'.
src/components/receipts/ReceiptScanner.tsx(91,15): error TS2322: Type 'RefObject<HTMLInputElement | null>' is not assignable to type 'RefObject<HTMLInputElement>'.
  Type 'HTMLInputElement | null' is not assignable to type 'HTMLInputElement'.
    Type 'null' is not assignable to type 'HTMLInputElement'.
src/components/receipts/ReceiptScanner.tsx(92,15): error TS2322: Type 'RefObject<HTMLInputElement | null>' is not assignable to type 'RefObject<HTMLInputElement>'.
  Type 'HTMLInputElement | null' is not assignable to type 'HTMLInputElement'.
    Type 'null' is not assignable to type 'HTMLInputElement'.
src/components/savings/SavingsGoals.tsx(136,17): error TS2322: Type 'SavingsGoal & { color?: string | undefined; }' is not assignable to type 'SavingsGoal'.
  Types of property 'targetDate' are incompatible.
    Type 'Date | undefined' is not assignable to type 'string | undefined'.
      Type 'Date' is not assignable to type 'string'.
src/components/security/LocalDataSecurityWarning.tsx(12,37): error TS7031: Binding element 'onClose' implicitly has an 'any' type.
src/components/security/LocalDataSecurityWarning.tsx(12,46): error TS7031: Binding element 'onAcknowledge' implicitly has an 'any' type.
src/components/security/LocalDataSecurityWarning.tsx(133,26): error TS7031: Binding element 'onAcknowledge' implicitly has an 'any' type.
src/components/settings/archiving/ArchivingPreviewResults.tsx(5,36): error TS7031: Binding element 'showPreview' implicitly has an 'any' type.
src/components/settings/archiving/ArchivingPreviewResults.tsx(5,49): error TS7031: Binding element 'previewData' implicitly has an 'any' type.
src/components/settings/archiving/ArchivingPreviewResults.tsx(5,62): error TS7031: Binding element 'onClosePreview' implicitly has an 'any' type.
src/components/settings/archiving/ArchivingResult.tsx(4,28): error TS7031: Binding element 'lastResult' implicitly has an 'any' type.
src/components/settings/sections/GeneralSettingsSection.tsx(4,8): error TS7034: Variable 'useUiStore' implicitly has type 'any' in some locations where its type cannot be determined.
src/components/settings/sections/GeneralSettingsSection.tsx(286,25): error TS7005: Variable 'useUiStore' implicitly has an 'any' type.
src/components/settings/sections/SyncDebugToolsSection.tsx(193,42): error TS2722: Cannot invoke an object which is possibly 'undefined'.
src/components/settings/sections/SyncDebugToolsSection.tsx(193,42): error TS18048: 'window.forceCloudDataReset' is possibly 'undefined'.
src/components/settings/SecuritySettings.tsx(74,16): error TS2322: Type '{ isLocked: boolean; securitySettings: SecuritySettings; securityEvents: SecurityEvent[]; timeUntilAutoLock: () => "Active" | null; }' is not assignable to type 'SecurityStatusSectionProps'.
  Types of property 'securitySettings' are incompatible.
    Type 'import("violet-vault/src/services/security/securityService").SecuritySettings' is not assignable to type 'SecuritySettings'.
      Index signature for type 'string' is missing in type 'SecuritySettings'.
src/components/settings/SettingsDashboard.tsx(100,7): error TS2322: Type 'unknown' is not assignable to type 'ReactNode'.
src/components/settings/SettingsDashboard.tsx(215,5): error TS2322: Type '(profile: { userName: string; userColor: string; }) => void' is not assignable to type '(profile: UserProfile) => void'.
  Types of parameters 'profile' and 'profile' are incompatible.
    Type 'UserProfile' is not assignable to type '{ userName: string; userColor: string; }'.
      Types of property 'userName' are incompatible.
        Type 'string | undefined' is not assignable to type 'string'.
          Type 'undefined' is not assignable to type 'string'.
src/components/settings/SettingsDashboard.tsx(218,5): error TS2322: Type 'unknown' is not assignable to type 'SecurityManager | undefined'.
src/components/settings/SettingsDashboard.tsx(257,9): error TS2322: Type 'RefObject<HTMLDivElement | null>' is not assignable to type 'RefObject<HTMLDivElement>'.
  Type 'HTMLDivElement | null' is not assignable to type 'HTMLDivElement'.
    Type 'null' is not assignable to type 'HTMLDivElement'.
src/components/sync/ConflictResolutionModal.tsx(66,22): error TS18047: 'syncConflicts' is possibly 'null'.
src/components/sync/health/SyncHealthDetails.tsx(57,50): error TS2345: Argument of type 'SyncStatus' is not assignable to parameter of type 'SyncStatus'.
  Index signature for type 'string' is missing in type 'SyncStatus'.
src/components/sync/health/SyncHealthDetails.tsx(59,56): error TS2345: Argument of type 'RecoveryResult | null' is not assignable to parameter of type 'RecoveryResult | null'.
  Type 'RecoveryResult' is not assignable to type 'RecoveryResult'. Two different types with this name exist, but they are unrelated.
    Index signature for type 'string' is missing in type 'RecoveryResult'.
src/components/sync/health/SyncHealthDetails.tsx(110,16): error TS18048: 'syncStatus.failedTests' is possibly 'undefined'.
src/components/sync/health/SyncHealthDetails.tsx(112,13): error TS2322: Type 'unknown' is not assignable to type 'ReactNode'.
src/components/sync/health/SyncHealthDetails.tsx(143,13): error TS2322: Type 'unknown' is not assignable to type 'ReactNode'.
src/components/transactions/import/ImportModal.tsx(60,44): error TS2322: Type '(data: unknown[]) => void' is not assignable to type '(event: ChangeEvent<HTMLInputElement>, options: { clearExisting: boolean; }) => void'.
  Types of parameters 'data' and 'event' are incompatible.
    Type 'ChangeEvent<HTMLInputElement>' is missing the following properties from type 'unknown[]': length, pop, push, concat, and 29 more.
src/components/transactions/import/ImportModal.tsx(64,13): error TS2322: Type 'unknown[]' is not assignable to type 'ImportData | DataRow[]'.
  Type 'unknown[]' is not assignable to type 'DataRow[]'.
    Type 'unknown' is not assignable to type 'DataRow'.
src/components/transactions/import/ImportModal.tsx(66,13): error TS2322: Type '(mapping: Record<string, string>) => void' is not assignable to type '(mapping: FieldMapping) => void'.
  Types of parameters 'mapping' and 'mapping' are incompatible.
    Type 'FieldMapping' is not assignable to type 'Record<string, string>'.
      'string' index signatures are incompatible.
        Type 'string | undefined' is not assignable to type 'string'.
          Type 'undefined' is not assignable to type 'string'.
src/components/transactions/import/ImportModal.tsx(73,51): error TS2322: Type '{ current: number; total: number; percentage: number; }' is not assignable to type 'number'.
src/components/transactions/splitter/SplitAllocationsSection.tsx(111,13): error TS2322: Type '{ [key: string]: unknown; id: string | number; description?: string | undefined; amount?: number | undefined; category?: string | undefined; }' is not assignable to type 'Split'.
  Types of property 'id' are incompatible.
    Type 'string | number' is not assignable to type 'string'.
      Type 'number' is not assignable to type 'string'.
src/components/transactions/splitter/SplitAllocationsSection.tsx(122,13): error TS2322: Type '(id: string, updates: Record<string, unknown>) => void' is not assignable to type '(id: string, field: string, value: string | number) => void'.
  Types of parameters 'updates' and 'field' are incompatible.
    Type 'string' is not assignable to type 'Record<string, unknown>'.
src/components/transactions/splitter/SplitAllocationsSection.tsx(127,13): error TS2719: Type 'Envelope[]' is not assignable to type 'Envelope[]'. Two different types with this name exist, but they are unrelated.
  Type 'Envelope' is not assignable to type 'Envelope'. Two different types with this name exist, but they are unrelated.
    Types of property 'id' are incompatible.
      Type 'string | number' is not assignable to type 'string'.
        Type 'number' is not assignable to type 'string'.
src/components/transactions/splitter/SplitterHeader.tsx(42,37): error TS2345: Argument of type 'string' is not assignable to parameter of type 'Record<string, unknown>'.
src/components/transactions/splitter/SplitTotals.tsx(5,24): error TS7031: Binding element 'totals' implicitly has an 'any' type.
src/components/transactions/TransactionLedger.tsx(481,7): error TS2322: Type 'Dispatch<SetStateAction<null>>' is not assignable to type '(transaction: Transaction | null) => void'.
  Types of parameters 'value' and 'transaction' are incompatible.
    Type 'Transaction | null' is not assignable to type 'SetStateAction<null>'.
      Type 'Transaction' is not assignable to type 'SetStateAction<null>'.
        Type 'Transaction' provides no match for the signature '(prevState: null): null'.
src/components/transactions/TransactionLedger.tsx(491,7): error TS2322: Type 'Dispatch<SetStateAction<TransactionFormData>>' is not assignable to type '(form: unknown) => void'.
  Types of parameters 'value' and 'form' are incompatible.
    Type 'unknown' is not assignable to type 'SetStateAction<TransactionFormData>'.
src/components/transactions/TransactionTable.tsx(124,21): error TS2322: Type 'import("violet-vault/src/types/finance").Transaction' is not assignable to type 'Transaction'.
  Index signature for type 'string' is missing in type 'Transaction'.
src/components/transactions/TransactionTable.tsx(127,21): error TS2322: Type 'VirtualItem' is not assignable to type 'VirtualRow'.
  Index signature for type 'string' is missing in type 'VirtualItem'.
src/components/transactions/TransactionTable.tsx(374,11): error TS2322: Type 'string | number' is not assignable to type 'string'.
  Type 'number' is not assignable to type 'string'.
src/components/ui/ConfirmModal.tsx(55,30): error TS2769: No overload matches this call.
  The last overload gave the following error.
    Argument of type '{}' is not assignable to parameter of type 'string | FunctionComponent<{ className: string; }> | ComponentClass<{ className: string; }, any>'.
src/components/ui/SecurityAlert.tsx(99,22): error TS2769: No overload matches this call.
  The last overload gave the following error.
    Argument of type 'string | number | bigint | true | ReactElement<unknown, string | JSXElementConstructor<any>> | Iterable<ReactNode> | Promise<...> | ComponentType<...>' is not assignable to parameter of type 'string | FunctionComponent<{ className?: string | undefined; }> | ComponentClass<{ className?: string | undefined; }, any>'.
      Type 'number' is not assignable to type 'string | FunctionComponent<{ className?: string | undefined; }> | ComponentClass<{ className?: string | undefined; }, any>'.
src/db/budgetDb.ts(94,9): error TS2769: No overload matches this call.
  The last overload gave the following error.
    Argument of type '"creating"' is not assignable to parameter of type '"deleting"'.
src/db/budgetDb.ts(142,31): error TS2769: No overload matches this call.
  Overload 1 of 4, '(target: {}, source: Record<string, unknown>): Record<string, unknown>', gave the following error.
    Argument of type 'unknown' is not assignable to parameter of type '{}'.
  Overload 2 of 4, '(target: object, ...sources: any[]): any', gave the following error.
    Argument of type 'unknown' is not assignable to parameter of type 'object'.
src/db/budgetDb.ts(191,9): error TS2769: No overload matches this call.
  The last overload gave the following error.
    Argument of type '"updating"' is not assignable to parameter of type '"deleting"'.
src/db/budgetDb.ts(203,23): error TS2345: Argument of type 'Table<Envelope, string, Envelope>' is not assignable to parameter of type 'Table<unknown, unknown, unknown>'.
  Types of property 'hook' are incompatible.
    Types of parameters 'subscriber' and 'subscriber' are incompatible.
      Type 'unknown' is not assignable to type 'string | void | undefined'.
src/db/budgetDb.ts(204,23): error TS2345: Argument of type 'Table<Transaction, string, Transaction>' is not assignable to parameter of type 'Table<unknown, unknown, unknown>'.
  Types of property 'hook' are incompatible.
    Types of parameters 'subscriber' and 'subscriber' are incompatible.
      Type 'unknown' is not assignable to type 'string | void | undefined'.
src/db/budgetDb.ts(205,23): error TS2345: Argument of type 'Table<Bill, string, Bill>' is not assignable to parameter of type 'Table<unknown, unknown, unknown>'.
  Types of property 'hook' are incompatible.
    Types of parameters 'subscriber' and 'subscriber' are incompatible.
      Type 'unknown' is not assignable to type 'string | void | undefined'.
src/db/budgetDb.ts(206,23): error TS2345: Argument of type 'Table<SavingsGoal, string, SavingsGoal>' is not assignable to parameter of type 'Table<unknown, unknown, unknown>'.
  Types of property 'hook' are incompatible.
    Types of parameters 'subscriber' and 'subscriber' are incompatible.
      Type 'unknown' is not assignable to type 'string | void | undefined'.
src/db/budgetDb.ts(207,23): error TS2345: Argument of type 'Table<PaycheckHistory, string, PaycheckHistory>' is not assignable to parameter of type 'Table<unknown, unknown, unknown>'.
  Types of property 'hook' are incompatible.
    Types of parameters 'subscriber' and 'subscriber' are incompatible.
      Type 'unknown' is not assignable to type 'string | void | undefined'.
src/db/budgetDb.ts(208,23): error TS2345: Argument of type 'Table<Debt, string, Debt>' is not assignable to parameter of type 'Table<unknown, unknown, unknown>'.
  Types of property 'hook' are incompatible.
    Types of parameters 'subscriber' and 'subscriber' are incompatible.
      Type 'unknown' is not assignable to type 'string | void | undefined'.
src/db/budgetDb.ts(578,5): error TS2322: Type 'BudgetRecord | undefined' is not assignable to type 'BudgetRecord | null'.
  Type 'undefined' is not assignable to type 'BudgetRecord | null'.
src/db/budgetDb.ts(602,5): error TS2322: Type 'BudgetRecord | undefined' is not assignable to type 'BudgetRecord | null'.
  Type 'undefined' is not assignable to type 'BudgetRecord | null'.
src/hooks/accounts/useSupplementalAccounts.ts(99,43): error TS2345: Argument of type 'string | undefined' is not assignable to parameter of type 'string'.
  Type 'undefined' is not assignable to type 'string'.
src/hooks/accounts/useSupplementalAccounts.ts(129,44): error TS2345: Argument of type '{ name: string; type: string; currentBalance: number; annualContribution?: number | undefined; expirationDate?: string | null | undefined; description?: string | null | undefined; color: string; ... 5 more ...; transactions?: unknown[] | undefined; }' is not assignable to parameter of type 'Account'.
  Types of property 'expirationDate' are incompatible.
    Type 'string | null | undefined' is not assignable to type 'string | undefined'.
      Type 'null' is not assignable to type 'string | undefined'.
src/hooks/accounts/useSupplementalAccounts.ts(198,22): error TS2345: Argument of type '{ name: string; type: string; currentBalance: number; annualContribution?: number | undefined; expirationDate?: string | null | undefined; description?: string | null | undefined; color: string; ... 5 more ...; transactions?: unknown[] | undefined; }' is not assignable to parameter of type 'Account'.
  Types of property 'expirationDate' are incompatible.
    Type 'string | null | undefined' is not assignable to type 'string | undefined'.
      Type 'null' is not assignable to type 'string | undefined'.
src/hooks/accounts/useSupplementalAccounts.ts(263,7): error TS2345: Argument of type '{ name: string; type: string; currentBalance: number; annualContribution?: number | undefined; expirationDate?: string | null | undefined; description?: string | null | undefined; color: string; ... 5 more ...; transactions?: unknown[] | undefined; }' is not assignable to parameter of type 'Account'.
  Types of property 'expirationDate' are incompatible.
    Type 'string | null | undefined' is not assignable to type 'string | undefined'.
      Type 'null' is not assignable to type 'string | undefined'.
src/hooks/accounts/useSupplementalAccounts.ts(272,59): error TS2345: Argument of type 'TransferringAccount | null' is not assignable to parameter of type 'Account'.
  Type 'null' is not assignable to type 'Account'.
src/hooks/analytics/queries/usePaycheckTrendsQuery.ts(3,8): error TS7034: Variable 'useUiStore' implicitly has type 'any' in some locations where its type cannot be determined.
src/hooks/analytics/queries/usePaycheckTrendsQuery.ts(16,31): error TS7005: Variable 'useUiStore' implicitly has an 'any' type.
src/hooks/analytics/useAnalyticsIntegration.ts(129,36): error TS7006: Parameter 'newTimeFilter' implicitly has an 'any' type.
src/hooks/analytics/useSmartCategoryAnalysis.ts(51,40): error TS2345: Argument of type 'Record<string, unknown>[]' is not assignable to parameter of type 'Bill[]'.
  Type 'Record<string, unknown>' is missing the following properties from type 'Bill': id, name, amount, frequency, and 3 more.
<<<<<<< HEAD
src/hooks/analytics/useTransactionAnalysis.ts(23,7): error TS2345: Argument of type 'TransactionForStats[]' is not assignable to parameter of type 'Transaction[]'.
  Type 'TransactionForStats' is missing the following properties from type 'Transaction': id, envelopeId, type, lastModified
src/hooks/analytics/useTransactionAnalysis.ts(27,7): error TS2345: Argument of type 'TransactionForStats[]' is not assignable to parameter of type 'Transaction[]'.
  Type 'TransactionForStats' is missing the following properties from type 'Transaction': id, envelopeId, type, lastModified
=======
src/hooks/analytics/useTransactionAnalysis.ts(23,7): error TS2345: Argument of type 'import("violet-vault/src/types/finance").Transaction[]' is not assignable to parameter of type 'import("/Users/thef4tdaddy/Git/violet-vault/src/db/types").Transaction[]'.
  Property 'lastModified' is missing in type 'import("violet-vault/src/types/finance").Transaction' but required in type 'import("/Users/thef4tdaddy/Git/violet-vault/src/db/types").Transaction'.
src/hooks/analytics/useTransactionAnalysis.ts(27,7): error TS2345: Argument of type 'import("violet-vault/src/types/finance").Transaction[]' is not assignable to parameter of type 'import("/Users/thef4tdaddy/Git/violet-vault/src/db/types").Transaction[]'.
  Property 'lastModified' is missing in type 'import("violet-vault/src/types/finance").Transaction' but required in type 'import("/Users/thef4tdaddy/Git/violet-vault/src/db/types").Transaction'.
>>>>>>> 677e2d3e
src/hooks/analytics/useTransactionFiltering.ts(15,23): error TS7053: Element implicitly has an 'any' type because expression of type 'string' can't be used to index type '{ 7: Date; 30: Date; 90: Date; "6months": Date; }'.
  No index signature with a parameter of type 'string' was found on type '{ 7: Date; 30: Date; 90: Date; "6months": Date; }'.
src/hooks/analytics/utils/csvImageExportUtils.ts(97,57): error TS2345: Argument of type 'unknown' is not assignable to parameter of type 'Record<string, unknown> | undefined'.
src/hooks/analytics/utils/pdfGeneratorUtils.ts(160,5): error TS2322: Type 'unknown' is not assignable to type 'AnalyticsData'.
src/hooks/analytics/utils/pdfGeneratorUtils.ts(161,5): error TS2322: Type 'unknown' is not assignable to type 'BalanceData'.
src/hooks/auth/authOperations.ts(102,18): error TS2783: 'success' is specified more than once, so this usage will be overwritten.
<<<<<<< HEAD
src/hooks/auth/mutations/usePasswordMutations.ts(70,18): error TS2345: Argument of type 'string | undefined' is not assignable to parameter of type 'string | null'.
  Type 'undefined' is not assignable to type 'string | null'.
=======
src/hooks/auth/mutations/useJoinBudgetMutation.ts(193,19): error TS7034: Variable 'useBudgetStore' implicitly has type 'any' in some locations where its type cannot be determined.
src/hooks/auth/mutations/useJoinBudgetMutation.ts(195,13): error TS7005: Variable 'useBudgetStore' implicitly has an 'any' type.
src/hooks/auth/mutations/useLoginMutations.ts(52,13): error TS7034: Variable 'useBudgetStore' implicitly has type 'any' in some locations where its type cannot be determined.
src/hooks/auth/mutations/useLoginMutations.ts(53,25): error TS7005: Variable 'useBudgetStore' implicitly has an 'any' type.
src/hooks/auth/mutations/usePasswordMutations.ts(70,18): error TS2345: Argument of type 'string | undefined' is not assignable to parameter of type 'string | null'.
  Type 'undefined' is not assignable to type 'string | null'.
src/hooks/auth/mutations/useProfileMutations.ts(37,44): error TS2345: Argument of type '{ userName: string | undefined; userColor: string | undefined; }' is not assignable to parameter of type '{ userName: string; userColor: string; shareCode?: string | undefined; joinedVia?: string | undefined; sharedBy?: string | undefined; }'.
  Types of property 'userName' are incompatible.
    Type 'string | undefined' is not assignable to type 'string'.
      Type 'undefined' is not assignable to type 'string'.
src/hooks/auth/mutations/useProfileMutations.ts(67,20): error TS2345: Argument of type 'UpdateProfileInput | undefined' is not assignable to parameter of type 'Partial<UserData>'.
  Type 'undefined' is not assignable to type 'Partial<UserData>'.
src/hooks/auth/useAuthenticationManager.ts(98,45): error TS2339: Property 'budgetId' does not exist on type 'never'.
src/hooks/auth/useAuthenticationManager.ts(99,39): error TS2339: Property 'budgetId' does not exist on type 'never'.
src/hooks/auth/useAuthFlow.ts(73,57): error TS2345: Argument of type 'UserData | null' is not assignable to parameter of type 'UserData'.
  Type 'null' is not assignable to type 'UserData'.
src/hooks/auth/useAuthFlow.ts(77,51): error TS2345: Argument of type 'UserData | null' is not assignable to parameter of type 'UserData'.
  Type 'null' is not assignable to type 'UserData'.
>>>>>>> 677e2d3e
src/hooks/auth/useAuthManager.ts(17,8): error TS2459: Module '"./authOperations"' declares 'LoginResult' locally, but it is not exported.
src/hooks/auth/useAuthManager.ts(18,8): error TS2459: Module '"./authOperations"' declares 'AuthContext' locally, but it is not exported.
src/hooks/auth/useAuthManager.ts(50,38): error TS2345: Argument of type 'UseMutationResult<LoginResult, Error, LoginMutationVariables, unknown>' is not assignable to parameter of type 'UseMutationResult<LoginResult, Error, LoginData, unknown>'.
  Type 'Override<MutationObserverIdleResult<LoginResult, Error, LoginMutationVariables, unknown>, { mutate: UseMutateFunction<LoginResult, Error, LoginMutationVariables, unknown>; }> & { ...; }' is not assignable to type 'UseMutationResult<LoginResult, Error, LoginData, unknown>'.
    Type 'Override<MutationObserverIdleResult<LoginResult, Error, LoginMutationVariables, unknown>, { mutate: UseMutateFunction<LoginResult, Error, LoginMutationVariables, unknown>; }> & { ...; }' is not assignable to type 'Override<MutationObserverIdleResult<LoginResult, Error, LoginData, unknown>, { mutate: UseMutateFunction<LoginResult, Error, LoginData, unknown>; }> & { ...; }'.
      Type 'Override<MutationObserverIdleResult<LoginResult, Error, LoginMutationVariables, unknown>, { mutate: UseMutateFunction<LoginResult, Error, LoginMutationVariables, unknown>; }> & { ...; }' is not assignable to type 'Override<MutationObserverIdleResult<LoginResult, Error, LoginData, unknown>, { mutate: UseMutateFunction<LoginResult, Error, LoginData, unknown>; }>'.
        Types of property 'mutate' are incompatible.
          Type 'UseMutateFunction<LoginResult, Error, LoginMutationVariables, unknown>' is not assignable to type 'UseMutateFunction<LoginResult, Error, LoginData, unknown>'.
            Types of parameters 'variables' and 'variables' are incompatible.
              Type 'LoginData' is not assignable to type 'LoginMutationVariables'.
                Types of property 'userData' are incompatible.
                  Type 'unknown' is not assignable to type 'Record<string, unknown> | undefined'.
src/hooks/auth/useAuthManager.ts(63,54): error TS2345: Argument of type 'UseMutationResult<{ success: boolean; error: string; profile?: undefined; } | { success: boolean; profile: UpdateProfileInput; error?: undefined; }, Error, UpdateProfileInput, unknown>' is not assignable to parameter of type 'UseMutationResult<UpdateProfileResult, Error, UpdateProfileData, unknown>'.
  Type 'Override<MutationObserverIdleResult<{ success: boolean; error: string; profile?: undefined; } | { success: boolean; profile: UpdateProfileInput; error?: undefined; }, Error, UpdateProfileInput, unknown>, { ...; }> & { ...; }' is not assignable to type 'UseMutationResult<UpdateProfileResult, Error, UpdateProfileData, unknown>'.
    Type 'Override<MutationObserverIdleResult<{ success: boolean; error: string; profile?: undefined; } | { success: boolean; profile: UpdateProfileInput; error?: undefined; }, Error, UpdateProfileInput, unknown>, { ...; }> & { ...; }' is not assignable to type 'Override<MutationObserverIdleResult<UpdateProfileResult, Error, UpdateProfileData, unknown>, { mutate: UseMutateFunction<...>; }> & { ...; }'.
      Type 'Override<MutationObserverIdleResult<{ success: boolean; error: string; profile?: undefined; } | { success: boolean; profile: UpdateProfileInput; error?: undefined; }, Error, UpdateProfileInput, unknown>, { ...; }> & { ...; }' is not assignable to type 'Override<MutationObserverIdleResult<UpdateProfileResult, Error, UpdateProfileData, unknown>, { mutate: UseMutateFunction<...>; }>'.
        Types of property 'mutate' are incompatible.
          Type 'UseMutateFunction<{ success: boolean; error: string; profile?: undefined; } | { success: boolean; profile: UpdateProfileInput; error?: undefined; }, Error, UpdateProfileInput, unknown>' is not assignable to type 'UseMutateFunction<UpdateProfileResult, Error, UpdateProfileData, unknown>'.
            Types of parameters 'variables' and 'variables' are incompatible.
              Type 'UpdateProfileData' is not assignable to type 'UpdateProfileInput'.
                Index signature for type 'string' is missing in type 'UpdateProfileData'.
src/hooks/auth/useAuthManager.ts(107,31): error TS7006: Parameter 'password' implicitly has an 'any' type.
<<<<<<< HEAD
src/hooks/auth/useAuthenticationManager.ts(99,29): error TS2339: Property 'budgetId' does not exist on type 'never'.
src/hooks/auth/useAuthenticationManager.ts(102,39): error TS2339: Property 'budgetId' does not exist on type 'never'.
=======
>>>>>>> 677e2d3e
src/hooks/auth/useKeyManagementUI.ts(164,5): error TS2322: Type 'RefObject<HTMLInputElement | null>' is not assignable to type 'RefObject<HTMLInputElement>'.
  Type 'HTMLInputElement | null' is not assignable to type 'HTMLInputElement'.
    Type 'null' is not assignable to type 'HTMLInputElement'.
src/hooks/bills/useBillManager.ts(12,10): error TS7034: Variable 'useBudgetStore' implicitly has type 'any' in some locations where its type cannot be determined.
src/hooks/bills/useBillManager.ts(93,18): error TS7005: Variable 'useBudgetStore' implicitly has an 'any' type.
src/hooks/bills/useBillManager.ts(118,9): error TS2345: Argument of type '((bill: Bill) => void | Promise<void>) | undefined' is not assignable to parameter of type '((bill: BillRecord) => void | Promise<void>) | undefined'.
  Type '(bill: Bill) => void | Promise<void>' is not assignable to type '(bill: BillRecord) => void | Promise<void>'.
    Types of parameters 'bill' and 'bill' are incompatible.
      Type 'BillRecord' is missing the following properties from type 'Bill': frequency, color
src/hooks/bills/useBillManager.ts(143,5): error TS2322: Type '((bill: Bill) => void | Promise<void>) | undefined' is not assignable to type '((bill: import("violet-vault/src/types/bills").Bill) => void | Promise<void>) | undefined'.
  Type '(bill: Bill) => void | Promise<void>' is not assignable to type '(bill: import("violet-vault/src/types/bills").Bill) => void | Promise<void>'.
    Types of parameters 'bill' and 'bill' are incompatible.
      Type 'import("violet-vault/src/types/bills").Bill' is not assignable to type 'Bill'.
        Index signature for type 'string' is missing in type 'Bill'.
src/hooks/bills/useBillManager.ts(145,5): error TS2322: Type '{ unassignedCash?: number | undefined; updateBill?: ((bill: Bill) => void | Promise<void>) | undefined; }' is not assignable to type 'BudgetContext'.
  Types of property 'updateBill' are incompatible.
    Type '((bill: Bill) => void | Promise<void>) | undefined' is not assignable to type '((bill: import("violet-vault/src/types/bills").Bill) => void | Promise<void>) | undefined'.
      Type '(bill: Bill) => void | Promise<void>' is not assignable to type '(bill: import("violet-vault/src/types/bills").Bill) => void | Promise<void>'.
        Types of parameters 'bill' and 'bill' are incompatible.
          Type 'import("violet-vault/src/types/bills").Bill' is not assignable to type 'Bill'.
            Index signature for type 'string' is missing in type 'Bill'.
src/hooks/bills/useBillManager.ts(164,11): error TS2322: Type 'Dispatch<SetStateAction<never[]>>' is not assignable to type '(bills: BillRecord[]) => void'.
  Types of parameters 'value' and 'bills' are incompatible.
    Type 'BillRecord[]' is not assignable to type 'SetStateAction<never[]>'.
      Type 'BillRecord[]' is not assignable to type 'never[]'.
        Type 'BillRecord' is not assignable to type 'never'.
src/hooks/bills/useBillManager.ts(176,11): error TS2322: Type '((bill: Bill) => void | Promise<void>) | undefined' is not assignable to type '((bill: BillRecord) => void | Promise<void>) | undefined'.
  Type '(bill: Bill) => void | Promise<void>' is not assignable to type '(bill: BillRecord) => void | Promise<void>'.
    Types of parameters 'bill' and 'bill' are incompatible.
      Type 'BillRecord' is missing the following properties from type 'Bill': frequency, color
src/hooks/bills/useBillManager.ts(177,11): error TS2322: Type '(bill: Bill) => Promise<void>' is not assignable to type '(bill: BillRecord) => Promise<void>'.
  Types of parameters 'bill' and 'bill' are incompatible.
    Type 'BillRecord' is missing the following properties from type 'Bill': frequency, color
src/hooks/bills/useBillManager.ts(201,5): error TS2322: Type '(bill: Bill | null) => void' is not assignable to type '(bill: BillRecord | null) => void'.
  Types of parameters 'bill' and 'bill' are incompatible.
    Type 'BillRecord | null' is not assignable to type 'Bill | null'.
      Type 'BillRecord' is missing the following properties from type 'Bill': frequency, color
src/hooks/bills/useBillManager.ts(203,5): error TS2322: Type '(bill: Bill | null) => void' is not assignable to type '(bill: BillRecord | null) => void'.
  Types of parameters 'bill' and 'bill' are incompatible.
    Type 'BillRecord | null' is not assignable to type 'Bill | null'.
      Type 'BillRecord' is missing the following properties from type 'Bill': frequency, color
src/hooks/bills/useBillManager.ts(206,5): error TS2322: Type '(bill: Bill | null) => void' is not assignable to type '(bill: BillRecord | null) => void'.
  Types of parameters 'bill' and 'bill' are incompatible.
    Type 'BillRecord | null' is not assignable to type 'Bill | null'.
      Type 'BillRecord' is missing the following properties from type 'Bill': frequency, color
src/hooks/bills/useBillManagerDisplayLogic.ts(36,26): error TS2345: Argument of type 'string | undefined' is not assignable to parameter of type 'string'.
  Type 'undefined' is not assignable to type 'string'.
src/hooks/bills/useBillManagerHelpers.ts(286,44): error TS2345: Argument of type 'BillRecord[]' is not assignable to parameter of type 'Bill[]'.
  Type 'BillRecord' is not assignable to type 'Bill'.
    Types of property 'dueDate' are incompatible.
      Type 'string | Date | null' is not assignable to type 'string | Date | undefined'.
        Type 'null' is not assignable to type 'string | Date | undefined'.
src/hooks/bills/useBillManagerHelpers.ts(317,22): error TS2345: Argument of type 'BillRecord[]' is not assignable to parameter of type 'Bill[]'.
  Type 'BillRecord' is not assignable to type 'Bill'.
    Types of property 'dueDate' are incompatible.
      Type 'string | Date | null' is not assignable to type 'string | Date | undefined'.
        Type 'null' is not assignable to type 'string | Date | undefined'.
src/hooks/bills/useBillOperations.ts(42,77): error TS2345: Argument of type 'import("violet-vault/src/types/bills").Envelope[]' is not assignable to parameter of type 'import("/Users/thef4tdaddy/Git/violet-vault/src/types/finance").Envelope[]'.
  Property 'targetAmount' is missing in type 'import("violet-vault/src/types/bills").Envelope' but required in type 'import("/Users/thef4tdaddy/Git/violet-vault/src/types/finance").Envelope'.
src/hooks/bills/useBillOperations.ts(68,7): error TS2322: Type '(updatedBills: Bill[]) => Promise<BulkOperationResult>' is not assignable to type '(updatedBills: unknown[]) => Promise<{ success: boolean; successCount: number; errorCount: number; errors: string[]; message: string; }>'.
  Types of parameters 'updatedBills' and 'updatedBills' are incompatible.
    Type 'unknown[]' is not assignable to type 'Bill[]'.
      Type 'unknown' is not assignable to type 'Bill'.
src/hooks/bills/useBills/index.ts(43,5): error TS2783: 'upcomingBills' is specified more than once, so this usage will be overwritten.
src/hooks/bills/useBulkBillOperations.ts(31,39): error TS7006: Parameter 'bill' implicitly has an 'any' type.
src/hooks/budgeting/autofunding/useAutoFunding.ts(6,8): error TS7034: Variable 'useUiStore' implicitly has type 'any' in some locations where its type cannot be determined.
src/hooks/budgeting/autofunding/useAutoFunding.ts(41,18): error TS7005: Variable 'useUiStore' implicitly has an 'any' type.
src/hooks/budgeting/autofunding/useAutoFundingExecution.ts(3,8): error TS7034: Variable 'useUiStore' implicitly has type 'any' in some locations where its type cannot be determined.
src/hooks/budgeting/autofunding/useAutoFundingExecution.ts(34,18): error TS7005: Variable 'useUiStore' implicitly has an 'any' type.
src/hooks/budgeting/autofunding/useAutoFundingExecution.ts(47,25): error TS2345: Argument of type 'BudgetData | undefined' is not assignable to parameter of type 'Budget'.
  Type 'undefined' is not assignable to type 'Budget'.
src/hooks/budgeting/autofunding/useAutoFundingExecution.ts(48,55): error TS2345: Argument of type '{ rulesExecuted: number; totalFunded: number; } | null | undefined' is not assignable to parameter of type 'ExecutionRecord | null'.
  Type 'undefined' is not assignable to type 'ExecutionRecord | null'.
src/hooks/budgeting/autofunding/useAutoFundingExecution.ts(69,24): error TS18048: 'budget' is possibly 'undefined'.
src/hooks/budgeting/autofunding/useAutoFundingExecution.ts(70,29): error TS18048: 'budget' is possibly 'undefined'.
src/hooks/budgeting/autofunding/useAutoFundingExecution.ts(71,27): error TS18048: 'budget' is possibly 'undefined'.
src/hooks/budgeting/autofunding/useAutoFundingExecution.ts(82,61): error TS2345: Argument of type '{ trigger: string; currentDate: string; data: { envelopes: unknown[]; unassignedCash: number; transactions: unknown[]; }; }' is not assignable to parameter of type 'ExecutionContext'.
  The types of 'data.envelopes' are incompatible between these types.
    Type 'unknown[]' is not assignable to type 'Envelope[]'.
      Type 'unknown' is not assignable to type 'Envelope'.
src/hooks/budgeting/autofunding/useAutoFundingExecution.ts(87,28): error TS18048: 'result.execution' is possibly 'undefined'.
src/hooks/budgeting/autofunding/useAutoFundingExecution.ts(88,26): error TS18048: 'result.execution' is possibly 'undefined'.
src/hooks/budgeting/autofunding/useAutoFundingHistory.ts(77,21): error TS7006: Parameter 'options' implicitly has an 'any' type.
src/hooks/budgeting/autofunding/useExecutionHistory.ts(68,37): error TS2769: No overload matches this call.
  Overload 1 of 4, '(value: string | number | Date): Date', gave the following error.
    Argument of type 'string | undefined' is not assignable to parameter of type 'string | number | Date'.
      Type 'undefined' is not assignable to type 'string | number | Date'.
  Overload 2 of 4, '(value: string | number): Date', gave the following error.
    Argument of type 'string | undefined' is not assignable to parameter of type 'string | number'.
      Type 'undefined' is not assignable to type 'string | number'.
src/hooks/budgeting/autofunding/useExecutionHistory.ts(75,37): error TS2769: No overload matches this call.
  Overload 1 of 4, '(value: string | number | Date): Date', gave the following error.
    Argument of type 'string | undefined' is not assignable to parameter of type 'string | number | Date'.
      Type 'undefined' is not assignable to type 'string | number | Date'.
  Overload 2 of 4, '(value: string | number): Date', gave the following error.
    Argument of type 'string | undefined' is not assignable to parameter of type 'string | number'.
      Type 'undefined' is not assignable to type 'string | number'.
src/hooks/budgeting/autofunding/useUndoOperations.ts(2,8): error TS7034: Variable 'useUiStore' implicitly has type 'any' in some locations where its type cannot be determined.
src/hooks/budgeting/autofunding/useUndoOperations.ts(200,18): error TS7005: Variable 'useUiStore' implicitly has an 'any' type.
src/hooks/budgeting/useBudgetData/queryFunctions.ts(66,66): error TS2345: Argument of type 'unknown' is not assignable to parameter of type 'Record<string, unknown> | undefined'.
src/hooks/budgeting/useBudgetHistoryQuery.ts(25,56): error TS2345: Argument of type 'unknown' is not assignable to parameter of type 'Record<string, unknown> | undefined'.
src/hooks/budgeting/useBudgetHistoryQuery.ts(63,40): error TS2345: Argument of type '{ hash: string; message: string; author: string; parentHash: string | null; deviceFingerprint: string; encryptedSnapshot: number[]; iv: number[]; timestamp: number; }' is not assignable to parameter of type 'BudgetCommit'.
  Types of property 'parentHash' are incompatible.
    Type 'string | null' is not assignable to type 'string | undefined'.
      Type 'null' is not assignable to type 'string | undefined'.
src/hooks/budgeting/useEnvelopesQuery.ts(117,22): error TS7053: Element implicitly has an 'any' type because expression of type 'string' can't be used to index type 'Envelope'.
  No index signature with a parameter of type 'string' was found on type 'Envelope'.
src/hooks/budgeting/useEnvelopesQuery.ts(118,22): error TS7053: Element implicitly has an 'any' type because expression of type 'string' can't be used to index type 'Envelope'.
  No index signature with a parameter of type 'string' was found on type 'Envelope'.
src/hooks/budgeting/usePaycheckFormValidated.ts(62,26): error TS2769: No overload matches this call.
  Overload 1 of 4, '(value: string | number | Date): Date', gave the following error.
    Argument of type 'Date | undefined' is not assignable to parameter of type 'string | number | Date'.
      Type 'undefined' is not assignable to type 'string | number | Date'.
  Overload 2 of 4, '(value: string | number): Date', gave the following error.
    Argument of type 'Date | undefined' is not assignable to parameter of type 'string | number'.
      Type 'undefined' is not assignable to type 'string | number'.
src/hooks/budgeting/usePaycheckHistory.ts(39,41): error TS2345: Argument of type 'string | number' is not assignable to parameter of type 'Record<string, unknown> | undefined'.
  Type 'string' is not assignable to type 'Record<string, unknown>'.
src/hooks/common/useActualBalance.ts(2,10): error TS7034: Variable 'useBudgetStore' implicitly has type 'any' in some locations where its type cannot be determined.
src/hooks/common/useActualBalance.ts(33,7): error TS7005: Variable 'useBudgetStore' implicitly has an 'any' type.
src/hooks/common/useBugReport.ts(60,53): error TS2345: Argument of type 'unknown' is not assignable to parameter of type 'Record<string, unknown> | undefined'.
src/hooks/common/useConnectionManager/useConnectionConfig.ts(6,32): error TS7006: Parameter 'entityType' implicitly has an 'any' type.
src/hooks/common/useDataInitialization.ts(2,10): error TS7034: Variable 'useBudgetStore' implicitly has type 'any' in some locations where its type cannot be determined.
src/hooks/common/useDataInitialization.ts(40,28): error TS7005: Variable 'useBudgetStore' implicitly has an 'any' type.
src/hooks/common/useImportData.ts(166,26): error TS2345: Argument of type 'unknown' is not assignable to parameter of type 'null | undefined'.
src/hooks/common/useNetworkStatus.ts(2,10): error TS7034: Variable 'useBudgetStore' implicitly has type 'any' in some locations where its type cannot be determined.
src/hooks/common/useNetworkStatus.ts(11,27): error TS7005: Variable 'useBudgetStore' implicitly has an 'any' type.
src/hooks/common/usePrompt.ts(109,12): error TS7006: Parameter 'value' implicitly has an 'any' type.
src/hooks/common/useRouterPageDetection.ts(22,25): error TS7053: Element implicitly has an 'any' type because expression of type 'string' can't be used to index type '{ "/app": string; "/app/dashboard": string; "/app/envelopes": string; "/app/savings": string; "/app/supplemental": string; "/app/paycheck": string; "/app/bills": string; "/app/transactions": string; "/app/debts": string; "/app/analytics": string; "/app/automation": string; "/app/activity": string; }'.
  No index signature with a parameter of type 'string' was found on type '{ "/app": string; "/app/dashboard": string; "/app/envelopes": string; "/app/savings": string; "/app/supplemental": string; "/app/paycheck": string; "/app/bills": string; "/app/transactions": string; "/app/debts": string; "/app/analytics": string; "/app/automation": string; "/app/activity": string; }'.
src/hooks/common/useRouterPageDetection.ts(66,24): error TS7053: Element implicitly has an 'any' type because expression of type 'any' can't be used to index type '{ dashboard: string; envelopes: string; savings: string; supplemental: string; paycheck: string; bills: string; transactions: string; debts: string; analytics: string; automation: string; activity: string; }'.
src/hooks/common/useTransactions.ts(42,48): error TS2345: Argument of type 'import("violet-vault/src/db/types").Transaction[]' is not assignable to parameter of type 'import("/Users/thef4tdaddy/Git/violet-vault/src/types/finance").Transaction[]'.
  Type 'import("violet-vault/src/db/types").Transaction' is not assignable to type 'import("/Users/thef4tdaddy/Git/violet-vault/src/types/finance").Transaction'.
    Types of property 'date' are incompatible.
      Type 'Date' is not assignable to type 'string'.
src/hooks/dashboard/useMainDashboard.ts(173,6): error TS7006: Parameter 'difference' implicitly has an 'any' type.
src/hooks/debts/useDebtManagement.ts(81,7): error TS2345: Argument of type 'UseMutateAsyncFunction<{ createdAt: number; id: string; name: string; dueDate: Date; amount: number; category: string; isPaid: boolean; isRecurring: boolean; lastModified: number; }, Error, Record<string, unknown>, { ...; }>' is not assignable to parameter of type '(data: unknown) => unknown'.
  Types of parameters 'variables' and 'data' are incompatible.
    Type 'unknown' is not assignable to type 'Record<string, unknown>'.
src/hooks/debts/useDebtManagement.ts(211,7): error TS2322: Type '(params: { id: string; updates: { [key: string]: unknown; id: string; name: string; currentBalance: number; minimumPayment: number; }; }) => Promise<void>' is not assignable to type '(params: { id: string; updates: Debt; }) => Promise<void>'.
  Types of parameters 'params' and 'params' are incompatible.
    Type '{ id: string; updates: Debt; }' is not assignable to type '{ id: string; updates: { [key: string]: unknown; id: string; name: string; currentBalance: number; minimumPayment: number; }; }'.
      Types of property 'updates' are incompatible.
        Type 'Debt' is not assignable to type '{ [key: string]: unknown; id: string; name: string; currentBalance: number; minimumPayment: number; }'.
          Index signature for type 'string' is missing in type 'Debt'.
src/hooks/debts/useDebtManagement.ts(224,7): error TS2322: Type '(params: { id: string; updates: { [key: string]: unknown; id: string; name: string; currentBalance: number; minimumPayment: number; }; }) => Promise<void>' is not assignable to type '(params: { id: string; updates: Partial<Debt>; }) => Promise<void>'.
  Types of parameters 'params' and 'params' are incompatible.
    Type '{ id: string; updates: Partial<Debt>; }' is not assignable to type '{ id: string; updates: { [key: string]: unknown; id: string; name: string; currentBalance: number; minimumPayment: number; }; }'.
      The types of 'updates.id' are incompatible between these types.
        Type 'string | undefined' is not assignable to type 'string'.
          Type 'undefined' is not assignable to type 'string'.
src/hooks/debts/useDebtManagement.ts(233,7): error TS2322: Type '(params: { id: string; updates: { [key: string]: unknown; id: string; name: string; currentBalance: number; minimumPayment: number; }; }) => Promise<void>' is not assignable to type '(params: { id: string; updates: Partial<Debt>; }) => Promise<void>'.
  Types of parameters 'params' and 'params' are incompatible.
    Type '{ id: string; updates: Partial<Debt>; }' is not assignable to type '{ id: string; updates: { [key: string]: unknown; id: string; name: string; currentBalance: number; minimumPayment: number; }; }'.
      The types of 'updates.id' are incompatible between these types.
        Type 'string | undefined' is not assignable to type 'string'.
          Type 'undefined' is not assignable to type 'string'.
src/hooks/debts/useDebtManagement.ts(243,59): error TS2322: Type '(params: { id: string; updates: { [key: string]: unknown; id: string; name: string; currentBalance: number; minimumPayment: number; }; }) => Promise<void>' is not assignable to type '(params: { id: string; updates: Partial<Debt>; author?: string | undefined; }) => Promise<void>'.
  Types of parameters 'params' and 'params' are incompatible.
    Type '{ id: string; updates: Partial<Debt>; author?: string | undefined; }' is not assignable to type '{ id: string; updates: { [key: string]: unknown; id: string; name: string; currentBalance: number; minimumPayment: number; }; }'.
      The types of 'updates.id' are incompatible between these types.
        Type 'string | undefined' is not assignable to type 'string'.
          Type 'undefined' is not assignable to type 'string'.
src/hooks/debts/useDebtModalLogic.ts(78,44): error TS2345: Argument of type 'string | undefined' is not assignable to parameter of type 'string'.
  Type 'undefined' is not assignable to type 'string'.
src/hooks/layout/usePaycheckOperations.ts(43,71): error TS2345: Argument of type 'PaycheckHistory[]' is not assignable to parameter of type 'Paycheck[]'.
  Type 'PaycheckHistory' is not assignable to type 'Paycheck'.
    Types of property 'amount' are incompatible.
      Type 'number | undefined' is not assignable to type 'number'.
        Type 'undefined' is not assignable to type 'number'.
src/hooks/layout/usePaycheckOperations.ts(53,11): error TS2345: Argument of type 'VioletVaultDB' is not assignable to parameter of type '{ envelopes: { get: (id: string | number) => Promise<unknown>; update: (id: string | number, data: unknown) => Promise<void>; }; }'.
  The types of 'envelopes.get' are incompatible between these types.
    Type '{ (key: string): PromiseExtended<Envelope | undefined>; <R>(key: string, thenShortcut: ThenShortcut<Envelope | undefined, R>): PromiseExtended<...>; (equalityCriterias: { ...; }): PromiseExtended<...>; <R>(equalityCriterias: { ...; }, thenShortcut: ThenShortcut<...>): PromiseExtended<...>; }' is not assignable to type '(id: string | number) => Promise<unknown>'.
      Types of parameters 'key' and 'id' are incompatible.
        Type 'string | number' is not assignable to type 'string'.
          Type 'number' is not assignable to type 'string'.
src/hooks/mobile/useFABBehavior.ts(127,50): error TS2345: Argument of type 'RefObject<null>' is not assignable to parameter of type 'RefObject<HTMLElement>'.
  Type 'null' is not assignable to type 'HTMLElement'.
src/hooks/mobile/useSlideUpModal.ts(41,37): error TS7006: Parameter 'newConfig' implicitly has an 'any' type.
src/hooks/notifications/useFirebaseMessaging.ts(98,7): error TS2322: Type 'TokenResult' is not assignable to type 'PermissionResult'.
  Types of property 'token' are incompatible.
    Type 'string | null | undefined' is not assignable to type 'string | undefined'.
      Type 'null' is not assignable to type 'string | undefined'.
src/hooks/savings/useSavingsGoals/index.ts(85,9): error TS2322: Type 'UseMutationResult<SavingsGoal, Error, NewSavingsGoalData, { previousGoals: unknown; }>' is not assignable to type 'MutationHandler'.
  Type 'Override<MutationObserverIdleResult<SavingsGoal, Error, NewSavingsGoalData, { previousGoals: unknown; }>, { mutate: UseMutateFunction<...>; }> & { ...; }' is not assignable to type 'MutationHandler'.
    Types of property 'mutateAsync' are incompatible.
      Type 'UseMutateAsyncFunction<SavingsGoal, Error, NewSavingsGoalData, { previousGoals: unknown; }>' is not assignable to type '(...args: unknown[]) => Promise<unknown>'.
        Types of parameters 'variables' and 'args' are incompatible.
          Type 'unknown' is not assignable to type 'NewSavingsGoalData'.
src/hooks/savings/useSavingsGoals/index.ts(86,9): error TS2322: Type 'UseMutationResult<SavingsGoal, Error, { goalId: string; updates: Partial<SavingsGoal>; }, unknown>' is not assignable to type 'MutationHandler'.
  Type 'Override<MutationObserverIdleResult<SavingsGoal, Error, { goalId: string; updates: Partial<SavingsGoal>; }, unknown>, { ...; }> & { ...; }' is not assignable to type 'MutationHandler'.
    Types of property 'mutateAsync' are incompatible.
      Type 'UseMutateAsyncFunction<SavingsGoal, Error, { goalId: string; updates: Partial<SavingsGoal>; }, unknown>' is not assignable to type '(...args: unknown[]) => Promise<unknown>'.
        Types of parameters 'variables' and 'args' are incompatible.
          Type 'unknown' is not assignable to type '{ goalId: string; updates: Partial<SavingsGoal>; }'.
src/hooks/savings/useSavingsGoals/index.ts(87,9): error TS2322: Type 'UseMutationResult<string, Error, string, unknown>' is not assignable to type 'MutationHandler'.
  Type 'Override<MutationObserverIdleResult<string, Error, string, unknown>, { mutate: UseMutateFunction<string, Error, string, unknown>; }> & { ...; }' is not assignable to type 'MutationHandler'.
    Types of property 'mutateAsync' are incompatible.
      Type 'UseMutateAsyncFunction<string, Error, string, unknown>' is not assignable to type '(...args: unknown[]) => Promise<unknown>'.
        Types of parameters 'variables' and 'args' are incompatible.
          Type 'unknown' is not assignable to type 'string'.
src/hooks/savings/useSavingsGoals/index.ts(88,9): error TS2322: Type 'UseMutationResult<{ updatedGoal: SavingsGoal; contributionTransaction: { id: string; date: Date; description: string; amount: number; envelopeId: string; category: string; type: "expense"; lastModified: number; createdAt: number; }; }, Error, { ...; }, unknown>' is not assignable to type 'MutationHandler'.
  Type 'Override<MutationObserverIdleResult<{ updatedGoal: SavingsGoal; contributionTransaction: { id: string; date: Date; description: string; amount: number; envelopeId: string; category: string; type: "expense"; lastModified: number; createdAt: number; }; }, Error, { ...; }, unknown>, { ...; }> & { ...; }' is not assignable to type 'MutationHandler'.
    Types of property 'mutateAsync' are incompatible.
      Type 'UseMutateAsyncFunction<{ updatedGoal: SavingsGoal; contributionTransaction: { id: string; date: Date; description: string; amount: number; envelopeId: string; category: string; type: "expense"; lastModified: number; createdAt: number; }; }, Error, { ...; }, unknown>' is not assignable to type '(...args: unknown[]) => Promise<unknown>'.
        Types of parameters 'variables' and 'args' are incompatible.
          Type 'unknown' is not assignable to type '{ goalId: string; amount: string | number; description?: string | undefined; }'.
src/hooks/savings/useSavingsGoals/index.ts(89,9): error TS2322: Type 'UseMutationResult<{ totalAmount: number; results: { goalId: string; goalName: string; amount: number; updatedGoal: SavingsGoal; transaction: { id: string; date: Date; description: string; amount: number; ... 4 more ...; createdAt: number; }; }[]; summary: string; }, Error, { ...; }, unknown>' is not assignable to type 'MutationHandler'.
  Type 'Override<MutationObserverIdleResult<{ totalAmount: number; results: { goalId: string; goalName: string; amount: number; updatedGoal: SavingsGoal; transaction: { id: string; date: Date; description: string; ... 5 more ...; createdAt: number; }; }[]; summary: string; }, Error, { ...; }, unknown>, { ...; }> & { ...; }' is not assignable to type 'MutationHandler'.
    Types of property 'mutateAsync' are incompatible.
      Type 'UseMutateAsyncFunction<{ totalAmount: number; results: { goalId: string; goalName: string; amount: number; updatedGoal: SavingsGoal; transaction: { id: string; date: Date; description: string; amount: number; ... 4 more ...; createdAt: number; }; }[]; summary: string; }, Error, { ...; }, unknown>' is not assignable to type '(...args: unknown[]) => Promise<unknown>'.
        Types of parameters 'variables' and 'args' are incompatible.
          Type 'unknown' is not assignable to type '{ distribution: Record<string, string | number>; description?: string | undefined; }'.
src/hooks/settings/useSettingsDashboard.ts(2,10): error TS7034: Variable 'useBudgetStore' implicitly has type 'any' in some locations where its type cannot be determined.
src/hooks/settings/useSettingsDashboard.ts(103,28): error TS7005: Variable 'useBudgetStore' implicitly has an 'any' type.
src/hooks/settings/useSettingsDashboard.ts(104,31): error TS7005: Variable 'useBudgetStore' implicitly has an 'any' type.
src/hooks/settings/useSettingsSectionRenderer.ts(95,11): error TS2769: No overload matches this call.
  The last overload gave the following error.
    Type 'boolean | undefined' is not assignable to type 'boolean'.
      Type 'undefined' is not assignable to type 'boolean'.
        Type 'boolean | undefined' is not assignable to type 'boolean'.
          Type 'undefined' is not assignable to type 'boolean'.
            Type 'boolean | undefined' is not assignable to type 'boolean'.
              Type 'undefined' is not assignable to type 'boolean'.
                Type '(() => void) | undefined' is not assignable to type '() => void'.
                  Type 'undefined' is not assignable to type '() => void'.
                    Type '(() => void) | undefined' is not assignable to type '() => void'.
                      Type 'undefined' is not assignable to type '() => void'.
                        Type '(() => void) | undefined' is not assignable to type '() => void'.
                          Type 'undefined' is not assignable to type '() => void'.
src/hooks/settings/useSettingsSectionRenderer.ts(96,11): error TS2769: No overload matches this call.
  The last overload gave the following error.
    Type 'boolean | undefined' is not assignable to type 'boolean'.
      Type 'undefined' is not assignable to type 'boolean'.
        Type 'boolean | undefined' is not assignable to type 'boolean'.
          Type 'undefined' is not assignable to type 'boolean'.
            Type 'boolean | undefined' is not assignable to type 'boolean'.
              Type 'undefined' is not assignable to type 'boolean'.
                Type '(() => void) | undefined' is not assignable to type '() => void'.
                  Type 'undefined' is not assignable to type '() => void'.
                    Type '(() => void) | undefined' is not assignable to type '() => void'.
                      Type 'undefined' is not assignable to type '() => void'.
                        Type '(() => void) | undefined' is not assignable to type '() => void'.
                          Type 'undefined' is not assignable to type '() => void'.
src/hooks/settings/useSettingsSectionRenderer.ts(97,11): error TS2769: No overload matches this call.
  The last overload gave the following error.
    Type 'boolean | undefined' is not assignable to type 'boolean'.
      Type 'undefined' is not assignable to type 'boolean'.
        Type 'boolean | undefined' is not assignable to type 'boolean'.
          Type 'undefined' is not assignable to type 'boolean'.
            Type 'boolean | undefined' is not assignable to type 'boolean'.
              Type 'undefined' is not assignable to type 'boolean'.
                Type '(() => void) | undefined' is not assignable to type '() => void'.
                  Type 'undefined' is not assignable to type '() => void'.
                    Type '(() => void) | undefined' is not assignable to type '() => void'.
                      Type 'undefined' is not assignable to type '() => void'.
                        Type '(() => void) | undefined' is not assignable to type '() => void'.
                          Type 'undefined' is not assignable to type '() => void'.
src/hooks/settings/useSettingsSectionRenderer.ts(98,11): error TS2769: No overload matches this call.
  The last overload gave the following error.
    Type 'boolean | undefined' is not assignable to type 'boolean'.
      Type 'undefined' is not assignable to type 'boolean'.
        Type 'boolean | undefined' is not assignable to type 'boolean'.
          Type 'undefined' is not assignable to type 'boolean'.
            Type 'boolean | undefined' is not assignable to type 'boolean'.
              Type 'undefined' is not assignable to type 'boolean'.
                Type '(() => void) | undefined' is not assignable to type '() => void'.
                  Type 'undefined' is not assignable to type '() => void'.
                    Type '(() => void) | undefined' is not assignable to type '() => void'.
                      Type 'undefined' is not assignable to type '() => void'.
                        Type '(() => void) | undefined' is not assignable to type '() => void'.
                          Type 'undefined' is not assignable to type '() => void'.
src/hooks/settings/useSettingsSectionRenderer.ts(99,11): error TS2769: No overload matches this call.
  The last overload gave the following error.
    Type 'boolean | undefined' is not assignable to type 'boolean'.
      Type 'undefined' is not assignable to type 'boolean'.
        Type 'boolean | undefined' is not assignable to type 'boolean'.
          Type 'undefined' is not assignable to type 'boolean'.
            Type 'boolean | undefined' is not assignable to type 'boolean'.
              Type 'undefined' is not assignable to type 'boolean'.
                Type '(() => void) | undefined' is not assignable to type '() => void'.
                  Type 'undefined' is not assignable to type '() => void'.
                    Type '(() => void) | undefined' is not assignable to type '() => void'.
                      Type 'undefined' is not assignable to type '() => void'.
                        Type '(() => void) | undefined' is not assignable to type '() => void'.
                          Type 'undefined' is not assignable to type '() => void'.
src/hooks/settings/useSettingsSectionRenderer.ts(100,11): error TS2769: No overload matches this call.
  The last overload gave the following error.
    Type 'boolean | undefined' is not assignable to type 'boolean'.
      Type 'undefined' is not assignable to type 'boolean'.
        Type 'boolean | undefined' is not assignable to type 'boolean'.
          Type 'undefined' is not assignable to type 'boolean'.
            Type 'boolean | undefined' is not assignable to type 'boolean'.
              Type 'undefined' is not assignable to type 'boolean'.
                Type '(() => void) | undefined' is not assignable to type '() => void'.
                  Type 'undefined' is not assignable to type '() => void'.
                    Type '(() => void) | undefined' is not assignable to type '() => void'.
                      Type 'undefined' is not assignable to type '() => void'.
                        Type '(() => void) | undefined' is not assignable to type '() => void'.
                          Type 'undefined' is not assignable to type '() => void'.
src/hooks/settings/useSettingsSectionRenderer.ts(105,11): error TS2769: No overload matches this call.
  The last overload gave the following error.
    Type 'User | undefined' is not assignable to type 'CurrentUser'.
      Type 'undefined' is not assignable to type 'CurrentUser'.
        Type '(() => void) | undefined' is not assignable to type '() => void'.
          Type 'undefined' is not assignable to type '() => void'.
            Type '(() => void) | undefined' is not assignable to type '() => void'.
              Type 'undefined' is not assignable to type '() => void'.
                Type '(() => void) | undefined' is not assignable to type '() => void'.
                  Type 'undefined' is not assignable to type '() => void'.
                    Type '((profile: UserProfile) => void) | undefined' is not assignable to type '(profile: CurrentUser) => void'.
                      Type 'undefined' is not assignable to type '(profile: CurrentUser) => void'.
src/hooks/settings/useSettingsSectionRenderer.ts(106,11): error TS2769: No overload matches this call.
  The last overload gave the following error.
    Type 'User | undefined' is not assignable to type 'CurrentUser'.
      Type 'undefined' is not assignable to type 'CurrentUser'.
        Type '(() => void) | undefined' is not assignable to type '() => void'.
          Type 'undefined' is not assignable to type '() => void'.
            Type '(() => void) | undefined' is not assignable to type '() => void'.
              Type 'undefined' is not assignable to type '() => void'.
                Type '(() => void) | undefined' is not assignable to type '() => void'.
                  Type 'undefined' is not assignable to type '() => void'.
                    Type '((profile: UserProfile) => void) | undefined' is not assignable to type '(profile: CurrentUser) => void'.
                      Type 'undefined' is not assignable to type '(profile: CurrentUser) => void'.
src/hooks/settings/useSettingsSectionRenderer.ts(107,11): error TS2769: No overload matches this call.
  The last overload gave the following error.
    Type 'User | undefined' is not assignable to type 'CurrentUser'.
      Type 'undefined' is not assignable to type 'CurrentUser'.
        Type '(() => void) | undefined' is not assignable to type '() => void'.
          Type 'undefined' is not assignable to type '() => void'.
            Type '(() => void) | undefined' is not assignable to type '() => void'.
              Type 'undefined' is not assignable to type '() => void'.
                Type '(() => void) | undefined' is not assignable to type '() => void'.
                  Type 'undefined' is not assignable to type '() => void'.
                    Type '((profile: UserProfile) => void) | undefined' is not assignable to type '(profile: CurrentUser) => void'.
                      Type 'undefined' is not assignable to type '(profile: CurrentUser) => void'.
src/hooks/settings/useSettingsSectionRenderer.ts(108,11): error TS2769: No overload matches this call.
  The last overload gave the following error.
    Type 'User | undefined' is not assignable to type 'CurrentUser'.
      Type 'undefined' is not assignable to type 'CurrentUser'.
        Type '(() => void) | undefined' is not assignable to type '() => void'.
          Type 'undefined' is not assignable to type '() => void'.
            Type '(() => void) | undefined' is not assignable to type '() => void'.
              Type 'undefined' is not assignable to type '() => void'.
                Type '(() => void) | undefined' is not assignable to type '() => void'.
                  Type 'undefined' is not assignable to type '() => void'.
                    Type '((profile: UserProfile) => void) | undefined' is not assignable to type '(profile: CurrentUser) => void'.
                      Type 'undefined' is not assignable to type '(profile: CurrentUser) => void'.
src/hooks/settings/useSettingsSectionRenderer.ts(109,11): error TS2769: No overload matches this call.
  The last overload gave the following error.
    Type 'User | undefined' is not assignable to type 'CurrentUser'.
      Type 'undefined' is not assignable to type 'CurrentUser'.
        Type '(() => void) | undefined' is not assignable to type '() => void'.
          Type 'undefined' is not assignable to type '() => void'.
            Type '(() => void) | undefined' is not assignable to type '() => void'.
              Type 'undefined' is not assignable to type '() => void'.
                Type '(() => void) | undefined' is not assignable to type '() => void'.
                  Type 'undefined' is not assignable to type '() => void'.
                    Type '((profile: UserProfile) => void) | undefined' is not assignable to type '(profile: CurrentUser) => void'.
                      Type 'undefined' is not assignable to type '(profile: CurrentUser) => void'.
src/hooks/settings/useSettingsSectionRenderer.ts(114,11): error TS2769: No overload matches this call.
  The last overload gave the following error.
    Type 'SecurityManager | undefined' is not assignable to type 'SecurityManager'.
      Type 'undefined' is not assignable to type 'SecurityManager'.
        Type '(() => void) | undefined' is not assignable to type '() => void'.
          Type 'undefined' is not assignable to type '() => void'.
            Type '(() => void) | undefined' is not assignable to type '() => void'.
              Type 'undefined' is not assignable to type '() => void'.
src/hooks/settings/useSettingsSectionRenderer.ts(115,11): error TS2769: No overload matches this call.
  The last overload gave the following error.
    Type 'SecurityManager | undefined' is not assignable to type 'SecurityManager'.
      Type 'undefined' is not assignable to type 'SecurityManager'.
        Type '(() => void) | undefined' is not assignable to type '() => void'.
          Type 'undefined' is not assignable to type '() => void'.
            Type '(() => void) | undefined' is not assignable to type '() => void'.
              Type 'undefined' is not assignable to type '() => void'.
src/hooks/settings/useSettingsSectionRenderer.ts(116,11): error TS2769: No overload matches this call.
  The last overload gave the following error.
    Type 'SecurityManager | undefined' is not assignable to type 'SecurityManager'.
      Type 'undefined' is not assignable to type 'SecurityManager'.
        Type '(() => void) | undefined' is not assignable to type '() => void'.
          Type 'undefined' is not assignable to type '() => void'.
            Type '(() => void) | undefined' is not assignable to type '() => void'.
              Type 'undefined' is not assignable to type '() => void'.
src/hooks/settings/useSettingsSectionRenderer.ts(121,11): error TS2769: No overload matches this call.
  The last overload gave the following error.
    Type '(() => void) | undefined' is not assignable to type '() => void'.
      Type 'undefined' is not assignable to type '() => void'.
        Type '(() => void) | undefined' is not assignable to type '() => void'.
          Type 'undefined' is not assignable to type '() => void'.
            Type '((event: ChangeEvent<HTMLInputElement>) => void) | undefined' is not assignable to type '(event: ChangeEvent<HTMLInputElement>) => void'.
              Type 'undefined' is not assignable to type '(event: ChangeEvent<HTMLInputElement>) => void'.
                Type '(() => void) | undefined' is not assignable to type '() => void'.
                  Type 'undefined' is not assignable to type '() => void'.
src/hooks/settings/useSettingsSectionRenderer.ts(122,11): error TS2769: No overload matches this call.
  The last overload gave the following error.
    Type '(() => void) | undefined' is not assignable to type '() => void'.
      Type 'undefined' is not assignable to type '() => void'.
        Type '(() => void) | undefined' is not assignable to type '() => void'.
          Type 'undefined' is not assignable to type '() => void'.
            Type '((event: ChangeEvent<HTMLInputElement>) => void) | undefined' is not assignable to type '(event: ChangeEvent<HTMLInputElement>) => void'.
              Type 'undefined' is not assignable to type '(event: ChangeEvent<HTMLInputElement>) => void'.
                Type '(() => void) | undefined' is not assignable to type '() => void'.
                  Type 'undefined' is not assignable to type '() => void'.
src/hooks/settings/useSettingsSectionRenderer.ts(123,11): error TS2769: No overload matches this call.
  The last overload gave the following error.
    Type '(() => void) | undefined' is not assignable to type '() => void'.
      Type 'undefined' is not assignable to type '() => void'.
        Type '(() => void) | undefined' is not assignable to type '() => void'.
          Type 'undefined' is not assignable to type '() => void'.
            Type '((event: ChangeEvent<HTMLInputElement>) => void) | undefined' is not assignable to type '(event: ChangeEvent<HTMLInputElement>) => void'.
              Type 'undefined' is not assignable to type '(event: ChangeEvent<HTMLInputElement>) => void'.
                Type '(() => void) | undefined' is not assignable to type '() => void'.
                  Type 'undefined' is not assignable to type '() => void'.
src/hooks/settings/useSettingsSectionRenderer.ts(124,11): error TS2769: No overload matches this call.
  The last overload gave the following error.
    Type '(() => void) | undefined' is not assignable to type '() => void'.
      Type 'undefined' is not assignable to type '() => void'.
        Type '(() => void) | undefined' is not assignable to type '() => void'.
          Type 'undefined' is not assignable to type '() => void'.
            Type '((event: ChangeEvent<HTMLInputElement>) => void) | undefined' is not assignable to type '(event: ChangeEvent<HTMLInputElement>) => void'.
              Type 'undefined' is not assignable to type '(event: ChangeEvent<HTMLInputElement>) => void'.
                Type '(() => void) | undefined' is not assignable to type '() => void'.
                  Type 'undefined' is not assignable to type '() => void'.
src/hooks/settings/useSettingsSectionRenderer.ts(135,11): error TS2769: No overload matches this call.
  The last overload gave the following error.
    Type '(() => void) | undefined' is not assignable to type '() => void'.
      Type 'undefined' is not assignable to type '() => void'.
        Type '(() => void) | undefined' is not assignable to type '() => void'.
          Type 'undefined' is not assignable to type '() => void'.
src/hooks/settings/useSettingsSectionRenderer.ts(136,11): error TS2769: No overload matches this call.
  The last overload gave the following error.
    Type '(() => void) | undefined' is not assignable to type '() => void'.
      Type 'undefined' is not assignable to type '() => void'.
        Type '(() => void) | undefined' is not assignable to type '() => void'.
          Type 'undefined' is not assignable to type '() => void'.
src/hooks/sharing/useQRCodeProcessing.ts(42,46): error TS2345: Argument of type 'unknown' is not assignable to parameter of type 'Record<string, unknown> | undefined'.
src/hooks/sync/useFirebaseSync.ts(2,8): error TS7034: Variable 'useUiStore' implicitly has type 'any' in some locations where its type cannot be determined.
src/hooks/sync/useFirebaseSync.ts(63,18): error TS7005: Variable 'useUiStore' implicitly has an 'any' type.
src/hooks/sync/useSyncHealthIndicator.ts(200,5): error TS2322: Type 'RefObject<HTMLDivElement | null>' is not assignable to type 'RefObject<HTMLDivElement>'.
  Type 'HTMLDivElement | null' is not assignable to type 'HTMLDivElement'.
    Type 'null' is not assignable to type 'HTMLDivElement'.
src/hooks/transactions/helpers/transactionQueryHelpers.ts(50,12): error TS18046: 'bVal' is of type 'unknown'.
src/hooks/transactions/helpers/transactionQueryHelpers.ts(50,19): error TS18046: 'aVal' is of type 'unknown'.
src/hooks/transactions/helpers/transactionQueryHelpers.ts(50,30): error TS18046: 'bVal' is of type 'unknown'.
src/hooks/transactions/helpers/transactionQueryHelpers.ts(50,37): error TS18046: 'aVal' is of type 'unknown'.
src/hooks/transactions/helpers/transactionQueryHelpers.ts(52,10): error TS18046: 'aVal' is of type 'unknown'.
src/hooks/transactions/helpers/transactionQueryHelpers.ts(52,17): error TS18046: 'bVal' is of type 'unknown'.
src/hooks/transactions/helpers/transactionQueryHelpers.ts(52,28): error TS18046: 'aVal' is of type 'unknown'.
src/hooks/transactions/helpers/transactionQueryHelpers.ts(52,35): error TS18046: 'bVal' is of type 'unknown'.
src/hooks/transactions/useTransactionFileUpload.ts(27,18): error TS18047: 'event.target.files' is possibly 'null'.
src/hooks/transactions/useTransactionFileUpload.ts(59,56): error TS18046: 'error' is of type 'unknown'.
src/hooks/transactions/useTransactionImport.ts(49,38): error TS2345: Argument of type 'unknown' is not assignable to parameter of type '{ userName?: string | undefined; }'.
src/hooks/transactions/useTransactionImport.ts(95,7): error TS2769: No overload matches this call.
  Overload 1 of 2, '(predicate: (value: unknown, index: number, array: unknown[]) => value is unknown, thisArg?: any): unknown[]', gave the following error.
    Argument of type '(t: { amount: number; }) => boolean' is not assignable to parameter of type '(value: unknown, index: number, array: unknown[]) => value is unknown'.
      Types of parameters 't' and 'value' are incompatible.
        Type 'unknown' is not assignable to type '{ amount: number; }'.
  Overload 2 of 2, '(predicate: (value: unknown, index: number, array: unknown[]) => unknown, thisArg?: any): unknown[]', gave the following error.
    Argument of type '(t: { amount: number; }) => boolean' is not assignable to parameter of type '(value: unknown, index: number, array: unknown[]) => unknown'.
      Types of parameters 't' and 'value' are incompatible.
        Type 'unknown' is not assignable to type '{ amount: number; }'.
src/hooks/transactions/useTransactionLedger.ts(7,10): error TS7034: Variable 'useBudgetStore' implicitly has type 'any' in some locations where its type cannot be determined.
src/hooks/transactions/useTransactionLedger.ts(34,18): error TS7005: Variable 'useBudgetStore' implicitly has an 'any' type.
src/hooks/transactions/useTransactionLedger.ts(82,5): error TS2322: Type 'import("violet-vault/src/db/types").Transaction[]' is not assignable to type 'import("/Users/thef4tdaddy/Git/violet-vault/src/types/finance").Transaction[]'.
  Type 'import("violet-vault/src/db/types").Transaction' is not assignable to type 'import("/Users/thef4tdaddy/Git/violet-vault/src/types/finance").Transaction'.
    Types of property 'date' are incompatible.
      Type 'Date' is not assignable to type 'string'.
src/hooks/transactions/useTransactionLedger.ts(106,5): error TS2345: Argument of type 'UseMutateAsyncFunction<Transaction, Error, TransactionInput, unknown>' is not assignable to parameter of type 'AddTransactionFn'.
  Types of parameters 'variables' and 'transaction' are incompatible.
    Type 'unknown' is not assignable to type 'TransactionInput'.
src/hooks/transactions/useTransactionLedger.ts(155,46): error TS2345: Argument of type 'unknown' is not assignable to parameter of type 'CurrentUser'.
src/hooks/transactions/useTransactionLedger.ts(160,44): error TS2339: Property 'id' does not exist on type 'never'.
src/hooks/transactions/useTransactionLedger.ts(205,18): error TS2345: Argument of type 'import("violet-vault/src/types/finance").Transaction' is not assignable to parameter of type 'Transaction'.
  Types of property 'envelopeId' are incompatible.
    Type 'string | number | undefined' is not assignable to type 'string | undefined'.
      Type 'number' is not assignable to type 'string'.
src/hooks/transactions/useTransactionLedger.ts(206,39): error TS2345: Argument of type 'Transaction' is not assignable to parameter of type 'SetStateAction<null>'.
  Type 'Transaction' provides no match for the signature '(prevState: null): null'.
src/hooks/transactions/useTransactionQuery.ts(3,10): error TS7034: Variable 'useBudgetStore' implicitly has type 'any' in some locations where its type cannot be determined.
src/hooks/transactions/useTransactionQuery.ts(45,5): error TS7005: Variable 'useBudgetStore' implicitly has an 'any' type.
src/hooks/transactions/useTransactionsV2.ts(7,8): error TS7034: Variable 'useUiStore' implicitly has type 'any' in some locations where its type cannot be determined.
src/hooks/transactions/useTransactionsV2.ts(61,23): error TS7005: Variable 'useUiStore' implicitly has an 'any' type.
src/services/activityLogger.ts(126,68): error TS2345: Argument of type 'unknown' is not assignable to parameter of type 'Record<string, unknown> | undefined'.
src/services/bugReport/errorTrackingService.ts(106,26): error TS2322: Type '(event: ErrorEvent) => void' is not assignable to type '{ handleEvent: (event: Event) => void; } | ((event: Event) => void)'.
  Type '(event: ErrorEvent) => void' is not assignable to type '(event: Event) => void'.
    Types of parameters 'event' and 'event' are incompatible.
      Type 'Event' is missing the following properties from type 'ErrorEvent': colno, error, filename, lineno, message
src/services/bugReport/errorTrackingService.ts(217,53): error TS2345: Argument of type 'unknown' is not assignable to parameter of type 'Record<string, unknown> | undefined'.
src/services/chunkedSyncService.ts(448,29): error TS2769: No overload matches this call.
  Overload 1 of 3, '(firestore: Firestore, path: string, ...pathSegments: string[]): DocumentReference<DocumentData, DocumentData>', gave the following error.
    Argument of type 'string | null' is not assignable to parameter of type 'string'.
      Type 'null' is not assignable to type 'string'.
  Overload 2 of 3, '(reference: CollectionReference<unknown, DocumentData>, path?: string | undefined, ...pathSegments: string[]): DocumentReference<unknown, DocumentData>', gave the following error.
    Argument of type 'Firestore' is not assignable to parameter of type 'CollectionReference<unknown, DocumentData>'.
      Type 'Firestore' is missing the following properties from type 'CollectionReference<unknown, DocumentData>': id, path, parent, withConverter, and 2 more.
  Overload 3 of 3, '(reference: DocumentReference<unknown, DocumentData>, path: string, ...pathSegments: string[]): DocumentReference<DocumentData, DocumentData>', gave the following error.
    Argument of type 'Firestore' is not assignable to parameter of type 'DocumentReference<unknown, DocumentData>'.
      Type 'Firestore' is missing the following properties from type 'DocumentReference<unknown, DocumentData>': converter, firestore, id, path, and 2 more.
src/services/chunkedSyncService.ts(564,24): error TS2769: No overload matches this call.
  Overload 1 of 3, '(firestore: Firestore, path: string, ...pathSegments: string[]): DocumentReference<DocumentData, DocumentData>', gave the following error.
    Argument of type 'string | null' is not assignable to parameter of type 'string'.
      Type 'null' is not assignable to type 'string'.
  Overload 2 of 3, '(reference: CollectionReference<unknown, DocumentData>, path?: string | undefined, ...pathSegments: string[]): DocumentReference<unknown, DocumentData>', gave the following error.
    Argument of type 'Firestore' is not assignable to parameter of type 'CollectionReference<unknown, DocumentData>'.
      Type 'Firestore' is missing the following properties from type 'CollectionReference<unknown, DocumentData>': id, path, parent, withConverter, and 2 more.
  Overload 3 of 3, '(reference: DocumentReference<unknown, DocumentData>, path: string, ...pathSegments: string[]): DocumentReference<DocumentData, DocumentData>', gave the following error.
    Argument of type 'Firestore' is not assignable to parameter of type 'DocumentReference<unknown, DocumentData>'.
      Type 'Firestore' is missing the following properties from type 'DocumentReference<unknown, DocumentData>': converter, firestore, id, path, and 2 more.
src/services/editLockService.ts(131,9): error TS2345: Argument of type 'CurrentUser | null' is not assignable to parameter of type 'User'.
  Type 'null' is not assignable to type 'User'.
src/services/editLockService.ts(376,26): error TS2345: Argument of type 'string | undefined' is not assignable to parameter of type 'string'.
  Type 'undefined' is not assignable to type 'string'.
src/services/firebaseMessaging.ts(175,36): error TS2345: Argument of type 'Messaging | null' is not assignable to parameter of type 'Messaging'.
  Type 'null' is not assignable to type 'Messaging'.
src/services/firebaseMessaging.ts(294,38): error TS2345: Argument of type 'string | undefined' is not assignable to parameter of type 'string'.
  Type 'undefined' is not assignable to type 'string'.
src/services/firebaseSyncService.ts(170,46): error TS2345: Argument of type 'Auth | null' is not assignable to parameter of type 'Auth'.
  Type 'null' is not assignable to type 'Auth'.
src/services/typedChunkedSyncService.ts(275,51): error TS2345: Argument of type 'unknown' is not assignable to parameter of type 'Record<string, unknown> | undefined'.
src/stores/ui/toastStore.ts(87,11): error TS2352: Conversion of type '{ toasts: never[]; }' to type 'ToastState' may be a mistake because neither type sufficiently overlaps with the other. If this was intentional, convert the expression to 'unknown' first.
  Type '{ toasts: never[]; }' is missing the following properties from type 'ToastState': addToast, removeToast, clearAllToasts, showSuccess, and 4 more.
src/stores/ui/uiStore.ts(228,21): error TS7005: Variable 'useUiStore' implicitly has an 'any' type.
src/stores/ui/uiStore.ts(296,5): error TS7034: Variable 'useUiStore' implicitly has type 'any' in some locations where its type cannot be determined.
src/stores/ui/uiStore.ts(329,60): error TS2345: Argument of type '{ (nextStateOrUpdater: { loadPatchNotesForUpdate(fromVersion: string, toVersion: string): Promise<Record<string, unknown> | null>; runMigrationIfNeeded(): Promise<void>; ... 30 more ...; loadingPatchNotes: boolean; } | Partial<...> | ((state: WritableDraft<...>) => void), shouldReplace?: false | undefined): void; (n...' is not assignable to parameter of type 'ImmerSet<UiStore>'.
  Type '{ (nextStateOrUpdater: { loadPatchNotesForUpdate(fromVersion: string, toVersion: string): Promise<Record<string, unknown> | null>; runMigrationIfNeeded(): Promise<void>; ... 30 more ...; loadingPatchNotes: boolean; } | Partial<...> | ((state: WritableDraft<...>) => void), shouldReplace?: false | undefined): void; (n...' is not assignable to type 'ImmerSet<UiStore>'.
    Types of parameters 'nextStateOrUpdater' and 'updater' are incompatible.
      Type '(draft: WritableDraft<UiStore>) => void' is not assignable to type '{ loadPatchNotesForUpdate(fromVersion: string, toVersion: string): Promise<Record<string, unknown> | null>; runMigrationIfNeeded(): Promise<void>; ... 30 more ...; loadingPatchNotes: boolean; } | Partial<...> | ((state: WritableDraft<...>) => void)'.
        Type '(draft: WritableDraft<UiStore>) => void' is not assignable to type '(state: WritableDraft<{ loadPatchNotesForUpdate(fromVersion: string, toVersion: string): Promise<Record<string, unknown> | null>; runMigrationIfNeeded(): Promise<void>; ... 30 more ...; loadingPatchNotes: boolean; }>) => void'.
          Types of parameters 'draft' and 'state' are incompatible.
            Type 'WritableDraft<{ loadPatchNotesForUpdate(fromVersion: string, toVersion: string): Promise<Record<string, unknown> | null>; runMigrationIfNeeded(): Promise<void>; ... 30 more ...; loadingPatchNotes: boolean; }>' is missing the following properties from type 'WritableDraft<UiStore>': updateApp, installApp, manualInstall, dismissInstallPrompt
src/stores/ui/uiStore.ts(330,61): error TS2345: Argument of type '{ (nextStateOrUpdater: { loadPatchNotesForUpdate(fromVersion: string, toVersion: string): Promise<Record<string, unknown> | null>; runMigrationIfNeeded(): Promise<void>; ... 30 more ...; loadingPatchNotes: boolean; } | Partial<...> | ((state: WritableDraft<...>) => void), shouldReplace?: false | undefined): void; (n...' is not assignable to parameter of type 'ImmerSet<UiStore>'.
  Type '{ (nextStateOrUpdater: { loadPatchNotesForUpdate(fromVersion: string, toVersion: string): Promise<Record<string, unknown> | null>; runMigrationIfNeeded(): Promise<void>; ... 30 more ...; loadingPatchNotes: boolean; } | Partial<...> | ((state: WritableDraft<...>) => void), shouldReplace?: false | undefined): void; (n...' is not assignable to type 'ImmerSet<UiStore>'.
    Types of parameters 'nextStateOrUpdater' and 'updater' are incompatible.
      Type '(draft: WritableDraft<UiStore>) => void' is not assignable to type '{ loadPatchNotesForUpdate(fromVersion: string, toVersion: string): Promise<Record<string, unknown> | null>; runMigrationIfNeeded(): Promise<void>; ... 30 more ...; loadingPatchNotes: boolean; } | Partial<...> | ((state: WritableDraft<...>) => void)'.
        Type '(draft: WritableDraft<UiStore>) => void' is not assignable to type '(state: WritableDraft<{ loadPatchNotesForUpdate(fromVersion: string, toVersion: string): Promise<Record<string, unknown> | null>; runMigrationIfNeeded(): Promise<void>; ... 30 more ...; loadingPatchNotes: boolean; }>) => void'.
          Types of parameters 'draft' and 'state' are incompatible.
            Type 'WritableDraft<{ loadPatchNotesForUpdate(fromVersion: string, toVersion: string): Promise<Record<string, unknown> | null>; runMigrationIfNeeded(): Promise<void>; ... 30 more ...; loadingPatchNotes: boolean; }>' is missing the following properties from type 'WritableDraft<UiStore>': updateApp, installApp, manualInstall, dismissInstallPrompt
src/utils/analytics/categoryPatterns.ts(36,37): error TS7006: Parameter 'billName' implicitly has an 'any' type.
src/utils/billIcons/iconOptions.ts(179,10): error TS7053: Element implicitly has an 'any' type because expression of type 'string' can't be used to index type '{ utilities: BillIconOption[]; housing: BillIconOption[]; transportation: BillIconOption[]; insurance: BillIconOption[]; ... 6 more ...; business: BillIconOption[]; }'.
  No index signature with a parameter of type 'string' was found on type '{ utilities: BillIconOption[]; housing: BillIconOption[]; transportation: BillIconOption[]; insurance: BillIconOption[]; ... 6 more ...; business: BillIconOption[]; }'.
src/utils/bills/billUpdateHelpers.ts(106,71): error TS2345: Argument of type 'unknown' is not assignable to parameter of type 'Record<string, unknown> | undefined'.
src/utils/bills/billUpdateHelpers.ts(107,5): error TS2722: Cannot invoke an object which is possibly 'undefined'.
src/utils/budgeting/autofunding/simulation.ts(58,25): error TS2345: Argument of type 'AutoFundingRule' is not assignable to parameter of type 'Rule'.
  Types of property 'lastExecuted' are incompatible.
    Type 'string | null' is not assignable to type 'string | undefined'.
      Type 'null' is not assignable to type 'string | undefined'.
src/utils/budgeting/autofunding/simulation.ts(267,16): error TS18047: 'simulation.simulation' is possibly 'null'.
src/utils/budgeting/autofunding/simulation.ts(268,22): error TS18047: 'simulation.simulation' is possibly 'null'.
src/utils/budgeting/autofunding/simulation.ts(269,17): error TS18047: 'simulation.simulation' is possibly 'null'.
src/utils/budgeting/autofunding/simulation.ts(270,21): error TS18047: 'simulation.simulation' is possibly 'null'.
src/utils/budgeting/autofunding/simulation.ts(271,12): error TS18047: 'simulation.simulation' is possibly 'null'.
src/utils/budgeting/autofunding/simulation.ts(272,16): error TS18047: 'simulation.simulation' is possibly 'null'.
src/utils/budgeting/autofunding/simulation.ts(273,13): error TS18047: 'simulation.simulation' is possibly 'null'.
src/utils/budgeting/autofunding/simulation.ts(274,36): error TS2345: Argument of type '{ totalPlanned: number; rulesExecuted: number; plannedTransfers: { fromEnvelopeId: string; toEnvelopeId: string; amount: number; description: string; ruleId: string; ruleName: string; }[]; ruleResults: { ...; }[]; remainingCash: number; errors: { ...; }[]; } | null' is not assignable to parameter of type '{ errors: { error: string; }[]; rulesExecuted: number; remainingCash: number; }'.
  Type 'null' is not assignable to type '{ errors: { error: string; }[]; rulesExecuted: number; remainingCash: number; }'.
src/utils/budgeting/envelopeCalculations.ts(110,63): error TS2345: Argument of type 'string | undefined' is not assignable to parameter of type 'string'.
  Type 'undefined' is not assignable to type 'string'.
src/utils/budgeting/envelopeCalculations.ts(521,24): error TS7053: Element implicitly has an 'any' type because expression of type 'string' can't be used to index type 'Record<FrequencyType, number>'.
  No index signature with a parameter of type 'string' was found on type 'Record<FrequencyType, number>'.
src/utils/budgeting/envelopeFormUtils.ts(133,9): error TS7053: Element implicitly has an 'any' type because expression of type 'string | number' can't be used to index type '{}'.
  No index signature with a parameter of type 'string' was found on type '{}'.
src/utils/budgeting/envelopeFormUtils.ts(186,22): error TS7053: Element implicitly has an 'any' type because expression of type 'string' can't be used to index type 'Record<EnvelopeType, EnvelopeTypeConfig>'.
  No index signature with a parameter of type 'string' was found on type 'Record<EnvelopeType, EnvelopeTypeConfig>'.
src/utils/budgeting/envelopeFormUtils.ts(440,22): error TS18048: 'envelope.monthlyAmount' is possibly 'undefined'.
src/utils/budgeting/envelopeFormUtils.ts(441,51): error TS18048: 'envelope.monthlyAmount' is possibly 'undefined'.
src/utils/budgeting/envelopeFormUtils.ts(489,9): error TS7034: Variable 'warnings' implicitly has type 'any[]' in some locations where its type cannot be determined.
src/utils/budgeting/envelopeFormUtils.ts(490,9): error TS7034: Variable 'errors' implicitly has type 'any[]' in some locations where its type cannot be determined.
src/utils/budgeting/envelopeFormUtils.ts(492,42): error TS7005: Variable 'warnings' implicitly has an 'any[]' type.
src/utils/budgeting/envelopeFormUtils.ts(492,52): error TS7005: Variable 'errors' implicitly has an 'any[]' type.
src/utils/budgeting/envelopeFormUtils.ts(499,9): error TS18048: 'envelope.targetAmount' is possibly 'undefined'.
src/utils/budgeting/paycheckDeletion.ts(34,26): error TS18048: 'envelope.currentBalance' is possibly 'undefined'.
src/utils/common/budgetHistoryTracker.ts(109,41): error TS2345: Argument of type '{ hash: string; timestamp: number; message: string; author: string; parentHash: string | null; snapshotData: string; deviceFingerprint: string; }' is not assignable to parameter of type 'BudgetCommit'.
  Types of property 'parentHash' are incompatible.
    Type 'string | null' is not assignable to type 'string | undefined'.
      Type 'null' is not assignable to type 'string | undefined'.
src/utils/common/fixAutoAllocateUndefined.ts(66,37): error TS18046: 'error' is of type 'unknown'.
src/utils/common/highlight.ts(285,73): error TS2345: Argument of type 'unknown' is not assignable to parameter of type 'Record<string, unknown> | undefined'.
src/utils/common/ocrProcessor.ts(349,43): error TS2345: Argument of type 'unknown' is not assignable to parameter of type 'Record<string, unknown> | undefined'.
src/utils/common/testBudgetHistory.ts(47,39): error TS2345: Argument of type '{ hash: string; timestamp: number; message: string; author: string; parentHash: null; encryptedSnapshot: string; deviceFingerprint: string; }' is not assignable to parameter of type 'BudgetCommit'.
  Types of property 'parentHash' are incompatible.
    Type 'null' is not assignable to type 'string | undefined'.
src/utils/common/toastHelpers.ts(117,16): error TS7006: Parameter 'error' implicitly has an 'any' type.
src/utils/common/transactionArchiving.ts(255,11): error TS2322: Type 'null' is not assignable to type 'number'.
src/utils/common/transactionArchiving.ts(423,9): error TS2322: Type 'null' is not assignable to type 'number'.
src/utils/dataManagement/backupUtils.ts(45,44): error TS2345: Argument of type 'unknown' is not assignable to parameter of type 'Record<string, unknown> | undefined'.
src/utils/dataManagement/firebaseUtils.ts(15,74): error TS2345: Argument of type 'unknown' is not assignable to parameter of type 'Record<string, unknown> | undefined'.
src/utils/debts/calculations/payoffProjection.ts(11,43): error TS7006: Parameter 'debt' implicitly has an 'any' type.
src/utils/debts/debtCalculations.ts(84,52): error TS2345: Argument of type 'DebtAccount' is not assignable to parameter of type 'Debt'.
  Types of property 'nextPaymentDate' are incompatible.
    Type 'string | Date | undefined' is not assignable to type 'string | undefined'.
      Type 'Date' is not assignable to type 'string'.
src/utils/debts/debtCalculations.ts(94,5): error TS2322: Type 'string | null' is not assignable to type 'string | Date | undefined'.
  Type 'null' is not assignable to type 'string | Date | undefined'.
src/utils/pageDetection/pageIdentifier.ts(37,51): error TS2345: Argument of type 'unknown' is not assignable to parameter of type 'Record<string, unknown> | undefined'.
src/utils/pwa/patchNotesManager.ts(89,24): error TS18048: 'match.index' is possibly 'undefined'.
src/utils/query/backgroundSyncService.ts(92,20): error TS18046: 'restoreError' is of type 'unknown'.
src/utils/query/prefetchHelpers.ts(55,13): error TS2345: Argument of type 'string | undefined' is not assignable to parameter of type 'string'.
  Type 'undefined' is not assignable to type 'string'.
src/utils/query/queryClientConfig.ts(58,7): error TS2322: Type '(error: unknown, query: Query) => void' is not assignable to type '(error: Error, query: Query<unknown, unknown, unknown, readonly unknown[]>) => void'.
  Types of parameters 'query' and 'query' are incompatible.
    Type 'Query<unknown, unknown, unknown, readonly unknown[]>' is not assignable to type 'Query<unknown, Error, unknown, readonly unknown[]>'.
      Types of property 'state' are incompatible.
        Type 'QueryState<unknown, unknown>' is not assignable to type 'QueryState<unknown, Error>'.
          Type 'unknown' is not assignable to type 'Error'.
src/utils/query/queryClientConfig.ts(65,7): error TS2322: Type '(_data: unknown, query: Query) => void' is not assignable to type '(data: unknown, query: Query<unknown, unknown, unknown, readonly unknown[]>) => void'.
  Types of parameters 'query' and 'query' are incompatible.
    Type 'Query<unknown, unknown, unknown, readonly unknown[]>' is not assignable to type 'Query<unknown, Error, unknown, readonly unknown[]>'.
      Types of property 'state' are incompatible.
        Type 'QueryState<unknown, unknown>' is not assignable to type 'QueryState<unknown, Error>'.
          Type 'unknown' is not assignable to type 'Error'.
src/utils/security/keyExport.ts(268,58): error TS2345: Argument of type 'unknown' is not assignable to parameter of type 'Record<string, unknown> | undefined'.
src/utils/security/keyExport.ts(319,35): error TS7016: Could not find a declaration file for module 'qrcode'. 'violet-vault/node_modules/qrcode/lib/index.js' implicitly has an 'any' type.
  Try `npm i --save-dev @types/qrcode` if it exists or add a new declaration (.d.ts) file containing `declare module 'qrcode';`
src/utils/stores/createSafeStore.ts(182,5): error TS2345: Argument of type 'StateCreator<T & Record<string, unknown>>' is not assignable to parameter of type 'StateCreator<Record<string, unknown>>'.
  Type 'StateCreator<T & Record<string, unknown>>' is not assignable to type '(setState: { (partial: Record<string, unknown> | Partial<Record<string, unknown>> | ((state: Record<string, unknown>) => Record<string, unknown> | Partial<Record<string, unknown>>), replace?: false | undefined): void; (state: Record<...> | ((state: Record<...>) => Record<...>), replace: true): void; }, getState: () ...'.
    Types of parameters 'getState' and 'getState' are incompatible.
      Type '() => Record<string, unknown>' is not assignable to type '() => T & Record<string, unknown>'.
        Type 'Record<string, unknown>' is not assignable to type 'T & Record<string, unknown>'.
          Type 'Record<string, unknown>' is not assignable to type 'T'.
            'Record<string, unknown>' is assignable to the constraint of type 'T', but 'T' could be instantiated with a different subtype of constraint 'object'.
src/utils/sync/masterSyncValidator.ts(517,16): error TS18046: 'error' is of type 'unknown'.
src/utils/sync/masterSyncValidator.ts(536,16): error TS18046: 'error' is of type 'unknown'.
src/utils/sync/masterSyncValidator.ts(568,14): error TS18046: 'error' is of type 'unknown'.
src/utils/sync/resilience/index.ts(52,19): error TS7006: Parameter 'operation' implicitly has an 'any' type.
src/utils/sync/RetryManager.ts(171,60): error TS2345: Argument of type 'unknown' is not assignable to parameter of type 'RetryableError'.
src/utils/sync/SyncQueue.ts(79,39): error TS2345: Argument of type 'QueueItem<T>' is not assignable to parameter of type 'QueueItem<unknown>'.
  Types of property 'operation' are incompatible.
    Type '(data: T) => Promise<unknown>' is not assignable to type '(data: unknown) => Promise<unknown>'.
      Types of parameters 'data' and 'data' are incompatible.
        Type 'unknown' is not assignable to type 'T'.
          'T' could be instantiated with an arbitrary type which could be unrelated to 'unknown'.
src/utils/transactions/operations.ts(61,39): error TS18046: 'error' is of type 'unknown'.
```
<|MERGE_RESOLUTION|>--- conflicted
+++ resolved
@@ -4,19 +4,11 @@
 
 | Category | Current | Change |
 |----------|---------|--------|
-<<<<<<< HEAD
-| ESLint Issues | 6 | +6 |
-| TypeScript Errors | 64 | +64 |
-| TypeScript Strict Mode Errors | 445 | +445 |
+| ESLint Issues | 1 | 0 |
+| TypeScript Errors | 51 | +6 |
+| TypeScript Strict Mode Errors | 432 | +44 |
 
-*Last updated: 2025-11-25 20:06:25 UTC*
-=======
-| ESLint Issues | 1 | -1 |
-| TypeScript Errors | 49 | -7 |
-| TypeScript Strict Mode Errors | 468 | -7 |
-
-*Last updated: 2025-11-25 19:47:09 UTC*
->>>>>>> 677e2d3e
+*Last updated: 2025-11-25 20:22:26 UTC*
 
 ## Table of Contents
 - [Lint Audit](#lint-audit)
@@ -60,11 +52,6 @@
 - 2 errors in `src/hooks/layout/usePaycheckOperations.ts`
 - 2 errors in `src/hooks/auth/useAuthManager.ts`
 - 2 errors in `src/hooks/analytics/useTransactionAnalysis.ts`
-<<<<<<< HEAD
-- 2 errors in `src/components/transactions/splitter/SplitAllocationsSection.tsx`
-=======
-- 2 errors in `src/hooks/analytics/useSmartCategoryAnalysis.ts`
->>>>>>> 677e2d3e
 - 2 errors in `src/components/sync/health/SyncHealthDetails.tsx`
 - 2 errors in `src/components/layout/ViewRenderer.tsx`
 - 1 errors in `src/utils/debts/debtCalculations.ts`
@@ -83,11 +70,6 @@
 - 1 errors in `src/components/receipts/ReceiptButton.tsx`
 - 1 errors in `src/components/onboarding/OnboardingTutorial.tsx`
 - 1 errors in `src/components/history/BudgetHistoryViewer.tsx`
-<<<<<<< HEAD
-- 1 errors in `src/components/debt/DebtDashboard.tsx`
-=======
-- 1 errors in `src/components/debt/DebtStrategies.tsx`
->>>>>>> 677e2d3e
 - 1 errors in `src/components/budgeting/PaydayPrediction.tsx`
 - 1 errors in `src/components/budgeting/PaycheckProcessor.tsx`
 - 1 errors in `src/components/budgeting/EditEnvelopeModal.tsx`
@@ -96,13 +78,8 @@
 ### Type Error Breakdown by Category
 | Count | Error Code |
 |---|---|
-<<<<<<< HEAD
-| 24 | `TS2345` |
-| 24 | `TS2322` |
-=======
+| 21 | `TS2322` |
 | 20 | `TS2345` |
-| 19 | `TS2322` |
->>>>>>> 677e2d3e
 | 6 | `TS2769` |
 | 2 | `TS2459` |
 | 1 | `TS2719` |
@@ -123,8 +100,6 @@
 src/components/budgeting/PaydayPrediction.tsx(105,11): error TS2769: No overload matches this call.
   The last overload gave the following error.
     Object literal may only specify known properties, and 'title' does not exist in type 'Attributes & { className?: string; }'.
-<<<<<<< HEAD
-src/components/debt/DebtDashboard.tsx(122,15): error TS2353: Object literal may only specify known properties, and 'paymentDate' does not exist in type '{ amount: number; date?: string; }'.
 src/components/debt/DebtStrategies.tsx(25,25): error TS2345: Argument of type 'DebtAccount[]' is not assignable to parameter of type 'Debt[]'.
   Type 'DebtAccount' is not assignable to type 'Debt'.
     Property 'currentBalance' is optional in type 'DebtAccount' but required in type 'Debt'.
@@ -134,13 +109,9 @@
 src/components/debt/DebtStrategies.tsx(63,11): error TS2322: Type '{ debts: any[]; totalInterest: number; payoffTime: number; name?: undefined; description?: undefined; } | { debts: { priority: number; monthsToPayoff: number; totalInterestCost: number; strategy: string; ... 6 more ...; interestRate?: number; }[]; totalInterest: number; payoffTime: number; name: string; description:...' is not assignable to type 'Strategy'.
   Type '{ debts: any[]; totalInterest: number; payoffTime: number; name?: undefined; description?: undefined; }' is not assignable to type 'Strategy'.
     Property 'name' is optional in type '{ debts: any[]; totalInterest: number; payoffTime: number; name?: undefined; description?: undefined; }' but required in type 'Strategy'.
-src/components/debt/DebtStrategies.tsx(115,73): error TS2694: Namespace '"/home/runner/work/violet-vault/violet-vault/src/components/debt/ui/PaymentImpactTable"' has no exported member 'PaymentImpactScenario'.
-src/components/history/BudgetHistoryViewer.tsx(139,15): error TS2322: Type '{ commit: BudgetCommit; changes: BudgetChange[]; }' is not assignable to type 'CommitDetails'.
-=======
-src/components/debt/DebtStrategies.tsx(109,9): error TS2322: Type '{ strategy: string; monthlyPayment: number; totalInterest: number; payoffDate: string; totalPaid: number; savings: number; }[]' is not assignable to type 'PaymentImpactScenario[]'.
+src/components/debt/DebtStrategies.tsx(114,9): error TS2322: Type '{ strategy: string; monthlyPayment: number; totalInterest: number; payoffDate: string; totalPaid: number; savings: number; }[]' is not assignable to type 'PaymentImpactScenario[]'.
   Type '{ strategy: string; monthlyPayment: number; totalInterest: number; payoffDate: string; totalPaid: number; savings: number; }' is missing the following properties from type 'PaymentImpactScenario': extraPayment, avalanche, snowball
 src/components/history/BudgetHistoryViewer.tsx(139,15): error TS2322: Type '{ commit?: unknown; changes: unknown[]; }' is not assignable to type 'CommitDetails'.
->>>>>>> 677e2d3e
   Types of property 'commit' are incompatible.
     Type 'unknown' is not assignable to type 'Commit'.
       Index signature for type 'string' is missing in type '{}'.
@@ -216,17 +187,10 @@
     Argument of type '"creating"' is not assignable to parameter of type '"deleting"'.
 src/hooks/analytics/useSmartCategoryAnalysis.ts(51,40): error TS2345: Argument of type 'Record<string, unknown>[]' is not assignable to parameter of type 'Bill[]'.
   Type 'Record<string, unknown>' is missing the following properties from type 'Bill': id, name, amount, frequency, and 3 more.
-<<<<<<< HEAD
 src/hooks/analytics/useTransactionAnalysis.ts(23,7): error TS2345: Argument of type 'TransactionForStats[]' is not assignable to parameter of type 'Transaction[]'.
   Type 'TransactionForStats' is missing the following properties from type 'Transaction': id, envelopeId, type, lastModified
 src/hooks/analytics/useTransactionAnalysis.ts(27,7): error TS2345: Argument of type 'TransactionForStats[]' is not assignable to parameter of type 'Transaction[]'.
   Type 'TransactionForStats' is missing the following properties from type 'Transaction': id, envelopeId, type, lastModified
-=======
-src/hooks/analytics/useTransactionAnalysis.ts(23,7): error TS2345: Argument of type 'import("violet-vault/src/types/finance").Transaction[]' is not assignable to parameter of type 'import("/Users/thef4tdaddy/Git/violet-vault/src/db/types").Transaction[]'.
-  Property 'lastModified' is missing in type 'import("violet-vault/src/types/finance").Transaction' but required in type 'import("/Users/thef4tdaddy/Git/violet-vault/src/db/types").Transaction'.
-src/hooks/analytics/useTransactionAnalysis.ts(27,7): error TS2345: Argument of type 'import("violet-vault/src/types/finance").Transaction[]' is not assignable to parameter of type 'import("/Users/thef4tdaddy/Git/violet-vault/src/db/types").Transaction[]'.
-  Property 'lastModified' is missing in type 'import("violet-vault/src/types/finance").Transaction' but required in type 'import("/Users/thef4tdaddy/Git/violet-vault/src/db/types").Transaction'.
->>>>>>> 677e2d3e
 src/hooks/auth/useAuthManager.ts(17,8): error TS2459: Module '"./authOperations"' declares 'LoginResult' locally, but it is not exported.
 src/hooks/auth/useAuthManager.ts(18,8): error TS2459: Module '"./authOperations"' declares 'AuthContext' locally, but it is not exported.
 src/hooks/bills/useBillDetail.ts(75,56): error TS18047: 'bill.dueDate' is possibly 'null'.
@@ -303,11 +267,7 @@
 - 4 errors in `src/stores/ui/uiStore.ts`
 - 4 errors in `src/components/transactions/import/ImportModal.tsx`
 - 4 errors in `src/components/settings/SettingsDashboard.tsx`
-<<<<<<< HEAD
-- 4 errors in `src/components/receipts/ReceiptScanner.tsx`
 - 4 errors in `src/components/debt/DebtStrategies.tsx`
-=======
->>>>>>> 677e2d3e
 - 4 errors in `src/components/budgeting/SmartEnvelopeSuggestions.tsx`
 - 3 errors in `src/utils/sync/masterSyncValidator.ts`
 - 3 errors in `src/hooks/settings/useSettingsDashboard.ts`
@@ -323,10 +283,6 @@
 - 3 errors in `src/components/layout/ViewRenderer.tsx`
 - 3 errors in `src/components/charts/CategoryBarChart.tsx`
 - 3 errors in `src/components/budgeting/envelope/EnvelopeItem.tsx`
-<<<<<<< HEAD
-- 3 errors in `src/components/budgeting/PaycheckProcessor.tsx`
-=======
->>>>>>> 677e2d3e
 - 3 errors in `src/components/bills/modals/BillDetailModal.tsx`
 - 3 errors in `src/components/bills/AddBillModal.tsx`
 - 2 errors in `src/utils/security/keyExport.ts`
@@ -352,19 +308,14 @@
 - 2 errors in `src/hooks/budgeting/useEnvelopesQuery.ts`
 - 2 errors in `src/hooks/budgeting/useBudgetHistoryQuery.ts`
 - 2 errors in `src/hooks/budgeting/autofunding/useUndoOperations.ts`
-- 2 errors in `src/hooks/budgeting/autofunding/useExecutionHistory.ts`
 - 2 errors in `src/hooks/budgeting/autofunding/useAutoFunding.ts`
 - 2 errors in `src/hooks/bills/useBillOperations.ts`
 - 2 errors in `src/hooks/bills/useBillManagerHelpers.ts`
 - 2 errors in `src/hooks/auth/useAuthenticationManager.ts`
+- 2 errors in `src/hooks/auth/mutations/useJoinBudgetMutation.ts`
 - 2 errors in `src/hooks/analytics/utils/pdfGeneratorUtils.ts`
 - 2 errors in `src/hooks/analytics/useTransactionAnalysis.ts`
 - 2 errors in `src/hooks/analytics/queries/usePaycheckTrendsQuery.ts`
-<<<<<<< HEAD
-- 2 errors in `src/components/transactions/splitter/SplitAllocationsSection.tsx`
-=======
-- 2 errors in `src/contexts/authUtils.ts`
->>>>>>> 677e2d3e
 - 2 errors in `src/components/transactions/TransactionLedger.tsx`
 - 2 errors in `src/components/settings/sections/SyncDebugToolsSection.tsx`
 - 2 errors in `src/components/settings/sections/GeneralSettingsSection.tsx`
@@ -373,18 +324,9 @@
 - 2 errors in `src/components/layout/SummaryCards.tsx`
 - 2 errors in `src/components/history/BudgetHistoryViewer.tsx`
 - 2 errors in `src/components/debt/DebtDashboardComponents.tsx`
-<<<<<<< HEAD
-- 2 errors in `src/components/debt/DebtDashboard.tsx`
-=======
-- 2 errors in `src/components/charts/ComposedFinancialChart.tsx`
-- 2 errors in `src/components/budgeting/shared/FrequencySelector.tsx`
-- 2 errors in `src/components/budgeting/shared/AllocationModeSelector.tsx`
-- 2 errors in `src/components/budgeting/paycheck/PaycheckAmountInput.tsx`
->>>>>>> 677e2d3e
 - 2 errors in `src/components/budgeting/paycheck/AllocationPreview.tsx`
 - 2 errors in `src/components/budgeting/envelope/UnassignedCashEnvelope.tsx`
 - 2 errors in `src/components/budgeting/EnvelopeGrid.tsx`
-- 2 errors in `src/components/budgeting/EditEnvelopeModal.tsx`
 - 2 errors in `src/components/budgeting/CreateEnvelopeModalComponents.tsx`
 - 2 errors in `src/components/bills/BulkBillUpdateModal.tsx`
 - 2 errors in `src/components/bills/BillFormFields.tsx`
@@ -478,6 +420,7 @@
 - 1 errors in `src/components/budgeting/envelope/EnvelopeActivitySummary.tsx`
 - 1 errors in `src/components/budgeting/PaydayPrediction.tsx`
 - 1 errors in `src/components/budgeting/PaycheckProcessor.tsx`
+- 1 errors in `src/components/budgeting/EditEnvelopeModal.tsx`
 - 1 errors in `src/components/budgeting/CashFlowSummary.tsx`
 - 1 errors in `src/components/bills/modals/BulkUpdateConfirmModal.tsx`
 - 1 errors in `src/components/bills/modals/BillDetailStats.tsx`
@@ -501,19 +444,12 @@
 ### Strict Mode Error Breakdown
 | Count | Error Code |
 |---|---|
-<<<<<<< HEAD
-| 122 | `TS2322` |
-| 96 | `TS2345` |
-| 38 | `TS7005` |
-=======
-| 114 | `TS2322` |
-| 100 | `TS2345` |
-| 54 | `TS7031` |
-| 40 | `TS7005` |
->>>>>>> 677e2d3e
-| 37 | `TS2769` |
+| 119 | `TS2322` |
+| 92 | `TS2345` |
+| 39 | `TS7005` |
+| 35 | `TS2769` |
 | 30 | `TS7031` |
-| 25 | `TS7034` |
+| 26 | `TS7034` |
 | 22 | `TS18048` |
 | 18 | `TS7006` |
 | 15 | `TS18046` |
@@ -672,48 +608,6 @@
 src/components/budgeting/EditEnvelopeModal.tsx(66,5): error TS2322: Type 'Envelope | null' is not assignable to type 'Envelope | null | undefined'.
   Type 'import("violet-vault/src/db/types").Envelope' is not assignable to type 'Envelope'.
     Index signature for type 'string' is missing in type 'Envelope'.
-<<<<<<< HEAD
-src/components/budgeting/EditEnvelopeModal.tsx(185,9): error TS2322: Type '{ id: string; name?: string | undefined; currentBalance?: number | undefined; targetAmount?: number | undefined; } | null' is not assignable to type 'Envelope | null'.
-  Type '{ id: string; name?: string | undefined; currentBalance?: number | undefined; targetAmount?: number | undefined; }' is not assignable to type 'Envelope'.
-    Types of property 'name' are incompatible.
-      Type 'string | undefined' is not assignable to type 'string'.
-        Type 'undefined' is not assignable to type 'string'.
-src/components/budgeting/EnvelopeGrid.tsx(3,8): error TS7034: Variable 'useUiStoreRaw' implicitly has type 'any' in some locations where its type cannot be determined.
-src/components/budgeting/EnvelopeGrid.tsx(302,22): error TS7005: Variable 'useUiStoreRaw' implicitly has an 'any' type.
-src/components/budgeting/PaycheckProcessor.tsx(59,5): error TS2322: Type '(paycheck: PaycheckHistoryItem) => Promise<void>' is not assignable to type '(id: string | number) => Promise<void>'.
-  Types of parameters 'paycheck' and 'id' are incompatible.
-    Type 'string | number' is not assignable to type 'PaycheckHistoryItem'.
-      Type 'string' is not assignable to type 'PaycheckHistoryItem'.
-src/components/budgeting/PaycheckProcessor.tsx(87,9): error TS2719: Type 'PaycheckHistoryItem[]' is not assignable to type 'PaycheckHistoryItem[]'. Two different types with this name exist, but they are unrelated.
-  Type 'PaycheckHistoryItem' is not assignable to type 'PaycheckHistoryItem'. Two different types with this name exist, but they are unrelated.
-    Types of property 'id' are incompatible.
-      Type 'string | number' is not assignable to type 'string'.
-        Type 'number' is not assignable to type 'string'.
-src/components/budgeting/PaycheckProcessor.tsx(88,9): error TS2322: Type '(paycheck: Paycheck) => Promise<void>' is not assignable to type '(paycheck: PaycheckHistoryItem) => void | Promise<void>'.
-  Types of parameters 'paycheck' and 'paycheck' are incompatible.
-    Type 'PaycheckHistoryItem' is not assignable to type 'Paycheck'.
-      Types of property 'payerName' are incompatible.
-        Type 'string | undefined' is not assignable to type 'string'.
-          Type 'undefined' is not assignable to type 'string'.
-src/components/budgeting/PaydayPrediction.tsx(105,11): error TS2769: No overload matches this call.
-  The last overload gave the following error.
-    Object literal may only specify known properties, and 'title' does not exist in type 'Attributes & { className?: string | undefined; }'.
-src/components/budgeting/SmartEnvelopeSuggestions.tsx(227,5): error TS2322: Type '(envelope: Partial<Envelope>) => void' is not assignable to type '(data: unknown) => void | Promise<void>'.
-  Types of parameters 'envelope' and 'data' are incompatible.
-    Type 'unknown' is not assignable to type 'Partial<Envelope>'.
-src/components/budgeting/SmartEnvelopeSuggestions.tsx(282,11): error TS2322: Type '(newSettings: Partial<typeof DEFAULT_ANALYSIS_SETTINGS>) => void' is not assignable to type '(settings: unknown) => void'.
-  Types of parameters 'newSettings' and 'settings' are incompatible.
-    Type 'unknown' is not assignable to type 'Partial<{ minAmount: number; minTransactions: number; overspendingThreshold: number; overfundingThreshold: number; bufferPercentage: number; }>'.
-src/components/budgeting/SmartEnvelopeSuggestions.tsx(289,11): error TS2322: Type '(suggestion: { id: string; action: string; data: Record<string, unknown>; [key: string]: unknown; }) => Promise<void>' is not assignable to type '(suggestion: unknown) => void'.
-  Types of parameters 'suggestion' and 'suggestion' are incompatible.
-    Type 'unknown' is not assignable to type '{ [key: string]: unknown; id: string; action: string; data: Record<string, unknown>; }'.
-src/components/budgeting/SmartEnvelopeSuggestions.tsx(290,11): error TS2322: Type '(suggestionId: string) => void' is not assignable to type '(suggestion: unknown) => void'.
-  Types of parameters 'suggestionId' and 'suggestion' are incompatible.
-    Type 'unknown' is not assignable to type 'string'.
-=======
-src/components/budgeting/EditEnvelopeModal.tsx(151,13): error TS2322: Type 'LockDocument | null' is not assignable to type 'null | undefined'.
-  Type 'LockDocument' is not assignable to type 'null | undefined'.
->>>>>>> 677e2d3e
 src/components/budgeting/envelope/EnvelopeActivitySummary.tsx(11,36): error TS7031: Binding element 'envelope' implicitly has an 'any' type.
 src/components/budgeting/envelope/EnvelopeGridView.tsx(101,30): error TS2345: Argument of type '(envelope: { id: string; [key: string]: unknown; }) => JSX.Element' is not assignable to parameter of type '(value: unknown, index: number, array: unknown[]) => Element'.
   Types of parameters 'envelope' and 'value' are incompatible.
@@ -733,11 +627,6 @@
 src/components/budgeting/EnvelopeGrid.tsx(302,22): error TS7005: Variable 'useUiStoreRaw' implicitly has an 'any' type.
 src/components/budgeting/paycheck/AllocationPreview.tsx(147,51): error TS18048: 'allocation.monthlyAmount' is possibly 'undefined'.
 src/components/budgeting/paycheck/AllocationPreview.tsx(149,44): error TS18048: 'allocation.monthlyAmount' is possibly 'undefined'.
-<<<<<<< HEAD
-src/components/budgeting/suggestions/SuggestionsList.tsx(128,19): error TS2322: Type '(suggestion: import("/home/runner/work/violet-vault/violet-vault/src/components/budgeting/suggestions/SuggestionsList").Suggestion) => void' is not assignable to type '(suggestion: Suggestion) => void'.
-=======
-src/components/budgeting/paycheck/PaycheckAmountInput.tsx(8,32): error TS7031: Binding element 'value' implicitly has an 'any' type.
-src/components/budgeting/paycheck/PaycheckAmountInput.tsx(8,39): error TS7031: Binding element 'onChange' implicitly has an 'any' type.
 src/components/budgeting/PaycheckProcessor.tsx(90,9): error TS2322: Type '{ id: string | number; payerName?: string | undefined; amount?: number | undefined; }[]' is not assignable to type 'PaycheckHistoryItem[]'.
   Type '{ id: string | number; payerName?: string | undefined; amount?: number | undefined; }' is not assignable to type 'PaycheckHistoryItem'.
     Types of property 'id' are incompatible.
@@ -746,10 +635,6 @@
 src/components/budgeting/PaydayPrediction.tsx(105,11): error TS2769: No overload matches this call.
   The last overload gave the following error.
     Object literal may only specify known properties, and 'title' does not exist in type 'Attributes & { className?: string | undefined; }'.
-src/components/budgeting/shared/AllocationModeSelector.tsx(9,35): error TS7031: Binding element 'autoAllocate' implicitly has an 'any' type.
-src/components/budgeting/shared/AllocationModeSelector.tsx(9,49): error TS7031: Binding element 'onAutoAllocateChange' implicitly has an 'any' type.
-src/components/budgeting/shared/FrequencySelector.tsx(11,3): error TS7031: Binding element 'selectedFrequency' implicitly has an 'any' type.
-src/components/budgeting/shared/FrequencySelector.tsx(12,3): error TS7031: Binding element 'onFrequencyChange' implicitly has an 'any' type.
 src/components/budgeting/SmartEnvelopeSuggestions.tsx(227,5): error TS2322: Type '(envelope: Partial<Envelope>) => void' is not assignable to type '(data: unknown) => void | Promise<void>'.
   Types of parameters 'envelope' and 'data' are incompatible.
     Type 'unknown' is not assignable to type 'Partial<Envelope>'.
@@ -757,7 +642,6 @@
   Types of parameters 'newSettings' and 'settings' are incompatible.
     Type 'unknown' is not assignable to type 'Partial<{ minAmount: number; minTransactions: number; overspendingThreshold: number; overfundingThreshold: number; bufferPercentage: number; }>'.
 src/components/budgeting/SmartEnvelopeSuggestions.tsx(289,11): error TS2322: Type '(suggestion: { id: string; action: string; data: Record<string, unknown>; [key: string]: unknown; }) => Promise<void>' is not assignable to type '(suggestion: unknown) => void'.
->>>>>>> 677e2d3e
   Types of parameters 'suggestion' and 'suggestion' are incompatible.
     Type 'unknown' is not assignable to type '{ [key: string]: unknown; id: string; action: string; data: Record<string, unknown>; }'.
 src/components/budgeting/SmartEnvelopeSuggestions.tsx(290,11): error TS2322: Type '(suggestionId: string) => void' is not assignable to type '(suggestion: unknown) => void'.
@@ -792,7 +676,6 @@
   Types of parameters 'debt' and 'debt' are incompatible.
     Type 'DebtAccount | Debt' is not assignable to type 'DebtAccount'.
       Type 'Debt' is missing the following properties from type 'DebtAccount': balance, interestRate, minimumPayment, status, and 2 more.
-<<<<<<< HEAD
 src/components/debt/DebtStrategies.tsx(25,25): error TS2345: Argument of type 'DebtAccount[]' is not assignable to parameter of type 'Debt[]'.
   Type 'DebtAccount' is not assignable to type 'Debt'.
     Types of property 'currentBalance' are incompatible.
@@ -806,12 +689,8 @@
   Type '{ debts: never[]; totalInterest: number; payoffTime: number; name?: undefined; description?: undefined; }' is not assignable to type 'Strategy'.
     Types of property 'name' are incompatible.
       Type 'undefined' is not assignable to type 'string'.
-src/components/debt/DebtStrategies.tsx(115,73): error TS2694: Namespace '"/home/runner/work/violet-vault/violet-vault/src/components/debt/ui/PaymentImpactTable"' has no exported member 'PaymentImpactScenario'.
-=======
-src/components/debt/DebtStrategies.tsx(11,27): error TS7031: Binding element 'debts' implicitly has an 'any' type.
-src/components/debt/DebtStrategies.tsx(109,9): error TS2322: Type '{ strategy: string; monthlyPayment: number; totalInterest: number; payoffDate: string; totalPaid: number; savings: number; }[]' is not assignable to type 'PaymentImpactScenario[]'.
+src/components/debt/DebtStrategies.tsx(114,9): error TS2322: Type '{ strategy: string; monthlyPayment: number; totalInterest: number; payoffDate: string; totalPaid: number; savings: number; }[]' is not assignable to type 'PaymentImpactScenario[]'.
   Type '{ strategy: string; monthlyPayment: number; totalInterest: number; payoffDate: string; totalPaid: number; savings: number; }' is missing the following properties from type 'PaymentImpactScenario': extraPayment, avalanche, snowball
->>>>>>> 677e2d3e
 src/components/debt/modals/AddDebtModal.tsx(47,7): error TS2322: Type 'string | undefined' is not assignable to type 'string'.
   Type 'undefined' is not assignable to type 'string'.
 src/components/debt/modals/DebtDetailModal.tsx(89,27): error TS2322: Type '{ expectedPayoff: string; totalInterest: string; payoffDate: string; } | null' is not assignable to type '{ expectedPayoff: string; totalInterest: string; payoffDate: string; }'.
@@ -1100,46 +979,22 @@
 src/hooks/analytics/useAnalyticsIntegration.ts(129,36): error TS7006: Parameter 'newTimeFilter' implicitly has an 'any' type.
 src/hooks/analytics/useSmartCategoryAnalysis.ts(51,40): error TS2345: Argument of type 'Record<string, unknown>[]' is not assignable to parameter of type 'Bill[]'.
   Type 'Record<string, unknown>' is missing the following properties from type 'Bill': id, name, amount, frequency, and 3 more.
-<<<<<<< HEAD
 src/hooks/analytics/useTransactionAnalysis.ts(23,7): error TS2345: Argument of type 'TransactionForStats[]' is not assignable to parameter of type 'Transaction[]'.
   Type 'TransactionForStats' is missing the following properties from type 'Transaction': id, envelopeId, type, lastModified
 src/hooks/analytics/useTransactionAnalysis.ts(27,7): error TS2345: Argument of type 'TransactionForStats[]' is not assignable to parameter of type 'Transaction[]'.
   Type 'TransactionForStats' is missing the following properties from type 'Transaction': id, envelopeId, type, lastModified
-=======
-src/hooks/analytics/useTransactionAnalysis.ts(23,7): error TS2345: Argument of type 'import("violet-vault/src/types/finance").Transaction[]' is not assignable to parameter of type 'import("/Users/thef4tdaddy/Git/violet-vault/src/db/types").Transaction[]'.
-  Property 'lastModified' is missing in type 'import("violet-vault/src/types/finance").Transaction' but required in type 'import("/Users/thef4tdaddy/Git/violet-vault/src/db/types").Transaction'.
-src/hooks/analytics/useTransactionAnalysis.ts(27,7): error TS2345: Argument of type 'import("violet-vault/src/types/finance").Transaction[]' is not assignable to parameter of type 'import("/Users/thef4tdaddy/Git/violet-vault/src/db/types").Transaction[]'.
-  Property 'lastModified' is missing in type 'import("violet-vault/src/types/finance").Transaction' but required in type 'import("/Users/thef4tdaddy/Git/violet-vault/src/db/types").Transaction'.
->>>>>>> 677e2d3e
 src/hooks/analytics/useTransactionFiltering.ts(15,23): error TS7053: Element implicitly has an 'any' type because expression of type 'string' can't be used to index type '{ 7: Date; 30: Date; 90: Date; "6months": Date; }'.
   No index signature with a parameter of type 'string' was found on type '{ 7: Date; 30: Date; 90: Date; "6months": Date; }'.
 src/hooks/analytics/utils/csvImageExportUtils.ts(97,57): error TS2345: Argument of type 'unknown' is not assignable to parameter of type 'Record<string, unknown> | undefined'.
 src/hooks/analytics/utils/pdfGeneratorUtils.ts(160,5): error TS2322: Type 'unknown' is not assignable to type 'AnalyticsData'.
 src/hooks/analytics/utils/pdfGeneratorUtils.ts(161,5): error TS2322: Type 'unknown' is not assignable to type 'BalanceData'.
 src/hooks/auth/authOperations.ts(102,18): error TS2783: 'success' is specified more than once, so this usage will be overwritten.
-<<<<<<< HEAD
+src/hooks/auth/mutations/useJoinBudgetMutation.ts(193,19): error TS7034: Variable 'useBudgetStore' implicitly has type 'any' in some locations where its type cannot be determined.
+src/hooks/auth/mutations/useJoinBudgetMutation.ts(195,13): error TS7005: Variable 'useBudgetStore' implicitly has an 'any' type.
 src/hooks/auth/mutations/usePasswordMutations.ts(70,18): error TS2345: Argument of type 'string | undefined' is not assignable to parameter of type 'string | null'.
   Type 'undefined' is not assignable to type 'string | null'.
-=======
-src/hooks/auth/mutations/useJoinBudgetMutation.ts(193,19): error TS7034: Variable 'useBudgetStore' implicitly has type 'any' in some locations where its type cannot be determined.
-src/hooks/auth/mutations/useJoinBudgetMutation.ts(195,13): error TS7005: Variable 'useBudgetStore' implicitly has an 'any' type.
-src/hooks/auth/mutations/useLoginMutations.ts(52,13): error TS7034: Variable 'useBudgetStore' implicitly has type 'any' in some locations where its type cannot be determined.
-src/hooks/auth/mutations/useLoginMutations.ts(53,25): error TS7005: Variable 'useBudgetStore' implicitly has an 'any' type.
-src/hooks/auth/mutations/usePasswordMutations.ts(70,18): error TS2345: Argument of type 'string | undefined' is not assignable to parameter of type 'string | null'.
-  Type 'undefined' is not assignable to type 'string | null'.
-src/hooks/auth/mutations/useProfileMutations.ts(37,44): error TS2345: Argument of type '{ userName: string | undefined; userColor: string | undefined; }' is not assignable to parameter of type '{ userName: string; userColor: string; shareCode?: string | undefined; joinedVia?: string | undefined; sharedBy?: string | undefined; }'.
-  Types of property 'userName' are incompatible.
-    Type 'string | undefined' is not assignable to type 'string'.
-      Type 'undefined' is not assignable to type 'string'.
-src/hooks/auth/mutations/useProfileMutations.ts(67,20): error TS2345: Argument of type 'UpdateProfileInput | undefined' is not assignable to parameter of type 'Partial<UserData>'.
-  Type 'undefined' is not assignable to type 'Partial<UserData>'.
-src/hooks/auth/useAuthenticationManager.ts(98,45): error TS2339: Property 'budgetId' does not exist on type 'never'.
-src/hooks/auth/useAuthenticationManager.ts(99,39): error TS2339: Property 'budgetId' does not exist on type 'never'.
-src/hooks/auth/useAuthFlow.ts(73,57): error TS2345: Argument of type 'UserData | null' is not assignable to parameter of type 'UserData'.
-  Type 'null' is not assignable to type 'UserData'.
-src/hooks/auth/useAuthFlow.ts(77,51): error TS2345: Argument of type 'UserData | null' is not assignable to parameter of type 'UserData'.
-  Type 'null' is not assignable to type 'UserData'.
->>>>>>> 677e2d3e
+src/hooks/auth/useAuthenticationManager.ts(99,29): error TS2339: Property 'budgetId' does not exist on type 'never'.
+src/hooks/auth/useAuthenticationManager.ts(102,39): error TS2339: Property 'budgetId' does not exist on type 'never'.
 src/hooks/auth/useAuthManager.ts(17,8): error TS2459: Module '"./authOperations"' declares 'LoginResult' locally, but it is not exported.
 src/hooks/auth/useAuthManager.ts(18,8): error TS2459: Module '"./authOperations"' declares 'AuthContext' locally, but it is not exported.
 src/hooks/auth/useAuthManager.ts(50,38): error TS2345: Argument of type 'UseMutationResult<LoginResult, Error, LoginMutationVariables, unknown>' is not assignable to parameter of type 'UseMutationResult<LoginResult, Error, LoginData, unknown>'.
@@ -1162,11 +1017,6 @@
               Type 'UpdateProfileData' is not assignable to type 'UpdateProfileInput'.
                 Index signature for type 'string' is missing in type 'UpdateProfileData'.
 src/hooks/auth/useAuthManager.ts(107,31): error TS7006: Parameter 'password' implicitly has an 'any' type.
-<<<<<<< HEAD
-src/hooks/auth/useAuthenticationManager.ts(99,29): error TS2339: Property 'budgetId' does not exist on type 'never'.
-src/hooks/auth/useAuthenticationManager.ts(102,39): error TS2339: Property 'budgetId' does not exist on type 'never'.
-=======
->>>>>>> 677e2d3e
 src/hooks/auth/useKeyManagementUI.ts(164,5): error TS2322: Type 'RefObject<HTMLInputElement | null>' is not assignable to type 'RefObject<HTMLInputElement>'.
   Type 'HTMLInputElement | null' is not assignable to type 'HTMLInputElement'.
     Type 'null' is not assignable to type 'HTMLInputElement'.
@@ -1250,20 +1100,6 @@
 src/hooks/budgeting/autofunding/useAutoFundingExecution.ts(87,28): error TS18048: 'result.execution' is possibly 'undefined'.
 src/hooks/budgeting/autofunding/useAutoFundingExecution.ts(88,26): error TS18048: 'result.execution' is possibly 'undefined'.
 src/hooks/budgeting/autofunding/useAutoFundingHistory.ts(77,21): error TS7006: Parameter 'options' implicitly has an 'any' type.
-src/hooks/budgeting/autofunding/useExecutionHistory.ts(68,37): error TS2769: No overload matches this call.
-  Overload 1 of 4, '(value: string | number | Date): Date', gave the following error.
-    Argument of type 'string | undefined' is not assignable to parameter of type 'string | number | Date'.
-      Type 'undefined' is not assignable to type 'string | number | Date'.
-  Overload 2 of 4, '(value: string | number): Date', gave the following error.
-    Argument of type 'string | undefined' is not assignable to parameter of type 'string | number'.
-      Type 'undefined' is not assignable to type 'string | number'.
-src/hooks/budgeting/autofunding/useExecutionHistory.ts(75,37): error TS2769: No overload matches this call.
-  Overload 1 of 4, '(value: string | number | Date): Date', gave the following error.
-    Argument of type 'string | undefined' is not assignable to parameter of type 'string | number | Date'.
-      Type 'undefined' is not assignable to type 'string | number | Date'.
-  Overload 2 of 4, '(value: string | number): Date', gave the following error.
-    Argument of type 'string | undefined' is not assignable to parameter of type 'string | number'.
-      Type 'undefined' is not assignable to type 'string | number'.
 src/hooks/budgeting/autofunding/useUndoOperations.ts(2,8): error TS7034: Variable 'useUiStore' implicitly has type 'any' in some locations where its type cannot be determined.
 src/hooks/budgeting/autofunding/useUndoOperations.ts(200,18): error TS7005: Variable 'useUiStore' implicitly has an 'any' type.
 src/hooks/budgeting/useBudgetData/queryFunctions.ts(66,66): error TS2345: Argument of type 'unknown' is not assignable to parameter of type 'Record<string, unknown> | undefined'.
