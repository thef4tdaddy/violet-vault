--- conflicted
+++ resolved
@@ -4,19 +4,11 @@
 
 | Category | Current | Change |
 |----------|---------|--------|
-<<<<<<< HEAD
-| ESLint Issues | 6 | 0 |
-| TypeScript Errors | 57 | 0 |
-| TypeScript Strict Mode Errors | 400 | 0 |
-
-*Last updated: 2025-11-25 20:07:27 UTC*
-=======
-| ESLint Issues | 1 | -1 |
-| TypeScript Errors | 49 | -7 |
-| TypeScript Strict Mode Errors | 468 | -7 |
-
-*Last updated: 2025-11-25 19:47:09 UTC*
->>>>>>> 677e2d3e
+| ESLint Issues | 1 | 0 |
+| TypeScript Errors | 45 | 0 |
+| TypeScript Strict Mode Errors | 388 | 0 |
+
+*Last updated: 2025-11-25 20:20:21 UTC*
 
 ## Table of Contents
 - [Lint Audit](#lint-audit)
@@ -35,60 +27,28 @@
 ## Lint Audit
 
 ### Files with Most Issues
-<<<<<<< HEAD
-- 1 issues in `/home/runner/work/violet-vault/violet-vault/src/utils/common/lazyImport.ts`
-- 1 issues in `/home/runner/work/violet-vault/violet-vault/src/utils/budgeting/autofunding/conditions.ts`
-- 1 issues in `/home/runner/work/violet-vault/violet-vault/src/hooks/sync/useManualSync.ts`
-- 1 issues in `/home/runner/work/violet-vault/violet-vault/src/hooks/budgeting/useSmartSuggestions.ts`
-- 1 issues in `/home/runner/work/violet-vault/violet-vault/src/hooks/budgeting/autofunding/useAutoFundingExecution.ts`
-- 1 issues in `/home/runner/work/violet-vault/violet-vault/src/components/budgeting/EditEnvelopeModal.tsx`
-- 1 issues in `/home/runner/work/violet-vault/violet-vault/src/components/auth/UserSetup.tsx`
-=======
 - 1 issues in `violet-vault/src/hooks/budgeting/useSmartSuggestions.ts`
->>>>>>> 677e2d3e
+- 1 issues in `violet-vault/src/hooks/budgeting/autofunding/useAutoFundingExecution.ts`
 
 ### Issue Count by Category
 | Count | Rule ID |
 |---|---|
-<<<<<<< HEAD
-| 4 | `max-lines-per-function` |
 | 1 | `react-hooks/exhaustive-deps` |
-| 1 | `no-undef` |
-| 1 | `complexity` |
+| 1 | `max-lines-per-function` |
 
 ### Detailed Lint Report
 ```
-/home/runner/work/violet-vault/violet-vault/src/components/auth/UserSetup.tsx:26:19 - 1 - Arrow function has too many lines (151). Maximum allowed is 150. (max-lines-per-function)
-/home/runner/work/violet-vault/violet-vault/src/components/budgeting/EditEnvelopeModal.tsx:27:27 - 1 - Arrow function has too many lines (152). Maximum allowed is 150. (max-lines-per-function)
-/home/runner/work/violet-vault/violet-vault/src/hooks/budgeting/autofunding/useAutoFundingExecution.ts:51:9 - 1 - The 'budgetWithDefaults' logical expression could make the dependencies of useCallback Hook (at line 123) change on every render. To fix this, wrap the initialization of 'budgetWithDefaults' in its own useMemo() Hook. (react-hooks/exhaustive-deps)
-/home/runner/work/violet-vault/violet-vault/src/hooks/budgeting/useSmartSuggestions.ts:63:29 - 1 - Arrow function has too many lines (190). Maximum allowed is 150. (max-lines-per-function)
-/home/runner/work/violet-vault/violet-vault/src/hooks/sync/useManualSync.ts:65:30 - 1 - Arrow function has too many lines (159). Maximum allowed is 150. (max-lines-per-function)
-/home/runner/work/violet-vault/violet-vault/src/utils/budgeting/autofunding/conditions.ts:355:11 - 1 - Arrow function has a complexity of 17. Maximum allowed is 15. (complexity)
-/home/runner/work/violet-vault/violet-vault/src/utils/common/lazyImport.ts:14:31 - 1 - 'React' is not defined. (no-undef)
-=======
-| 1 | `max-lines-per-function` |
-
-### Detailed Lint Report
-```
+violet-vault/src/hooks/budgeting/autofunding/useAutoFundingExecution.ts:51:9 - 1 - The 'budgetWithDefaults' logical expression could make the dependencies of useCallback Hook (at line 123) change on every render. To fix this, wrap the initialization of 'budgetWithDefaults' in its own useMemo() Hook. (react-hooks/exhaustive-deps)
 violet-vault/src/hooks/budgeting/useSmartSuggestions.ts:100:29 - 1 - Arrow function has too many lines (151). Maximum allowed is 150. (max-lines-per-function)
->>>>>>> 677e2d3e
 ```
 
 ## Typecheck Audit
 
 ### Files with Most Type Errors
 - 3 errors in `src/hooks/transactions/useTransactionLedger.ts`
-<<<<<<< HEAD
-- 3 errors in `src/components/transactions/import/ImportModal.tsx`
-- 3 errors in `src/components/transactions/TransactionTable.tsx`
-- 3 errors in `src/components/budgeting/PaycheckProcessor.tsx`
-=======
-- 3 errors in `src/hooks/budgeting/autofunding/useAutoFundingExecution.ts`
 - 3 errors in `src/components/transactions/splitter/SplitAllocationsSection.tsx`
 - 3 errors in `src/components/transactions/import/ImportModal.tsx`
 - 3 errors in `src/components/transactions/TransactionTable.tsx`
-- 2 errors in `src/hooks/settings/useSettingsSectionRenderer.ts`
->>>>>>> 677e2d3e
 - 2 errors in `src/hooks/layout/usePaycheckOperations.ts`
 - 2 errors in `src/hooks/auth/useAuthManager.ts`
 - 2 errors in `src/hooks/analytics/useTransactionAnalysis.ts`
@@ -104,11 +64,7 @@
 - 1 errors in `src/components/ui/SecurityAlert.tsx`
 - 1 errors in `src/components/ui/ConfirmModal.tsx`
 - 1 errors in `src/components/transactions/splitter/SplitterHeader.tsx`
-<<<<<<< HEAD
-- 1 errors in `src/components/settings/TransactionArchiving.tsx`
 - 1 errors in `src/components/settings/SettingsDashboard.tsx`
-=======
->>>>>>> 677e2d3e
 - 1 errors in `src/components/settings/SecuritySettings.tsx`
 - 1 errors in `src/components/savings/SavingsGoals.tsx`
 - 1 errors in `src/components/receipts/ReceiptScanner.tsx`
@@ -124,23 +80,12 @@
 ### Type Error Breakdown by Category
 | Count | Error Code |
 |---|---|
-<<<<<<< HEAD
-| 22 | `TS2322` |
-| 21 | `TS2345` |
+| 19 | `TS2322` |
+| 18 | `TS2345` |
 | 3 | `TS2769` |
-| 2 | `TS2741` |
-| 2 | `TS2719` |
-| 2 | `TS2694` |
 | 2 | `TS2459` |
-| 1 | `TS2739` |
-| 1 | `TS2353` |
-=======
-| 20 | `TS2345` |
-| 19 | `TS2322` |
-| 6 | `TS2769` |
-| 2 | `TS2459` |
+| 1 | `TS2741` |
 | 1 | `TS2719` |
->>>>>>> 677e2d3e
 | 1 | `TS18047` |
 
 ### Detailed Type Error Report
@@ -162,15 +107,6 @@
   Type '{ strategy: string; monthlyPayment: number; totalInterest: number; payoffDate: string; totalPaid: number; savings: number; }' is missing the following properties from type 'PaymentImpactScenario': extraPayment, avalanche, snowball
 src/components/history/BudgetHistoryViewer.tsx(139,15): error TS2322: Type '{ commit?: unknown; changes: unknown[]; }' is not assignable to type 'CommitDetails'.
   Types of property 'commit' are incompatible.
-<<<<<<< HEAD
-    Type 'BudgetCommit' is not assignable to type 'Commit'.
-      Index signature for type 'string' is missing in type 'BudgetCommit'.
-src/components/layout/ViewRenderer.tsx(337,78): error TS2694: Namespace '"/home/runner/work/violet-vault/violet-vault/src/types/bills"' has no exported member 'Transaction'.
-src/components/layout/ViewRenderer.tsx(338,9): error TS2322: Type 'import("/home/runner/work/violet-vault/violet-vault/src/types/bills").Envelope[]' is not assignable to type 'Envelope[]'.
-  Type 'import("/home/runner/work/violet-vault/violet-vault/src/types/bills").Envelope' is not assignable to type 'Envelope'.
-    Type 'Envelope' is not assignable to type '{ [key: string]: unknown; id: string | number; }'.
-      Index signature for type 'string' is missing in type 'Envelope'.
-=======
     Type 'unknown' is not assignable to type 'Commit'.
       Index signature for type 'string' is missing in type '{}'.
 src/components/layout/ViewRenderer.tsx(337,9): error TS2322: Type 'import("violet-vault/src/types/finance").Transaction[]' is not assignable to type 'Transaction[]'.
@@ -184,7 +120,6 @@
       Types of property 'id' are incompatible.
         Type 'string | number' is not assignable to type 'string'.
           Type 'number' is not assignable to type 'string'.
->>>>>>> 677e2d3e
 src/components/onboarding/OnboardingTutorial.tsx(90,66): error TS2345: Argument of type '{ id: string; title: string; description: string; target: string; position: string; action: () => void; }' is not assignable to parameter of type 'TutorialStep'.
   Types of property 'position' are incompatible.
     Type 'string' is not assignable to type '"bottom" | "top" | "center" | "left" | "right"'.
@@ -203,12 +138,7 @@
   Types of property 'securitySettings' are incompatible.
     Type 'import("violet-vault/src/services/security/securityService").SecuritySettings' is not assignable to type 'SecuritySettings'.
       Index signature for type 'string' is missing in type 'SecuritySettings'.
-<<<<<<< HEAD
 src/components/settings/SettingsDashboard.tsx(218,5): error TS2741: Property 'lockApp' is missing in type '{}' but required in type 'SecurityManager'.
-src/components/settings/TransactionArchiving.tsx(87,9): error TS2322: Type '(urgency: string) => string' is not assignable to type '(urgency: string) => ComponentType<{ className?: string; }>'.
-  Type 'string' is not assignable to type 'ComponentType<{ className?: string; }>'.
-=======
->>>>>>> 677e2d3e
 src/components/sync/health/SyncHealthDetails.tsx(57,50): error TS2345: Argument of type 'SyncStatus' is not assignable to parameter of type 'SyncStatus'.
   Index signature for type 'string' is missing in type 'SyncStatus'.
 src/components/sync/health/SyncHealthDetails.tsx(59,56): error TS2345: Argument of type 'RecoveryResult' is not assignable to parameter of type 'RecoveryResult'.
@@ -257,21 +187,10 @@
   Property 'lastModified' is missing in type 'import("violet-vault/src/types/finance").Transaction' but required in type 'import("/Users/thef4tdaddy/Git/violet-vault/src/db/types").Transaction'.
 src/hooks/auth/useAuthManager.ts(17,8): error TS2459: Module '"./authOperations"' declares 'LoginResult' locally, but it is not exported.
 src/hooks/auth/useAuthManager.ts(18,8): error TS2459: Module '"./authOperations"' declares 'AuthContext' locally, but it is not exported.
-<<<<<<< HEAD
-src/hooks/bills/useBillDetail.ts(74,72): error TS18047: 'bill.dueDate' is possibly 'null'.
-src/hooks/bills/useBillOperations.ts(42,77): error TS2345: Argument of type 'import("/home/runner/work/violet-vault/violet-vault/src/types/bills").Envelope[]' is not assignable to parameter of type 'import("/home/runner/work/violet-vault/violet-vault/src/types/finance").Envelope[]'.
-  Property 'targetAmount' is missing in type 'import("/home/runner/work/violet-vault/violet-vault/src/types/bills").Envelope' but required in type 'import("/home/runner/work/violet-vault/violet-vault/src/types/finance").Envelope'.
-src/hooks/budgeting/autofunding/useAutoFundingExecution.ts(101,61): error TS2345: Argument of type '{ trigger: string; currentDate: string; data: { envelopes: unknown[]; unassignedCash: number; transactions: unknown[]; }; }' is not assignable to parameter of type 'ExecutionContext'.
-=======
 src/hooks/bills/useBillDetail.ts(75,56): error TS18047: 'bill.dueDate' is possibly 'null'.
 src/hooks/bills/useBillOperations.ts(42,77): error TS2345: Argument of type 'import("violet-vault/src/types/bills").Envelope[]' is not assignable to parameter of type 'import("/Users/thef4tdaddy/Git/violet-vault/src/types/finance").Envelope[]'.
   Property 'targetAmount' is missing in type 'import("violet-vault/src/types/bills").Envelope' but required in type 'import("/Users/thef4tdaddy/Git/violet-vault/src/types/finance").Envelope'.
-src/hooks/budgeting/autofunding/useAutoFundingExecution.ts(47,25): error TS2345: Argument of type 'BudgetData' is not assignable to parameter of type 'Budget'.
-  Property 'transferFunds' is missing in type 'BudgetData' but required in type 'Budget'.
-src/hooks/budgeting/autofunding/useAutoFundingExecution.ts(48,55): error TS2345: Argument of type '{ rulesExecuted: number; totalFunded: number; }' is not assignable to parameter of type 'ExecutionRecord'.
-  Type '{ rulesExecuted: number; totalFunded: number; }' is missing the following properties from type 'ExecutionRecord': id, trigger, executedAt, remainingCash, initialCash
-src/hooks/budgeting/autofunding/useAutoFundingExecution.ts(82,61): error TS2345: Argument of type '{ trigger: string; currentDate: string; data: { envelopes: unknown[]; unassignedCash: number; transactions: unknown[]; }; }' is not assignable to parameter of type 'ExecutionContext'.
->>>>>>> 677e2d3e
+src/hooks/budgeting/autofunding/useAutoFundingExecution.ts(101,61): error TS2345: Argument of type '{ trigger: string; currentDate: string; data: { envelopes: unknown[]; unassignedCash: number; transactions: unknown[]; }; }' is not assignable to parameter of type 'ExecutionContext'.
   The types of 'data.envelopes' are incompatible between these types.
     Type 'unknown[]' is not assignable to type 'Envelope[]'.
       Type '{}' is missing the following properties from type 'Envelope': id, currentBalance
@@ -290,29 +209,13 @@
       Types of parameters 'key' and 'id' are incompatible.
         Type 'string | number' is not assignable to type 'string | Envelope'.
           Type 'number' is not assignable to type 'string | Envelope'.
-<<<<<<< HEAD
-src/hooks/transactions/useTransactionLedger.ts(82,5): error TS2322: Type 'import("/home/runner/work/violet-vault/violet-vault/src/db/types").Transaction[]' is not assignable to type 'import("/home/runner/work/violet-vault/violet-vault/src/types/finance").Transaction[]'.
-  Type 'import("/home/runner/work/violet-vault/violet-vault/src/db/types").Transaction' is not assignable to type 'import("/home/runner/work/violet-vault/violet-vault/src/types/finance").Transaction'.
-=======
-src/hooks/settings/useSettingsSectionRenderer.ts(105,11): error TS2769: No overload matches this call.
-  The last overload gave the following error.
-    Type 'User' is not assignable to type 'CurrentUser'.
-      Index signature for type 'string' is missing in type 'User'.
-src/hooks/settings/useSettingsSectionRenderer.ts(114,11): error TS2769: No overload matches this call.
-  The last overload gave the following error.
-    Property 'lockApp' is missing in type 'SecurityManager' but required in type 'SecurityManager'.
 src/hooks/transactions/useTransactionLedger.ts(82,5): error TS2322: Type 'import("violet-vault/src/db/types").Transaction[]' is not assignable to type 'import("/Users/thef4tdaddy/Git/violet-vault/src/types/finance").Transaction[]'.
   Type 'import("violet-vault/src/db/types").Transaction' is not assignable to type 'import("/Users/thef4tdaddy/Git/violet-vault/src/types/finance").Transaction'.
->>>>>>> 677e2d3e
     Types of property 'date' are incompatible.
       Type 'Date' is not assignable to type 'string'.
 src/hooks/transactions/useTransactionLedger.ts(155,46): error TS2345: Argument of type 'unknown' is not assignable to parameter of type 'CurrentUser'.
   Property 'userName' is missing in type '{}' but required in type 'CurrentUser'.
-<<<<<<< HEAD
-src/hooks/transactions/useTransactionLedger.ts(205,18): error TS2345: Argument of type 'import("/home/runner/work/violet-vault/violet-vault/src/types/finance").Transaction' is not assignable to parameter of type 'Transaction'.
-=======
 src/hooks/transactions/useTransactionLedger.ts(205,18): error TS2345: Argument of type 'import("violet-vault/src/types/finance").Transaction' is not assignable to parameter of type 'Transaction'.
->>>>>>> 677e2d3e
   Types of property 'envelopeId' are incompatible.
     Type 'string | number' is not assignable to type 'string'.
       Type 'number' is not assignable to type 'string'.
@@ -328,11 +231,6 @@
 - 11 errors in `src/hooks/bills/useBillManager.ts`
 - 9 errors in `src/components/bills/BillManager.tsx`
 - 8 errors in `src/hooks/transactions/useTransactionLedger.ts`
-<<<<<<< HEAD
-=======
-- 8 errors in `src/hooks/transactions/helpers/transactionQueryHelpers.ts`
-- 7 errors in `src/components/layout/MainLayout.tsx`
->>>>>>> 677e2d3e
 - 7 errors in `src/App.tsx`
 - 6 errors in `src/components/pwa/UpdateAvailableModal.tsx`
 - 5 errors in `src/hooks/savings/useSavingsGoals/index.ts`
@@ -345,11 +243,7 @@
 - 4 errors in `src/hooks/budgeting/autofunding/useAutoFundingExecution.ts`
 - 4 errors in `src/components/transactions/import/ImportModal.tsx`
 - 4 errors in `src/components/settings/SettingsDashboard.tsx`
-<<<<<<< HEAD
-- 4 errors in `src/components/receipts/ReceiptScanner.tsx`
 - 4 errors in `src/components/layout/MainLayout.tsx`
-=======
->>>>>>> 677e2d3e
 - 4 errors in `src/components/budgeting/SmartEnvelopeSuggestions.tsx`
 - 3 errors in `src/utils/sync/masterSyncValidator.ts`
 - 3 errors in `src/hooks/settings/useSettingsDashboard.ts`
@@ -544,13 +438,8 @@
 ### Strict Mode Error Breakdown
 | Count | Error Code |
 |---|---|
-<<<<<<< HEAD
-| 113 | `TS2322` |
-| 93 | `TS2345` |
-=======
-| 114 | `TS2322` |
-| 100 | `TS2345` |
->>>>>>> 677e2d3e
+| 110 | `TS2322` |
+| 90 | `TS2345` |
 | 54 | `TS7031` |
 | 38 | `TS7005` |
 | 25 | `TS7034` |
@@ -839,22 +728,9 @@
 src/components/history/viewer/HistoryStatistics.tsx(4,30): error TS7031: Binding element 'statistics' implicitly has an 'any' type.
 src/components/layout/AppWrapper.tsx(9,23): error TS7031: Binding element 'firebaseSync' implicitly has an 'any' type.
 src/components/layout/MainLayout.tsx(3,10): error TS7034: Variable 'useBudgetStore' implicitly has type 'any' in some locations where its type cannot be determined.
-<<<<<<< HEAD
 src/components/layout/MainLayout.tsx(240,24): error TS7005: Variable 'useBudgetStore' implicitly has an 'any' type.
 src/components/layout/MainLayout.tsx(288,20): error TS7005: Variable 'useBudgetStore' implicitly has an 'any' type.
 src/components/layout/MainLayout.tsx(289,21): error TS7005: Variable 'useBudgetStore' implicitly has an 'any' type.
-=======
-src/components/layout/MainLayout.tsx(210,54): error TS2322: Type '(id: number) => void' is not assignable to type '(id: string | number) => void'.
-  Types of parameters 'id' and 'id' are incompatible.
-    Type 'string | number' is not assignable to type 'number'.
-      Type 'string' is not assignable to type 'number'.
-src/components/layout/MainLayout.tsx(236,24): error TS7005: Variable 'useBudgetStore' implicitly has an 'any' type.
-src/components/layout/MainLayout.tsx(256,18): error TS7053: Element implicitly has an 'any' type because expression of type 'string' can't be used to index type '{ dashboard: string; envelopes: string; savings: string; supplemental: string; paycheck: string; bills: string; transactions: string; debts: string; analytics: string; automation: string; activity: string; }'.
-  No index signature with a parameter of type 'string' was found on type '{ dashboard: string; envelopes: string; savings: string; supplemental: string; paycheck: string; bills: string; transactions: string; debts: string; analytics: string; automation: string; activity: string; }'.
-src/components/layout/MainLayout.tsx(287,20): error TS7005: Variable 'useBudgetStore' implicitly has an 'any' type.
-src/components/layout/MainLayout.tsx(290,21): error TS7005: Variable 'useBudgetStore' implicitly has an 'any' type.
-src/components/layout/MainLayout.tsx(496,11): error TS2322: Type 'unknown' is not assignable to type '{ userName?: string | undefined; userColor?: string | undefined; }'.
->>>>>>> 677e2d3e
 src/components/layout/SummaryCards.tsx(4,10): error TS7034: Variable 'useBudgetStore' implicitly has type 'any' in some locations where its type cannot be determined.
 src/components/layout/SummaryCards.tsx(33,35): error TS7005: Variable 'useBudgetStore' implicitly has an 'any' type.
 src/components/layout/ViewRenderer.tsx(321,9): error TS2322: Type '(paycheck: PaycheckHistory) => Promise<void>' is not assignable to type '(paycheck: PaycheckHistoryItem) => Promise<void>'.
@@ -905,22 +781,11 @@
 src/components/pwa/PatchNotesModal.tsx(93,29): error TS7005: Variable 'useUiStore' implicitly has an 'any' type.
 src/components/pwa/PatchNotesModal.tsx(94,31): error TS7005: Variable 'useUiStore' implicitly has an 'any' type.
 src/components/pwa/UpdateAvailableModal.tsx(4,8): error TS7034: Variable 'useUiStore' implicitly has type 'any' in some locations where its type cannot be determined.
-<<<<<<< HEAD
 src/components/pwa/UpdateAvailableModal.tsx(37,61): error TS2345: Argument of type 'unknown' is not assignable to parameter of type 'Record<string, unknown> | undefined'.
 src/components/pwa/UpdateAvailableModal.tsx(55,27): error TS7005: Variable 'useUiStore' implicitly has an 'any' type.
 src/components/pwa/UpdateAvailableModal.tsx(56,22): error TS7005: Variable 'useUiStore' implicitly has an 'any' type.
 src/components/pwa/UpdateAvailableModal.tsx(57,30): error TS7005: Variable 'useUiStore' implicitly has an 'any' type.
 src/components/pwa/UpdateAvailableModal.tsx(58,21): error TS7005: Variable 'useUiStore' implicitly has an 'any' type.
-=======
-src/components/pwa/UpdateAvailableModal.tsx(35,61): error TS2345: Argument of type 'unknown' is not assignable to parameter of type 'Record<string, unknown> | undefined'.
-src/components/pwa/UpdateAvailableModal.tsx(53,27): error TS7005: Variable 'useUiStore' implicitly has an 'any' type.
-src/components/pwa/UpdateAvailableModal.tsx(53,39): error TS7006: Parameter 'state' implicitly has an 'any' type.
-src/components/pwa/UpdateAvailableModal.tsx(54,22): error TS7005: Variable 'useUiStore' implicitly has an 'any' type.
-src/components/pwa/UpdateAvailableModal.tsx(54,34): error TS7006: Parameter 'state' implicitly has an 'any' type.
-src/components/pwa/UpdateAvailableModal.tsx(55,30): error TS7005: Variable 'useUiStore' implicitly has an 'any' type.
-src/components/pwa/UpdateAvailableModal.tsx(55,42): error TS7006: Parameter 'state' implicitly has an 'any' type.
-src/components/pwa/UpdateAvailableModal.tsx(56,21): error TS7005: Variable 'useUiStore' implicitly has an 'any' type.
-src/components/pwa/UpdateAvailableModal.tsx(56,33): error TS7006: Parameter 'state' implicitly has an 'any' type.
 src/components/receipts/components/ExtractedItemsList.tsx(5,31): error TS7031: Binding element 'items' implicitly has an 'any' type.
 src/components/receipts/components/ExtractedItemsList.tsx(16,35): error TS7006: Parameter 'item' implicitly has an 'any' type.
 src/components/receipts/components/ExtractedItemsList.tsx(16,41): error TS7006: Parameter 'index' implicitly has an 'any' type.
@@ -931,7 +796,6 @@
 src/components/receipts/components/ReceiptImagePreview.tsx(10,47): error TS7031: Binding element 'showImagePreview' implicitly has an 'any' type.
 src/components/receipts/components/ReceiptImagePreview.tsx(10,65): error TS7031: Binding element 'onTogglePreview' implicitly has an 'any' type.
 src/components/receipts/components/ReceiptScannerHeader.tsx(9,33): error TS7031: Binding element 'onClose' implicitly has an 'any' type.
->>>>>>> 677e2d3e
 src/components/receipts/ReceiptButton.tsx(55,47): error TS2345: Argument of type 'unknown' is not assignable to parameter of type 'Record<string, unknown> | undefined'.
 src/components/receipts/ReceiptButton.tsx(160,11): error TS2322: Type '{ merchant: string | null; total: string | null; date: string | null; time: string | null; tax: string | null; subtotal: string | null; items: { description: string; amount: number; rawLine: string; }[]; confidence: Record<...>; rawText?: string | undefined; processingTime?: number | undefined; }' is not assignable to type 'ReceiptData'.
   Types of property 'merchant' are incompatible.
@@ -1129,13 +993,8 @@
   Type '(bill: Bill) => void | Promise<void>' is not assignable to type '(bill: BillRecord) => void | Promise<void>'.
     Types of parameters 'bill' and 'bill' are incompatible.
       Type 'BillRecord' is missing the following properties from type 'Bill': frequency, color
-<<<<<<< HEAD
-src/hooks/bills/useBillManager.ts(150,5): error TS2322: Type '((bill: Bill) => void | Promise<void>) | undefined' is not assignable to type '((bill: import("/home/runner/work/violet-vault/violet-vault/src/types/bills").Bill) => void | Promise<void>) | undefined'.
-  Type '(bill: Bill) => void | Promise<void>' is not assignable to type '(bill: import("/home/runner/work/violet-vault/violet-vault/src/types/bills").Bill) => void | Promise<void>'.
-=======
-src/hooks/bills/useBillManager.ts(143,5): error TS2322: Type '((bill: Bill) => void | Promise<void>) | undefined' is not assignable to type '((bill: import("violet-vault/src/types/bills").Bill) => void | Promise<void>) | undefined'.
+src/hooks/bills/useBillManager.ts(150,5): error TS2322: Type '((bill: Bill) => void | Promise<void>) | undefined' is not assignable to type '((bill: import("violet-vault/src/types/bills").Bill) => void | Promise<void>) | undefined'.
   Type '(bill: Bill) => void | Promise<void>' is not assignable to type '(bill: import("violet-vault/src/types/bills").Bill) => void | Promise<void>'.
->>>>>>> 677e2d3e
     Types of parameters 'bill' and 'bill' are incompatible.
       Type 'import("violet-vault/src/types/bills").Bill' is not assignable to type 'Bill'.
         Index signature for type 'string' is missing in type 'Bill'.
@@ -1193,7 +1052,6 @@
 src/hooks/budgeting/autofunding/useAutoFunding.ts(6,10): error TS7034: Variable 'useBudgetStore' implicitly has type 'any' in some locations where its type cannot be determined.
 src/hooks/budgeting/autofunding/useAutoFunding.ts(41,18): error TS7005: Variable 'useBudgetStore' implicitly has an 'any' type.
 src/hooks/budgeting/autofunding/useAutoFundingExecution.ts(3,8): error TS7034: Variable 'useUiStore' implicitly has type 'any' in some locations where its type cannot be determined.
-<<<<<<< HEAD
 src/hooks/budgeting/autofunding/useAutoFundingExecution.ts(46,18): error TS7005: Variable 'useUiStore' implicitly has an 'any' type.
 src/hooks/budgeting/autofunding/useAutoFundingExecution.ts(65,5): error TS2345: Argument of type 'BudgetData & { transferFunds: ((from: string, to: string, amount: number, description?: string | undefined) => Promise<void>) | undefined; }' is not assignable to parameter of type 'Budget'.
   Types of property 'transferFunds' are incompatible.
@@ -1203,22 +1061,6 @@
   The types of 'data.envelopes' are incompatible between these types.
     Type 'unknown[]' is not assignable to type 'Envelope[]'.
       Type 'unknown' is not assignable to type 'Envelope'.
-=======
-src/hooks/budgeting/autofunding/useAutoFundingExecution.ts(34,18): error TS7005: Variable 'useUiStore' implicitly has an 'any' type.
-src/hooks/budgeting/autofunding/useAutoFundingExecution.ts(47,25): error TS2345: Argument of type 'BudgetData | undefined' is not assignable to parameter of type 'Budget'.
-  Type 'undefined' is not assignable to type 'Budget'.
-src/hooks/budgeting/autofunding/useAutoFundingExecution.ts(48,55): error TS2345: Argument of type '{ rulesExecuted: number; totalFunded: number; } | null | undefined' is not assignable to parameter of type 'ExecutionRecord | null'.
-  Type 'undefined' is not assignable to type 'ExecutionRecord | null'.
-src/hooks/budgeting/autofunding/useAutoFundingExecution.ts(69,24): error TS18048: 'budget' is possibly 'undefined'.
-src/hooks/budgeting/autofunding/useAutoFundingExecution.ts(70,29): error TS18048: 'budget' is possibly 'undefined'.
-src/hooks/budgeting/autofunding/useAutoFundingExecution.ts(71,27): error TS18048: 'budget' is possibly 'undefined'.
-src/hooks/budgeting/autofunding/useAutoFundingExecution.ts(82,61): error TS2345: Argument of type '{ trigger: string; currentDate: string; data: { envelopes: unknown[]; unassignedCash: number; transactions: unknown[]; }; }' is not assignable to parameter of type 'ExecutionContext'.
-  The types of 'data.envelopes' are incompatible between these types.
-    Type 'unknown[]' is not assignable to type 'Envelope[]'.
-      Type 'unknown' is not assignable to type 'Envelope'.
-src/hooks/budgeting/autofunding/useAutoFundingExecution.ts(87,28): error TS18048: 'result.execution' is possibly 'undefined'.
-src/hooks/budgeting/autofunding/useAutoFundingExecution.ts(88,26): error TS18048: 'result.execution' is possibly 'undefined'.
->>>>>>> 677e2d3e
 src/hooks/budgeting/autofunding/useAutoFundingHistory.ts(77,21): error TS7006: Parameter 'options' implicitly has an 'any' type.
 src/hooks/budgeting/autofunding/useExecutionHistory.ts(68,37): error TS2769: No overload matches this call.
   Overload 1 of 4, '(value: string | number | Date): Date', gave the following error.
@@ -1373,13 +1215,8 @@
         Type 'unknown' is not assignable to type '{ amount: number; }'.
 src/hooks/transactions/useTransactionLedger.ts(7,10): error TS7034: Variable 'useBudgetStore' implicitly has type 'any' in some locations where its type cannot be determined.
 src/hooks/transactions/useTransactionLedger.ts(34,18): error TS7005: Variable 'useBudgetStore' implicitly has an 'any' type.
-<<<<<<< HEAD
-src/hooks/transactions/useTransactionLedger.ts(82,5): error TS2322: Type 'import("/home/runner/work/violet-vault/violet-vault/src/db/types").Transaction[]' is not assignable to type 'import("/home/runner/work/violet-vault/violet-vault/src/types/finance").Transaction[]'.
-  Type 'import("/home/runner/work/violet-vault/violet-vault/src/db/types").Transaction' is not assignable to type 'import("/home/runner/work/violet-vault/violet-vault/src/types/finance").Transaction'.
-=======
 src/hooks/transactions/useTransactionLedger.ts(82,5): error TS2322: Type 'import("violet-vault/src/db/types").Transaction[]' is not assignable to type 'import("/Users/thef4tdaddy/Git/violet-vault/src/types/finance").Transaction[]'.
   Type 'import("violet-vault/src/db/types").Transaction' is not assignable to type 'import("/Users/thef4tdaddy/Git/violet-vault/src/types/finance").Transaction'.
->>>>>>> 677e2d3e
     Types of property 'date' are incompatible.
       Type 'Date' is not assignable to type 'string'.
 src/hooks/transactions/useTransactionLedger.ts(106,5): error TS2345: Argument of type 'UseMutateAsyncFunction<Transaction, Error, TransactionInput, unknown>' is not assignable to parameter of type 'AddTransactionFn'.
@@ -1387,11 +1224,7 @@
     Type 'unknown' is not assignable to type 'TransactionInput'.
 src/hooks/transactions/useTransactionLedger.ts(155,46): error TS2345: Argument of type 'unknown' is not assignable to parameter of type 'CurrentUser'.
 src/hooks/transactions/useTransactionLedger.ts(160,44): error TS2339: Property 'id' does not exist on type 'never'.
-<<<<<<< HEAD
-src/hooks/transactions/useTransactionLedger.ts(205,18): error TS2345: Argument of type 'import("/home/runner/work/violet-vault/violet-vault/src/types/finance").Transaction' is not assignable to parameter of type 'Transaction'.
-=======
 src/hooks/transactions/useTransactionLedger.ts(205,18): error TS2345: Argument of type 'import("violet-vault/src/types/finance").Transaction' is not assignable to parameter of type 'Transaction'.
->>>>>>> 677e2d3e
   Types of property 'envelopeId' are incompatible.
     Type 'string | number | undefined' is not assignable to type 'string | undefined'.
       Type 'number' is not assignable to type 'string'.
