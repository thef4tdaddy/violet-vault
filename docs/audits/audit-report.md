# Combined Audit Report

## Summary

| Category | Current | Change |
|----------|---------|--------|
<<<<<<< HEAD
| ESLint Issues | 3 | 0 |
| TypeScript Errors | 19 | 0 |
| TypeScript Strict Mode Errors | 99 | -2 |

*Last updated: 2025-11-26 12:04:15 UTC*
=======
| ESLint Issues | 1 | 0 |
| TypeScript Errors | 14 | 0 |
| TypeScript Strict Mode Errors | 120 | 0 |

*Last updated: 2025-11-26 11:53:54 UTC*
>>>>>>> 48165596

## Table of Contents
- [Lint Audit](#lint-audit)
  - [Files with Most Issues](#files-with-most-issues)
  - [Issue Count by Category](#issue-count-by-category)
  - [Detailed Lint Report](#detailed-lint-report)
- [Typecheck Audit](#typecheck-audit)
  - [Files with Most Type Errors](#files-with-most-type-errors)
  - [Type Error Breakdown by Category](#type-error-breakdown-by-category)
  - [Detailed Type Error Report](#detailed-type-error-report)
- [Typecheck Strict Mode Audit](#typecheck-strict-mode-audit)
  - [Files with Most Strict Mode Errors](#files-with-most-strict-mode-errors)
  - [Strict Mode Error Breakdown](#strict-mode-error-breakdown)
  - [Detailed Strict Mode Report](#detailed-strict-mode-report)

## Lint Audit

### Files with Most Issues
<<<<<<< HEAD
- 2 issues in `/home/runner/work/violet-vault/violet-vault/src/hooks/bills/useBillDetail.ts`
- 1 issues in `/home/runner/work/violet-vault/violet-vault/src/hooks/budgeting/useSmartSuggestions.ts`
- 1 issues in `/home/runner/work/violet-vault/violet-vault/src/hooks/budgeting/autofunding/useAutoFundingExecution.ts`
- 1 issues in `/home/runner/work/violet-vault/violet-vault/src/components/transactions/import/ImportModal.tsx`
=======
- 1 issues in `violet-vault/src/hooks/budgeting/useSmartSuggestions.ts`
- 1 issues in `violet-vault/src/hooks/budgeting/autofunding/useAutoFundingExecution.ts`
- 1 issues in `violet-vault/src/hooks/bills/useBillDetail.ts`
>>>>>>> 48165596

### Issue Count by Category
| Count | Rule ID |
|---|---|
| 2 | `react-hooks/exhaustive-deps` |
| 2 | `max-lines-per-function` |
| 1 | `@typescript-eslint/no-unused-vars` |

### Detailed Lint Report
```
<<<<<<< HEAD
/home/runner/work/violet-vault/violet-vault/src/components/transactions/import/ImportModal.tsx:8:6 - 1 - 'DataRow' is defined but never used. Allowed unused vars must match /^_/u. (@typescript-eslint/no-unused-vars)
/home/runner/work/violet-vault/violet-vault/src/hooks/bills/useBillDetail.ts:53:30 - 1 - Arrow function has too many lines (157). Maximum allowed is 150. (max-lines-per-function)
/home/runner/work/violet-vault/violet-vault/src/hooks/bills/useBillDetail.ts:82:6 - 1 - React Hook useMemo has a missing dependency: 'bill'. Either include it or remove the dependency array. (react-hooks/exhaustive-deps)
/home/runner/work/violet-vault/violet-vault/src/hooks/budgeting/autofunding/useAutoFundingExecution.ts:52:9 - 1 - The 'budgetWithDefaults' logical expression could make the dependencies of useCallback Hook (at line 123) change on every render. To fix this, wrap the initialization of 'budgetWithDefaults' in its own useMemo() Hook. (react-hooks/exhaustive-deps)
/home/runner/work/violet-vault/violet-vault/src/hooks/budgeting/useSmartSuggestions.ts:104:29 - 1 - Arrow function has too many lines (151). Maximum allowed is 150. (max-lines-per-function)
=======
violet-vault/src/hooks/bills/useBillDetail.ts:82:6 - 1 - React Hook useMemo has a missing dependency: 'bill'. Either include it or remove the dependency array. (react-hooks/exhaustive-deps)
violet-vault/src/hooks/budgeting/autofunding/useAutoFundingExecution.ts:52:9 - 1 - The 'budgetWithDefaults' logical expression could make the dependencies of useCallback Hook (at line 123) change on every render. To fix this, wrap the initialization of 'budgetWithDefaults' in its own useMemo() Hook. (react-hooks/exhaustive-deps)
violet-vault/src/hooks/budgeting/useSmartSuggestions.ts:104:29 - 1 - Arrow function has too many lines (151). Maximum allowed is 150. (max-lines-per-function)
>>>>>>> 48165596
```

## Typecheck Audit

### Files with Most Type Errors
- 3 errors in `src/components/receipts/ReceiptScanner.tsx`
<<<<<<< HEAD
- 2 errors in `src/components/transactions/import/ImportModal.tsx`
- 2 errors in `src/components/layout/ViewRenderer.tsx`
- 2 errors in `src/components/auth/AuthGateway.tsx`
- 2 errors in `src/components/analytics/components/TabContent.tsx`
- 1 errors in `src/utils/common/testBudgetHistory.ts`
=======
- 2 errors in `src/components/transactions/TransactionLedger.tsx`
- 2 errors in `src/components/layout/ViewRenderer.tsx`
>>>>>>> 48165596
- 1 errors in `src/hooks/layout/usePaycheckOperations.ts`
- 1 errors in `src/hooks/common/usePrompt.ts`
- 1 errors in `src/components/settings/TransactionArchiving.tsx`
- 1 errors in `src/components/receipts/components/ReceiptActionButtons.tsx`
- 1 errors in `src/components/receipts/ReceiptButton.tsx`
- 1 errors in `src/components/layout/MainLayout.tsx`
- 1 errors in `src/App.tsx`

### Type Error Breakdown by Category
| Count | Error Code |
|---|---|
<<<<<<< HEAD
| 9 | `TS2322` |
| 8 | `TS2345` |
| 1 | `TS6196` |
=======
| 8 | `TS2322` |
| 5 | `TS2345` |
>>>>>>> 48165596
| 1 | `TS2741` |

### Detailed Type Error Report
```
src/App.tsx(30,7): error TS2322: Type '() => UiStore' is not assignable to type '() => { setUpdateAvailable: (available: boolean) => void; setInstallPromptEvent: (event: BeforeInstallPromptEvent) => void; showInstallModal: () => void; installPromptEvent: BeforeInstallPromptEvent; loadPatchNotesForUpdate: (fromVersion: string, toVersion: string) => Promise<...>; }'.
  Call signature return types 'UiStore' and '{ setUpdateAvailable: (available: boolean) => void; setInstallPromptEvent: (event: BeforeInstallPromptEvent) => void; showInstallModal: () => void; installPromptEvent: BeforeInstallPromptEvent; loadPatchNotesForUpdate: (fromVersion: string, toVersion: string) => Promise<...>; }' are incompatible.
    The types returned by 'loadPatchNotesForUpdate(...)' are incompatible between these types.
      Type 'Promise<unknown>' is not assignable to type 'Promise<void>'.
        Type 'unknown' is not assignable to type 'void'.
<<<<<<< HEAD
src/components/analytics/components/TabContent.tsx(56,25): error TS2322: Type 'unknown[]' is not assignable to type 'Record<string, unknown>[]'.
  Type 'unknown' is not assignable to type 'Record<string, unknown>'.
    Index signature for type 'string' is missing in type '{}'.
src/components/analytics/components/TabContent.tsx(56,55): error TS2322: Type 'EnvelopeSpendingEntry[]' is not assignable to type 'Record<string, unknown>[]'.
  Type 'EnvelopeSpendingEntry' is not assignable to type 'Record<string, unknown>'.
    Index signature for type 'string' is missing in type 'EnvelopeSpendingEntry'.
src/components/auth/AuthGateway.tsx(26,28): error TS2345: Argument of type 'LocalOnlyUser' is not assignable to parameter of type 'import("/home/runner/work/violet-vault/violet-vault/src/types/auth").LocalOnlyUser'.
  Property 'userName' is optional in type 'LocalOnlyUser' but required in type 'LocalOnlyUser'.
src/components/auth/AuthGateway.tsx(79,30): error TS2345: Argument of type 'LocalOnlyUser' is not assignable to parameter of type 'import("/home/runner/work/violet-vault/violet-vault/src/types/auth").LocalOnlyUser'.
  Property 'userName' is optional in type 'LocalOnlyUser' but required in type 'LocalOnlyUser'.
=======
>>>>>>> 48165596
src/components/layout/MainLayout.tsx(497,11): error TS2741: Property 'lockApp' is missing in type '{}' but required in type 'SecurityManager'.
src/components/layout/ViewRenderer.tsx(325,15): error TS2345: Argument of type '{ id: string | number; amount?: number; allocations?: unknown[]; }[]' is not assignable to parameter of type 'PaycheckHistory[]'.
  Type '{ id: string | number; amount?: number; allocations?: unknown[]; }' is not assignable to type 'PaycheckHistory'.
    Property 'amount' is optional in type '{ id: string | number; amount?: number; allocations?: unknown[]; }' but required in type 'PaycheckHistory'.
src/components/layout/ViewRenderer.tsx(337,9): error TS2322: Type 'import("violet-vault/src/types/finance").Transaction[]' is not assignable to type 'Transaction[]'.
  Type 'import("violet-vault/src/types/finance").Transaction' is not assignable to type 'Transaction'.
    Types of property 'id' are incompatible.
      Type 'string | number' is not assignable to type 'string'.
        Type 'number' is not assignable to type 'string'.
<<<<<<< HEAD
=======
src/components/receipts/components/ReceiptActionButtons.tsx(36,44): error TS2345: Argument of type 'ExtractedData' is not assignable to parameter of type 'ReceiptData'.
  Types of property 'total' are incompatible.
    Type 'string' is not assignable to type 'number'.
>>>>>>> 48165596
src/components/receipts/ReceiptButton.tsx(160,11): error TS2322: Type '{ merchant: string; total: string; date: string; time: string; tax: string; subtotal: string; items: { description: string; amount: number; rawLine: string; }[]; confidence: Record<string, string>; rawText?: string; processingTime?: number; }' is not assignable to type 'ReceiptData'.
  Types of property 'total' are incompatible.
    Type 'string' is not assignable to type 'number'.
src/components/receipts/ReceiptScanner.tsx(61,5): error TS2345: Argument of type '(data: { merchant: string; total: string; date: string; time: string; tax: string; subtotal: string; items: { description: string; amount: number; rawLine: string; }[]; confidence: Record<string, string>; rawText: string; processingTime: number; imageData: { ...; }; }) => void' is not assignable to parameter of type 'OnReceiptProcessedCallback'.
  Types of parameters 'data' and 'data' are incompatible.
    Type 'ReceiptProcessedData' is not assignable to type '{ merchant: string; total: string; date: string; time: string; tax: string; subtotal: string; items: { description: string; amount: number; rawLine: string; }[]; confidence: Record<string, string>; rawText: string; processingTime: number; imageData: { ...; }; }'.
      Types of property 'imageData' are incompatible.
        Property 'preview' is missing in type 'UploadedImage' but required in type '{ file: File; preview: string; }'.
src/components/receipts/ReceiptScanner.tsx(110,17): error TS2322: Type '{ merchant?: string; total?: number; date?: string; tax?: number; subtotal?: number; processingTime?: number; items?: unknown[]; confidence: { merchant?: number; total?: number; date?: number; tax?: number; subtotal?: number; }; }' is not assignable to type 'ExtractedData'.
  Types of property 'items' are incompatible.
    Type 'unknown[]' is not assignable to type 'ReceiptItem[]'.
      Type '{}' is missing the following properties from type 'ReceiptItem': description, amount
src/components/receipts/ReceiptScanner.tsx(134,17): error TS2322: Type 'ExtendedReceiptData' is not assignable to type 'ExtractedData'.
  Index signature for type 'string' is missing in type 'ExtendedReceiptData'.
<<<<<<< HEAD
src/components/receipts/components/ReceiptActionButtons.tsx(36,44): error TS2345: Argument of type 'ExtractedData' is not assignable to parameter of type 'ReceiptData'.
  Types of property 'total' are incompatible.
    Type 'string' is not assignable to type 'number'.
src/components/settings/TransactionArchiving.tsx(106,9): error TS2322: Type '{ totalCount: number; cutoffDate: Date; categories: Record<string, { count: number; amount: number; }>; envelopes: Record<string, { count: number; amount: number; }>; totalAmount: number; dateRange: { ...; }; }' is not assignable to type 'PreviewData'.
  The types of 'dateRange.earliest' are incompatible between these types.
    Type 'Date' is not assignable to type 'string'.
src/components/transactions/import/ImportModal.tsx(8,6): error TS6196: 'DataRow' is declared but never used.
src/components/transactions/import/ImportModal.tsx(78,13): error TS2322: Type 'unknown[]' is not assignable to type 'ImportData | DataRow[]'.
  Type 'unknown[]' is not assignable to type 'DataRow[]'.
    Type 'unknown' is not assignable to type 'DataRow'.
      Index signature for type 'string' is missing in type '{}'.
=======
src/components/settings/TransactionArchiving.tsx(106,9): error TS2322: Type '{ totalCount: number; cutoffDate: Date; categories: Record<string, { count: number; amount: number; }>; envelopes: Record<string, { count: number; amount: number; }>; totalAmount: number; dateRange: { ...; }; }' is not assignable to type 'PreviewData'.
  The types of 'dateRange.earliest' are incompatible between these types.
    Type 'Date' is not assignable to type 'string'.
src/components/transactions/TransactionLedger.tsx(515,7): error TS2322: Type 'unknown[]' is not assignable to type 'DataRow[]'.
  Type 'unknown' is not assignable to type 'DataRow'.
    Index signature for type 'string' is missing in type '{}'.
src/components/transactions/TransactionLedger.tsx(523,7): error TS2322: Type '(data: unknown[]) => Promise<void>' is not assignable to type '(event: ChangeEvent<HTMLInputElement>, options: { clearExisting: boolean; }) => void'.
  Types of parameters 'data' and 'event' are incompatible.
    Type 'ChangeEvent<HTMLInputElement>' is missing the following properties from type 'unknown[]': length, pop, push, concat, and 29 more.
>>>>>>> 48165596
src/hooks/common/usePrompt.ts(117,20): error TS2345: Argument of type 'string | void' is not assignable to parameter of type 'string'.
  Type 'void' is not assignable to type 'string'.
src/hooks/layout/usePaycheckOperations.ts(61,11): error TS2345: Argument of type '() => Promise<BudgetRecord | null>' is not assignable to parameter of type '() => Promise<{ actualBalance?: number; unassignedCash?: number; }>'.
  Type 'Promise<BudgetRecord>' is not assignable to type 'Promise<{ actualBalance?: number; unassignedCash?: number; }>'.
    Type 'BudgetRecord' has no properties in common with type '{ actualBalance?: number; unassignedCash?: number; }'.
<<<<<<< HEAD
src/utils/common/testBudgetHistory.ts(47,39): error TS2345: Argument of type '{ hash: string; timestamp: number; message: string; author: string; parentHash: any; encryptedSnapshot: string; deviceFingerprint: string; }' is not assignable to parameter of type 'BudgetCommit'.
  Types of property 'encryptedSnapshot' are incompatible.
    Type 'string' is not assignable to type 'number[]'.
=======
>>>>>>> 48165596
```

## Typecheck Strict Mode Audit

### Files with Most Strict Mode Errors
<<<<<<< HEAD
- 3 errors in `src/components/receipts/ReceiptScanner.tsx`
- 3 errors in `src/components/mobile/SlideUpModal.tsx`
- 3 errors in `src/components/layout/ViewRenderer.tsx`
- 2 errors in `src/utils/security/keyExport.ts`
=======
- 5 errors in `src/components/receipts/ReceiptScanner.tsx`
- 4 errors in `src/components/transactions/TransactionLedger.tsx`
- 3 errors in `src/components/mobile/SlideUpModal.tsx`
- 3 errors in `src/components/layout/ViewRenderer.tsx`
- 3 errors in `src/components/charts/CategoryBarChart.tsx`
- 3 errors in `src/components/bills/modals/BillDetailModal.tsx`
- 3 errors in `src/components/bills/AddBillModal.tsx`
- 2 errors in `src/utils/security/keyExport.ts`
- 2 errors in `src/utils/query/queryClientConfig.ts`
>>>>>>> 48165596
- 2 errors in `src/utils/dataManagement/firebaseUtils.ts`
- 2 errors in `src/utils/bills/billUpdateHelpers.ts`
- 2 errors in `src/services/firebaseMessaging.ts`
- 2 errors in `src/services/editLockService.ts`
- 2 errors in `src/services/chunkedSyncService.ts`
- 2 errors in `src/services/bugReport/errorTrackingService.ts`
<<<<<<< HEAD
=======
- 2 errors in `src/hooks/transactions/useTransactionImport.ts`
- 2 errors in `src/hooks/transactions/useTransactionFileUpload.ts`
- 2 errors in `src/hooks/common/useRouterPageDetection.ts`
>>>>>>> 48165596
- 2 errors in `src/hooks/budgeting/useBudgetHistoryQuery.ts`
- 2 errors in `src/hooks/auth/useAuthenticationManager.ts`
- 2 errors in `src/hooks/auth/useAuthManager.ts`
- 2 errors in `src/hooks/analytics/utils/pdfGeneratorUtils.ts`
- 2 errors in `src/db/budgetDb.ts`
- 2 errors in `src/components/transactions/import/ImportModal.tsx`
- 2 errors in `src/components/settings/sections/SyncDebugToolsSection.tsx`
- 2 errors in `src/components/receipts/ReceiptButton.tsx`
- 2 errors in `src/components/debt/DebtDashboardComponents.tsx`
- 2 errors in `src/components/budgeting/paycheck/AllocationPreview.tsx`
- 2 errors in `src/components/budgeting/envelope/EnvelopeItem.tsx`
<<<<<<< HEAD
=======
- 2 errors in `src/components/budgeting/DeleteEnvelopeModal.tsx`
- 2 errors in `src/components/bills/modals/BillDetailStats.tsx`
>>>>>>> 48165596
- 2 errors in `src/components/bills/BulkBillUpdateModal.tsx`
- 2 errors in `src/components/bills/AddBillModal.tsx`
- 2 errors in `src/components/auth/UserIndicator.tsx`
- 2 errors in `src/components/analytics/components/TabContent.tsx`
- 2 errors in `src/components/analytics/AnalyticsDashboard.tsx`
- 2 errors in `src/App.tsx`
<<<<<<< HEAD
- 1 errors in `src/utils/transactions/operations.ts`
- 1 errors in `src/utils/sync/SyncQueue.ts`
- 1 errors in `src/utils/sync/RetryManager.ts`
- 1 errors in `src/utils/stores/createSafeStore.ts`
- 1 errors in `src/utils/receipts/receiptHelpers.ts`
- 1 errors in `src/utils/query/prefetchHelpers.ts`
- 1 errors in `src/utils/query/backgroundSyncService.ts`
- 1 errors in `src/utils/pwa/patchNotesManager.ts`
- 1 errors in `src/utils/pageDetection/pageIdentifier.ts`
- 1 errors in `src/utils/debts/debtCalculations.ts`
- 1 errors in `src/utils/dataManagement/backupUtils.ts`
- 1 errors in `src/utils/common/testBudgetHistory.ts`
- 1 errors in `src/hooks/transactions/useTransactionImport.ts`
=======
- 1 errors in `src/utils/common/budgetHistoryTracker.ts`
>>>>>>> 48165596
- 1 errors in `src/hooks/settings/useSettingsSectionRenderer.ts`
- 1 errors in `src/hooks/notifications/useFirebaseMessaging.ts`
- 1 errors in `src/hooks/layout/usePaycheckOperations.ts`
- 1 errors in `src/hooks/budgeting/usePaycheckFormValidated.ts`
- 1 errors in `src/hooks/budgeting/autofunding/useAutoFundingExecution.ts`
- 1 errors in `src/hooks/bills/useBillOperations.ts`
- 1 errors in `src/components/settings/TransactionArchiving.tsx`
- 1 errors in `src/components/receipts/components/ReceiptActionButtons.tsx`
- 1 errors in `src/components/pages/MainDashboard.tsx`
- 1 errors in `src/components/layout/MainLayout.tsx`
- 1 errors in `src/components/history/BudgetHistoryViewer.tsx`
<<<<<<< HEAD
=======
- 1 errors in `src/components/debt/modals/DebtFormFields.tsx`
>>>>>>> 48165596
- 1 errors in `src/components/debt/DebtDashboard.tsx`
- 1 errors in `src/components/charts/CategoryBarChart.tsx`
- 1 errors in `src/components/budgeting/suggestions/SuggestionsList.tsx`
- 1 errors in `src/components/budgeting/envelope/EnvelopeModalHeader.tsx`
- 1 errors in `src/components/budgeting/envelope/EnvelopeGridView.tsx`
- 1 errors in `src/components/budgeting/SmartEnvelopeSuggestions.tsx`
- 1 errors in `src/components/budgeting/CreateEnvelopeModalComponents.tsx`
- 1 errors in `src/components/bills/modals/BulkUpdateConfirmModal.tsx`
- 1 errors in `src/components/bills/modals/BillDetailModal.tsx`
- 1 errors in `src/components/bills/BillManagerModals.tsx`
- 1 errors in `src/components/bills/BillFormSections.tsx`
- 1 errors in `src/components/automation/AutoFundingView.tsx`
- 1 errors in `src/components/automation/AutoFundingRuleBuilder.tsx`
- 1 errors in `src/components/auth/key-management/MainContent.tsx`
- 1 errors in `src/components/auth/UserSetup.tsx`
- 1 errors in `src/components/auth/KeyManagementSettings.tsx`
- 1 errors in `src/components/analytics/CategorySuggestionsTab.tsx`
- 1 errors in `src/components/accounts/SupplementalAccounts.tsx`

### Strict Mode Error Breakdown
| Count | Error Code |
|---|---|
<<<<<<< HEAD
| 44 | `TS2322` |
| 31 | `TS2345` |
| 6 | `TS2769` |
| 4 | `TS18048` |
| 3 | `TS18047` |
| 2 | `TS2722` |
| 2 | `TS2719` |
| 2 | `TS2339` |
| 2 | `TS18046` |
| 1 | `TS7016` |
| 1 | `TS6196` |
=======
| 56 | `TS2322` |
| 33 | `TS2345` |
| 8 | `TS2769` |
| 5 | `TS18048` |
| 4 | `TS7031` |
| 3 | `TS7053` |
| 2 | `TS2722` |
| 2 | `TS2719` |
| 2 | `TS2339` |
| 1 | `TS7016` |
| 1 | `TS2783` |
>>>>>>> 48165596
| 1 | `TS2349` |
| 1 | `TS18047` |
| 1 | `TS18046` |

### Detailed Strict Mode Report
```
src/App.tsx(30,7): error TS2322: Type '() => UiStore' is not assignable to type '() => { setUpdateAvailable: (available: boolean) => void; setInstallPromptEvent: (event: BeforeInstallPromptEvent | null) => void; showInstallModal: () => void; installPromptEvent: BeforeInstallPromptEvent | null; loadPatchNotesForUpdate: (fromVersion: string, toVersion: string) => Promise<...>; }'.
  Call signature return types 'UiStore' and '{ setUpdateAvailable: (available: boolean) => void; setInstallPromptEvent: (event: BeforeInstallPromptEvent | null) => void; showInstallModal: () => void; installPromptEvent: BeforeInstallPromptEvent | null; loadPatchNotesForUpdate: (fromVersion: string, toVersion: string) => Promise<...>; }' are incompatible.
    The types returned by 'loadPatchNotesForUpdate(...)' are incompatible between these types.
      Type 'Promise<unknown>' is not assignable to type 'Promise<void>'.
        Type 'unknown' is not assignable to type 'void'.
src/App.tsx(63,25): error TS2322: Type 'CloudSyncService' is not assignable to type 'FirebaseSyncService'.
  Types of property 'start' are incompatible.
    Type '(config: SyncConfig) => void' is not assignable to type '(config: unknown) => void'.
      Types of parameters 'config' and 'config' are incompatible.
        Type 'unknown' is not assignable to type 'SyncConfig'.
src/components/accounts/SupplementalAccounts.tsx(157,11): error TS2322: Type '(accountId: string) => Promise<void>' is not assignable to type '(accountId: string | number) => void'.
  Types of parameters 'accountId' and 'accountId' are incompatible.
    Type 'string | number' is not assignable to type 'string'.
      Type 'number' is not assignable to type 'string'.
src/components/analytics/AnalyticsDashboard.tsx(169,5): error TS2322: Type 'unknown[]' is not assignable to type 'never[]'.
  Type 'unknown' is not assignable to type 'never'.
src/components/analytics/AnalyticsDashboard.tsx(170,5): error TS2322: Type 'NormalizedEnvelope[]' is not assignable to type 'never[]'.
  Type 'NormalizedEnvelope' is not assignable to type 'never'.
src/components/analytics/CategorySuggestionsTab.tsx(93,32): error TS2345: Argument of type 'string | undefined' is not assignable to parameter of type 'string'.
  Type 'undefined' is not assignable to type 'string'.
<<<<<<< HEAD
src/components/analytics/components/TabContent.tsx(56,25): error TS2322: Type 'unknown[]' is not assignable to type 'Record<string, unknown>[]'.
  Type 'unknown' is not assignable to type 'Record<string, unknown>'.
src/components/analytics/components/TabContent.tsx(56,55): error TS2322: Type 'EnvelopeSpendingEntry[]' is not assignable to type 'Record<string, unknown>[]'.
  Type 'EnvelopeSpendingEntry' is not assignable to type 'Record<string, unknown>'.
    Index signature for type 'string' is missing in type 'EnvelopeSpendingEntry'.
=======
src/components/analytics/components/TabContent.tsx(113,32): error TS2322: Type 'AnalyticsData | null | undefined' is not assignable to type 'AnalyticsData'.
  Type 'undefined' is not assignable to type 'AnalyticsData'.
src/components/analytics/components/TabContent.tsx(113,62): error TS2322: Type 'Record<string, unknown> | null | undefined' is not assignable to type 'BalanceData'.
  Type 'undefined' is not assignable to type 'BalanceData'.
src/components/analytics/tabs/OverviewTab.tsx(7,24): error TS7031: Binding element 'monthlyTrends' implicitly has an 'any' type.
src/components/analytics/tabs/OverviewTab.tsx(7,39): error TS7031: Binding element 'envelopeSpending' implicitly has an 'any' type.
src/components/auth/components/UserNameInput.tsx(7,3): error TS7031: Binding element 'value' implicitly has an 'any' type.
src/components/auth/components/UserNameInput.tsx(8,3): error TS7031: Binding element 'onChange' implicitly has an 'any' type.
src/components/auth/key-management/MainContent.tsx(116,9): error TS2322: Type 'string | null' is not assignable to type 'string'.
  Type 'null' is not assignable to type 'string'.
>>>>>>> 48165596
src/components/auth/KeyManagementSettings.tsx(166,11): error TS2322: Type 'RefObject<HTMLInputElement | null>' is not assignable to type 'RefObject<HTMLInputElement>'.
  Type 'HTMLInputElement | null' is not assignable to type 'HTMLInputElement'.
    Type 'null' is not assignable to type 'HTMLInputElement'.
src/components/auth/UserIndicator.tsx(71,23): error TS2349: This expression is not callable.
  Type 'never' has no call signatures.
src/components/auth/UserIndicator.tsx(116,11): error TS2322: Type '((updates: { [key: string]: unknown; userName: string; userColor: string; budgetId?: string | undefined; }) => Promise<void>) | undefined' is not assignable to type '(updates: Record<string, unknown>) => void | Promise<void>'.
  Type 'undefined' is not assignable to type '(updates: Record<string, unknown>) => void | Promise<void>'.
src/components/auth/UserSetup.tsx(159,13): error TS2322: Type '(e: FormEvent) => Promise<void>' is not assignable to type '(e?: FormEvent<Element> | undefined) => void | Promise<void>'.
  Types of parameters 'e' and 'e' are incompatible.
    Type 'FormEvent<Element> | undefined' is not assignable to type 'FormEvent<Element>'.
      Type 'undefined' is not assignable to type 'FormEvent<Element>'.
<<<<<<< HEAD
src/components/auth/key-management/MainContent.tsx(116,9): error TS2322: Type 'string | null' is not assignable to type 'string'.
  Type 'null' is not assignable to type 'string'.
=======
>>>>>>> 48165596
src/components/automation/AutoFundingRuleBuilder.tsx(158,9): error TS2322: Type '(envelopeId: string) => void' is not assignable to type '(envelopeId: string | number) => void'.
  Types of parameters 'envelopeId' and 'envelopeId' are incompatible.
    Type 'string | number' is not assignable to type 'string'.
      Type 'number' is not assignable to type 'string'.
src/components/automation/AutoFundingView.tsx(120,11): error TS2322: Type 'FC<HistoryTabProps>' is not assignable to type 'ComponentType<{ executionHistory: unknown[]; showExecutionDetails: string | null; onToggleDetails: (show: string | null) => void; }>'.
  Type 'FunctionComponent<HistoryTabProps>' is not assignable to type 'FunctionComponent<{ executionHistory: unknown[]; showExecutionDetails: string | null; onToggleDetails: (show: string | null) => void; }>'.
    Type '{ executionHistory: unknown[]; showExecutionDetails: string | null; onToggleDetails: (show: string | null) => void; }' is not assignable to type 'HistoryTabProps'.
      Types of property 'executionHistory' are incompatible.
        Type 'unknown[]' is not assignable to type 'ExecutionHistoryEntry[]'.
          Type 'unknown' is not assignable to type 'ExecutionHistoryEntry'.
src/components/bills/AddBillModal.tsx(211,5): error TS2345: Argument of type 'string | null' is not assignable to parameter of type 'string'.
  Type 'null' is not assignable to type 'string'.
src/components/bills/AddBillModal.tsx(316,13): error TS2322: Type 'unknown' is not assignable to type 'LockData | null | undefined'.
src/components/bills/BillFormSections.tsx(266,17): error TS2769: No overload matches this call.
  The last overload gave the following error.
    Object literal may only specify known properties, and 'className' does not exist in type 'Attributes'.
src/components/bills/BillManagerModals.tsx(115,11): error TS2322: Type '(billId: string, deleteEnvelope?: boolean | undefined) => Promise<void>' is not assignable to type '(id: unknown, deleteEnvelope?: boolean | undefined) => void | Promise<void>'.
  Types of parameters 'billId' and 'id' are incompatible.
    Type 'unknown' is not assignable to type 'string'.
src/components/bills/BulkBillUpdateModal.tsx(111,17): error TS2322: Type '(billId: string, field: BillField, value: string | number) => void' is not assignable to type '(billId: string, field: string, value: string | number) => void'.
  Types of parameters 'field' and 'field' are incompatible.
    Type 'string' is not assignable to type 'BillField'.
src/components/bills/BulkBillUpdateModal.tsx(112,17): error TS2322: Type '(field: BillField, value: string | number) => void' is not assignable to type '(field: string, value: string | number) => void'.
  Types of parameters 'field' and 'field' are incompatible.
    Type 'string' is not assignable to type 'BillField'.
src/components/bills/modals/BillDetailModal.tsx(140,11): error TS2322: Type '(e: FormEvent<HTMLFormElement>) => Promise<void>' is not assignable to type '(e: FormEvent<Element>) => void | Promise<void>'.
  Types of parameters 'e' and 'e' are incompatible.
    Type 'FormEvent<Element>' is not assignable to type 'FormEvent<HTMLFormElement>'.
      Type 'Element' is missing the following properties from type 'HTMLFormElement': acceptCharset, action, autocomplete, elements, and 148 more.
src/components/bills/modals/BulkUpdateConfirmModal.tsx(74,53): error TS2345: Argument of type 'string | undefined' is not assignable to parameter of type 'string'.
  Type 'undefined' is not assignable to type 'string'.
src/components/budgeting/CreateEnvelopeModalComponents.tsx(173,11): error TS2322: Type 'string | undefined' is not assignable to type 'string | null'.
  Type 'undefined' is not assignable to type 'string | null'.
<<<<<<< HEAD
src/components/budgeting/SmartEnvelopeSuggestions.tsx(230,5): error TS2322: Type '(envelope: Partial<Envelope>) => void' is not assignable to type '(data: unknown) => void | Promise<void>'.
  Types of parameters 'envelope' and 'data' are incompatible.
    Type 'unknown' is not assignable to type 'Partial<Envelope>'.
=======
src/components/budgeting/DeleteEnvelopeModal.tsx(111,14): error TS18048: 'envelope.currentBalance' is possibly 'undefined'.
src/components/budgeting/DeleteEnvelopeModal.tsx(114,42): error TS18048: 'envelope.currentBalance' is possibly 'undefined'.
>>>>>>> 48165596
src/components/budgeting/envelope/EnvelopeGridView.tsx(112,30): error TS2345: Argument of type '(envelope: { id: string; [key: string]: unknown; }) => JSX.Element' is not assignable to parameter of type '(value: unknown, index: number, array: unknown[]) => Element'.
  Types of parameters 'envelope' and 'value' are incompatible.
    Type 'unknown' is not assignable to type '{ [key: string]: unknown; id: string; }'.
src/components/budgeting/envelope/EnvelopeItem.tsx(78,9): error TS2719: Type '((envelope: Envelope) => void) | undefined' is not assignable to type '((envelope: Envelope) => void) | undefined'. Two different types with this name exist, but they are unrelated.
  Type '(envelope: Envelope) => void' is not assignable to type '(envelope: Envelope) => void'. Two different types with this name exist, but they are unrelated.
    Types of parameters 'envelope' and 'envelope' are incompatible.
      Type 'Envelope' is not assignable to type 'Envelope'. Two different types with this name exist, but they are unrelated.
        Type 'Envelope' is missing the following properties from type 'Envelope': archived, lastModified
src/components/budgeting/envelope/EnvelopeItem.tsx(79,9): error TS2719: Type '((envelope: Envelope) => void) | undefined' is not assignable to type '((envelope: Envelope) => void) | undefined'. Two different types with this name exist, but they are unrelated.
  Type '(envelope: Envelope) => void' is not assignable to type '(envelope: Envelope) => void'. Two different types with this name exist, but they are unrelated.
    Types of parameters 'envelope' and 'envelope' are incompatible.
      Type 'Envelope' is not assignable to type 'Envelope'. Two different types with this name exist, but they are unrelated.
        Type 'Envelope' is missing the following properties from type 'Envelope': archived, lastModified
src/components/budgeting/envelope/EnvelopeModalHeader.tsx(70,31): error TS2322: Type '(() => void) | undefined' is not assignable to type '() => void'.
  Type 'undefined' is not assignable to type '() => void'.
src/components/budgeting/paycheck/AllocationPreview.tsx(147,51): error TS18048: 'allocation.monthlyAmount' is possibly 'undefined'.
src/components/budgeting/paycheck/AllocationPreview.tsx(149,44): error TS18048: 'allocation.monthlyAmount' is possibly 'undefined'.
src/components/budgeting/SmartEnvelopeSuggestions.tsx(230,5): error TS2322: Type '(envelope: Partial<Envelope>) => void' is not assignable to type '(data: unknown) => void | Promise<void>'.
  Types of parameters 'envelope' and 'data' are incompatible.
    Type 'unknown' is not assignable to type 'Partial<Envelope>'.
src/components/budgeting/suggestions/SuggestionsList.tsx(128,19): error TS2322: Type '(suggestion: import("violet-vault/src/components/budgeting/suggestions/SuggestionsList").Suggestion) => void' is not assignable to type '(suggestion: Suggestion) => void'.
  Types of parameters 'suggestion' and 'suggestion' are incompatible.
    Type 'Suggestion' is not assignable to type 'import("violet-vault/src/components/budgeting/suggestions/SuggestionsList").Suggestion'.
      Index signature for type 'string' is missing in type 'Suggestion'.
src/components/charts/CategoryBarChart.tsx(159,17): error TS2769: No overload matches this call.
  Overload 1 of 2, '(props: Props, context?: any): string | number | bigint | boolean | ReactElement<unknown, string | JSXElementConstructor<any>> | Iterable<...> | Promise<...> | Component<...> | null | undefined', gave the following error.
    Type 'number[]' is not assignable to type 'number | [number, number, number, number] | undefined'.
      Type 'number[]' is not assignable to type '[number, number, number, number]'.
        Target requires 4 element(s) but source may have fewer.
  Overload 2 of 2, '(props: Props): string | number | bigint | boolean | ReactElement<unknown, string | JSXElementConstructor<any>> | Iterable<ReactNode> | Promise<...> | Component<...> | null | undefined', gave the following error.
    Type 'number[]' is not assignable to type 'number | [number, number, number, number] | undefined'.
      Type 'number[]' is not assignable to type '[number, number, number, number]'.
        Target requires 4 element(s) but source may have fewer.
src/components/debt/DebtDashboard.tsx(66,52): error TS2322: Type 'Dispatch<SetStateAction<{ type: string; status: string; sortBy: string; sortOrder: string; }>>' is not assignable to type 'Dispatch<SetStateAction<Record<string, string | boolean>>>'.
  Type 'SetStateAction<Record<string, string | boolean>>' is not assignable to type 'SetStateAction<{ type: string; status: string; sortBy: string; sortOrder: string; }>'.
    Type 'Record<string, string | boolean>' is not assignable to type 'SetStateAction<{ type: string; status: string; sortBy: string; sortOrder: string; }>'.
      Type 'Record<string, string | boolean>' is missing the following properties from type '{ type: string; status: string; sortBy: string; sortOrder: string; }': type, status, sortBy, sortOrder
src/components/debt/DebtDashboardComponents.tsx(62,15): error TS2322: Type '(debt: DebtAccount) => void' is not assignable to type '(debt: DebtAccount | Debt) => void'.
  Types of parameters 'debt' and 'debt' are incompatible.
    Type 'DebtAccount | Debt' is not assignable to type 'DebtAccount'.
      Type 'Debt' is missing the following properties from type 'DebtAccount': balance, interestRate, minimumPayment, status, and 2 more.
src/components/debt/DebtDashboardComponents.tsx(63,15): error TS2322: Type '(debt: DebtAccount, amount: number) => void' is not assignable to type '(debt: DebtAccount | Debt, amount: number) => void'.
  Types of parameters 'debt' and 'debt' are incompatible.
    Type 'DebtAccount | Debt' is not assignable to type 'DebtAccount'.
      Type 'Debt' is missing the following properties from type 'DebtAccount': balance, interestRate, minimumPayment, status, and 2 more.
<<<<<<< HEAD
=======
src/components/debt/modals/DebtFormFields.tsx(96,11): error TS2322: Type 'string | null | undefined' is not assignable to type 'string | null'.
  Type 'undefined' is not assignable to type 'string | null'.
>>>>>>> 48165596
src/components/history/BudgetHistoryViewer.tsx(115,30): error TS2322: Type '{ totalCommits: number; lastCommitDate: number; lastCommitMessage: string; lastCommitAuthor: string; } | { totalCommits: number; lastCommitDate: null; lastCommitMessage: null; lastCommitAuthor: null; } | undefined' is not assignable to type 'HistoryStatisticsData | null'.
  Type 'undefined' is not assignable to type 'HistoryStatisticsData | null'.
src/components/layout/MainLayout.tsx(497,11): error TS2322: Type 'unknown' is not assignable to type 'SecurityManager | null'.
src/components/layout/ViewRenderer.tsx(321,9): error TS2322: Type '(paycheck: PaycheckHistory) => Promise<void>' is not assignable to type '(paycheck: PaycheckHistoryItem) => Promise<void>'.
  Types of parameters 'paycheck' and 'paycheck' are incompatible.
    Property 'lastModified' is missing in type 'PaycheckHistoryItem' but required in type 'PaycheckHistory'.
src/components/layout/ViewRenderer.tsx(325,15): error TS2345: Argument of type '{ id: string | number; amount?: number | undefined; allocations?: unknown[] | undefined; }[]' is not assignable to parameter of type 'PaycheckHistory[]'.
  Type '{ id: string | number; amount?: number | undefined; allocations?: unknown[] | undefined; }' is not assignable to type 'PaycheckHistory'.
    Types of property 'amount' are incompatible.
      Type 'number | undefined' is not assignable to type 'number'.
        Type 'undefined' is not assignable to type 'number'.
src/components/layout/ViewRenderer.tsx(337,9): error TS2322: Type 'import("violet-vault/src/types/finance").Transaction[]' is not assignable to type 'Transaction[]'.
  Type 'import("violet-vault/src/types/finance").Transaction' is not assignable to type 'Transaction'.
    Types of property 'id' are incompatible.
      Type 'string | number' is not assignable to type 'string'.
        Type 'number' is not assignable to type 'string'.
src/components/mobile/SlideUpModal.tsx(302,5): error TS2345: Argument of type 'RefObject<HTMLDivElement | null>' is not assignable to parameter of type 'RefObject<HTMLDivElement>'.
  Type 'HTMLDivElement | null' is not assignable to type 'HTMLDivElement'.
    Type 'null' is not assignable to type 'HTMLDivElement'.
src/components/mobile/SlideUpModal.tsx(350,9): error TS2322: Type 'RefObject<HTMLDivElement | null>' is not assignable to type 'RefObject<HTMLDivElement>'.
  Type 'HTMLDivElement | null' is not assignable to type 'HTMLDivElement'.
    Type 'null' is not assignable to type 'HTMLDivElement'.
src/components/mobile/SlideUpModal.tsx(351,9): error TS2322: Type 'RefObject<HTMLDivElement | null>' is not assignable to type 'RefObject<HTMLDivElement>'.
  Type 'HTMLDivElement | null' is not assignable to type 'HTMLDivElement'.
    Type 'null' is not assignable to type 'HTMLDivElement'.
src/components/pages/MainDashboard.tsx(167,9): error TS2322: Type '(updates: Partial<TransactionFormState>) => void' is not assignable to type '(updates: Partial<NewTransaction>) => void'.
  Types of parameters 'updates' and 'updates' are incompatible.
    Type 'Partial<NewTransaction>' is not assignable to type 'Partial<TransactionFormState>'.
      Types of property 'type' are incompatible.
        Type 'string | undefined' is not assignable to type '"income" | "expense" | undefined'.
          Type 'string' is not assignable to type '"income" | "expense" | undefined'.
src/components/receipts/components/ReceiptActionButtons.tsx(36,44): error TS2345: Argument of type 'ExtractedData' is not assignable to parameter of type 'ReceiptData'.
  Types of property 'total' are incompatible.
    Type 'string | null | undefined' is not assignable to type 'number | null | undefined'.
      Type 'string' is not assignable to type 'number'.
src/components/receipts/ReceiptButton.tsx(55,47): error TS2345: Argument of type 'unknown' is not assignable to parameter of type 'Record<string, unknown> | undefined'.
src/components/receipts/ReceiptButton.tsx(160,11): error TS2322: Type '{ merchant: string | null; total: string | null; date: string | null; time: string | null; tax: string | null; subtotal: string | null; items: { description: string; amount: number; rawLine: string; }[]; confidence: Record<...>; rawText?: string | undefined; processingTime?: number | undefined; }' is not assignable to type 'ReceiptData'.
  Types of property 'merchant' are incompatible.
    Type 'string | null' is not assignable to type 'string | undefined'.
      Type 'null' is not assignable to type 'string | undefined'.
src/components/receipts/ReceiptScanner.tsx(61,5): error TS2345: Argument of type '(data: { merchant: string | null; total: string | null; date: string | null; time: string | null; tax: string | null; subtotal: string | null; items: { description: string; amount: number; rawLine: string; }[]; confidence: Record<...>; rawText: string; processingTime: number; imageData: { ...; }; }) => void' is not assignable to parameter of type 'OnReceiptProcessedCallback'.
  Types of parameters 'data' and 'data' are incompatible.
    Type 'ReceiptProcessedData' is not assignable to type '{ merchant: string | null; total: string | null; date: string | null; time: string | null; tax: string | null; subtotal: string | null; items: { description: string; amount: number; rawLine: string; }[]; confidence: Record<...>; rawText: string; processingTime: number; imageData: { ...; }; }'.
      Types of property 'imageData' are incompatible.
        Property 'preview' is missing in type 'UploadedImage' but required in type '{ file: File; preview: string; }'.
src/components/receipts/ReceiptScanner.tsx(110,17): error TS2322: Type '{ merchant?: string | undefined; total?: number | undefined; date?: string | undefined; tax?: number | undefined; subtotal?: number | undefined; processingTime?: number | undefined; items?: unknown[] | undefined; confidence: { ...; }; } | null | undefined' is not assignable to type 'ExtractedData | null | undefined'.
  Type '{ merchant?: string | undefined; total?: number | undefined; date?: string | undefined; tax?: number | undefined; subtotal?: number | undefined; processingTime?: number | undefined; items?: unknown[] | undefined; confidence: { ...; }; }' is not assignable to type 'ExtractedData'.
    Types of property 'items' are incompatible.
      Type 'unknown[] | undefined' is not assignable to type 'ReceiptItem[] | undefined'.
        Type 'unknown[]' is not assignable to type 'ReceiptItem[]'.
          Type 'unknown' is not assignable to type 'ReceiptItem'.
src/components/receipts/ReceiptScanner.tsx(134,17): error TS2322: Type 'ExtendedReceiptData' is not assignable to type 'ExtractedData'.
  Index signature for type 'string' is missing in type 'ExtendedReceiptData'.
<<<<<<< HEAD
src/components/receipts/components/ReceiptActionButtons.tsx(36,44): error TS2345: Argument of type 'ExtractedData' is not assignable to parameter of type 'ReceiptData'.
  Types of property 'total' are incompatible.
    Type 'string | null | undefined' is not assignable to type 'number | null | undefined'.
      Type 'string' is not assignable to type 'number'.
src/components/settings/TransactionArchiving.tsx(106,9): error TS2322: Type '{ totalCount: number; cutoffDate: Date; categories: Record<string, { count: number; amount: number; }>; envelopes: Record<string, { count: number; amount: number; }>; totalAmount: number; dateRange: { ...; }; } | null' is not assignable to type 'PreviewData | null'.
  Type '{ totalCount: number; cutoffDate: Date; categories: Record<string, { count: number; amount: number; }>; envelopes: Record<string, { count: number; amount: number; }>; totalAmount: number; dateRange: { ...; }; }' is not assignable to type 'PreviewData'.
    The types of 'dateRange.earliest' are incompatible between these types.
      Type 'Date | null' is not assignable to type 'string | undefined'.
        Type 'null' is not assignable to type 'string | undefined'.
src/components/settings/sections/SyncDebugToolsSection.tsx(193,42): error TS2722: Cannot invoke an object which is possibly 'undefined'.
src/components/settings/sections/SyncDebugToolsSection.tsx(193,42): error TS18048: 'window.forceCloudDataReset' is possibly 'undefined'.
src/components/transactions/import/ImportModal.tsx(8,6): error TS6196: 'DataRow' is declared but never used.
src/components/transactions/import/ImportModal.tsx(78,13): error TS2322: Type 'unknown[]' is not assignable to type 'ImportData | DataRow[]'.
  Type 'unknown[]' is not assignable to type 'DataRow[]'.
    Type 'unknown' is not assignable to type 'DataRow'.
src/db/budgetDb.ts(239,19): error TS18047: 'cached.expiresAt' is possibly 'null'.
src/db/budgetDb.ts(239,52): error TS18047: 'cached.expiresAt' is possibly 'null'.
=======
src/components/settings/sections/SyncDebugToolsSection.tsx(193,42): error TS2722: Cannot invoke an object which is possibly 'undefined'.
src/components/settings/sections/SyncDebugToolsSection.tsx(193,42): error TS18048: 'window.forceCloudDataReset' is possibly 'undefined'.
src/components/settings/TransactionArchiving.tsx(106,9): error TS2322: Type '{ totalCount: number; cutoffDate: Date; categories: Record<string, { count: number; amount: number; }>; envelopes: Record<string, { count: number; amount: number; }>; totalAmount: number; dateRange: { ...; }; } | null' is not assignable to type 'PreviewData | null'.
  Type '{ totalCount: number; cutoffDate: Date; categories: Record<string, { count: number; amount: number; }>; envelopes: Record<string, { count: number; amount: number; }>; totalAmount: number; dateRange: { ...; }; }' is not assignable to type 'PreviewData'.
    The types of 'dateRange.earliest' are incompatible between these types.
      Type 'Date | null' is not assignable to type 'string | undefined'.
        Type 'null' is not assignable to type 'string | undefined'.
src/components/transactions/TransactionLedger.tsx(505,7): error TS2322: Type 'Dispatch<SetStateAction<TransactionFormData>>' is not assignable to type '(form: unknown) => void'.
  Types of parameters 'value' and 'form' are incompatible.
    Type 'unknown' is not assignable to type 'SetStateAction<TransactionFormData>'.
src/components/transactions/TransactionLedger.tsx(515,7): error TS2322: Type 'unknown[]' is not assignable to type 'DataRow[]'.
  Type 'unknown' is not assignable to type 'DataRow'.
src/components/transactions/TransactionLedger.tsx(518,7): error TS2322: Type '(mapping: Record<string, string>) => void' is not assignable to type '(mapping: FieldMapping) => void'.
  Types of parameters 'mapping' and 'mapping' are incompatible.
    Type 'FieldMapping' is not assignable to type 'Record<string, string>'.
      'string' index signatures are incompatible.
        Type 'string | undefined' is not assignable to type 'string'.
          Type 'undefined' is not assignable to type 'string'.
src/components/transactions/TransactionLedger.tsx(523,7): error TS2322: Type '(data: unknown[]) => Promise<void> | undefined' is not assignable to type '(event: ChangeEvent<HTMLInputElement>, options: { clearExisting: boolean; }) => void'.
  Types of parameters 'data' and 'event' are incompatible.
    Type 'ChangeEvent<HTMLInputElement>' is missing the following properties from type 'unknown[]': length, pop, push, concat, and 29 more.
>>>>>>> 48165596
src/hooks/analytics/utils/pdfGeneratorUtils.ts(160,5): error TS2322: Type 'unknown' is not assignable to type 'AnalyticsData'.
src/hooks/analytics/utils/pdfGeneratorUtils.ts(161,5): error TS2322: Type 'unknown' is not assignable to type 'BalanceData'.
src/hooks/auth/useAuthenticationManager.ts(99,29): error TS2339: Property 'budgetId' does not exist on type 'never'.
src/hooks/auth/useAuthenticationManager.ts(102,39): error TS2339: Property 'budgetId' does not exist on type 'never'.
src/hooks/auth/useAuthManager.ts(49,38): error TS2345: Argument of type 'UseMutationResult<LoginResult, Error, LoginMutationVariables, unknown>' is not assignable to parameter of type 'UseMutationResult<LoginResult, Error, LoginData, unknown>'.
  Type 'Override<MutationObserverIdleResult<LoginResult, Error, LoginMutationVariables, unknown>, { mutate: UseMutateFunction<LoginResult, Error, LoginMutationVariables, unknown>; }> & { ...; }' is not assignable to type 'UseMutationResult<LoginResult, Error, LoginData, unknown>'.
    Type 'Override<MutationObserverIdleResult<LoginResult, Error, LoginMutationVariables, unknown>, { mutate: UseMutateFunction<LoginResult, Error, LoginMutationVariables, unknown>; }> & { ...; }' is not assignable to type 'Override<MutationObserverIdleResult<LoginResult, Error, LoginData, unknown>, { mutate: UseMutateFunction<LoginResult, Error, LoginData, unknown>; }> & { ...; }'.
      Type 'Override<MutationObserverIdleResult<LoginResult, Error, LoginMutationVariables, unknown>, { mutate: UseMutateFunction<LoginResult, Error, LoginMutationVariables, unknown>; }> & { ...; }' is not assignable to type 'Override<MutationObserverIdleResult<LoginResult, Error, LoginData, unknown>, { mutate: UseMutateFunction<LoginResult, Error, LoginData, unknown>; }>'.
        Types of property 'mutate' are incompatible.
          Type 'UseMutateFunction<LoginResult, Error, LoginMutationVariables, unknown>' is not assignable to type 'UseMutateFunction<LoginResult, Error, LoginData, unknown>'.
            Types of parameters 'variables' and 'variables' are incompatible.
              Type 'LoginData' is not assignable to type 'LoginMutationVariables'.
                Types of property 'userData' are incompatible.
                  Type 'unknown' is not assignable to type 'Record<string, unknown> | undefined'.
src/hooks/auth/useAuthManager.ts(62,54): error TS2345: Argument of type 'UseMutationResult<{ success: boolean; error: string; profile?: undefined; } | { success: boolean; profile: UpdateProfileInput; error?: undefined; }, Error, UpdateProfileInput, unknown>' is not assignable to parameter of type 'UseMutationResult<UpdateProfileResult, Error, UpdateProfileInput, unknown>'.
  Type 'Override<MutationObserverIdleResult<{ success: boolean; error: string; profile?: undefined; } | { success: boolean; profile: UpdateProfileInput; error?: undefined; }, Error, UpdateProfileInput, unknown>, { ...; }> & { ...; }' is not assignable to type 'UseMutationResult<UpdateProfileResult, Error, UpdateProfileInput, unknown>'.
    Type 'Override<MutationObserverIdleResult<{ success: boolean; error: string; profile?: undefined; } | { success: boolean; profile: UpdateProfileInput; error?: undefined; }, Error, UpdateProfileInput, unknown>, { ...; }> & { ...; }' is not assignable to type 'Override<MutationObserverIdleResult<UpdateProfileResult, Error, UpdateProfileInput, unknown>, { mutate: UseMutateFunction<...>; }> & { ...; }'.
      Type 'Override<MutationObserverIdleResult<{ success: boolean; error: string; profile?: undefined; } | { success: boolean; profile: UpdateProfileInput; error?: undefined; }, Error, UpdateProfileInput, unknown>, { ...; }> & { ...; }' is not assignable to type 'Override<MutationObserverIdleResult<UpdateProfileResult, Error, UpdateProfileInput, unknown>, { mutate: UseMutateFunction<...>; }>'.
        Types of property 'mutate' are incompatible.
          Type 'UseMutateFunction<{ success: boolean; error: string; profile?: undefined; } | { success: boolean; profile: UpdateProfileInput; error?: undefined; }, Error, UpdateProfileInput, unknown>' is not assignable to type 'UseMutateFunction<UpdateProfileResult, Error, UpdateProfileInput, unknown>'.
            Types of parameters 'variables' and 'variables' are incompatible.
              Type 'import("violet-vault/src/hooks/auth/authOperations").UpdateProfileInput' is not assignable to type 'UpdateProfileInput'.
                Index signature for type 'string' is missing in type 'UpdateProfileInput'.
<<<<<<< HEAD
src/hooks/auth/useAuthenticationManager.ts(99,29): error TS2339: Property 'budgetId' does not exist on type 'never'.
src/hooks/auth/useAuthenticationManager.ts(102,39): error TS2339: Property 'budgetId' does not exist on type 'never'.
=======
>>>>>>> 48165596
src/hooks/bills/useBillOperations.ts(68,7): error TS2322: Type '(updatedBills: Bill[]) => Promise<BulkOperationResult>' is not assignable to type '(updatedBills: unknown[]) => Promise<{ success: boolean; successCount: number; errorCount: number; errors: string[]; message: string; }>'.
  Types of parameters 'updatedBills' and 'updatedBills' are incompatible.
    Type 'unknown[]' is not assignable to type 'Bill[]'.
      Type 'unknown' is not assignable to type 'Bill'.
src/hooks/budgeting/autofunding/useAutoFundingExecution.ts(66,5): error TS2345: Argument of type 'BudgetData & { transferFunds: ((from: string, to: string, amount: number, description?: string | undefined) => Promise<void>) | undefined; }' is not assignable to parameter of type 'Budget'.
  Types of property 'transferFunds' are incompatible.
    Type '((from: string, to: string, amount: number, description?: string | undefined) => Promise<void>) | undefined' is not assignable to type '(from: string, to: string, amount: number, description?: string | undefined) => Promise<void>'.
      Type 'undefined' is not assignable to type '(from: string, to: string, amount: number, description?: string | undefined) => Promise<void>'.
src/hooks/budgeting/useBudgetHistoryQuery.ts(25,56): error TS2345: Argument of type 'unknown' is not assignable to parameter of type 'Record<string, unknown> | undefined'.
<<<<<<< HEAD
src/hooks/budgeting/useBudgetHistoryQuery.ts(122,18): error TS2322: Type 'BudgetCommit | undefined' is not assignable to type '{ [key: string]: unknown; hash?: string | undefined; message?: string | undefined; author?: string | undefined; timestamp?: string | number | undefined; parentHash?: string | undefined; } | undefined'.
  Type 'BudgetCommit' is not assignable to type '{ [key: string]: unknown; hash?: string | undefined; message?: string | undefined; author?: string | undefined; timestamp?: string | number | undefined; parentHash?: string | undefined; }'.
    Types of property 'parentHash' are incompatible.
      Type 'string | null | undefined' is not assignable to type 'string | undefined'.
        Type 'null' is not assignable to type 'string | undefined'.
=======
src/hooks/budgeting/useBudgetHistoryQuery.ts(63,40): error TS2345: Argument of type '{ hash: string; message: string; author: string; parentHash: string | null; deviceFingerprint: string; encryptedSnapshot: number[]; iv: number[]; timestamp: number; }' is not assignable to parameter of type 'BudgetCommit'.
  Types of property 'parentHash' are incompatible.
    Type 'string | null' is not assignable to type 'string | undefined'.
      Type 'null' is not assignable to type 'string | undefined'.
>>>>>>> 48165596
src/hooks/budgeting/usePaycheckFormValidated.ts(62,26): error TS2769: No overload matches this call.
  Overload 1 of 4, '(value: string | number | Date): Date', gave the following error.
    Argument of type 'Date | undefined' is not assignable to parameter of type 'string | number | Date'.
      Type 'undefined' is not assignable to type 'string | number | Date'.
  Overload 2 of 4, '(value: string | number): Date', gave the following error.
    Argument of type 'Date | undefined' is not assignable to parameter of type 'string | number'.
      Type 'undefined' is not assignable to type 'string | number'.
<<<<<<< HEAD
=======
src/hooks/common/useRouterPageDetection.ts(22,25): error TS7053: Element implicitly has an 'any' type because expression of type 'string' can't be used to index type '{ "/app": string; "/app/dashboard": string; "/app/envelopes": string; "/app/savings": string; "/app/supplemental": string; "/app/paycheck": string; "/app/bills": string; "/app/transactions": string; "/app/debts": string; "/app/analytics": string; "/app/automation": string; "/app/activity": string; }'.
  No index signature with a parameter of type 'string' was found on type '{ "/app": string; "/app/dashboard": string; "/app/envelopes": string; "/app/savings": string; "/app/supplemental": string; "/app/paycheck": string; "/app/bills": string; "/app/transactions": string; "/app/debts": string; "/app/analytics": string; "/app/automation": string; "/app/activity": string; }'.
src/hooks/common/useRouterPageDetection.ts(66,24): error TS7053: Element implicitly has an 'any' type because expression of type 'any' can't be used to index type '{ dashboard: string; envelopes: string; savings: string; supplemental: string; paycheck: string; bills: string; transactions: string; debts: string; analytics: string; automation: string; activity: string; }'.
>>>>>>> 48165596
src/hooks/layout/usePaycheckOperations.ts(61,11): error TS2345: Argument of type '() => Promise<BudgetRecord | null>' is not assignable to parameter of type '() => Promise<{ actualBalance?: number | undefined; unassignedCash?: number | undefined; } | null>'.
  Type 'Promise<BudgetRecord | null>' is not assignable to type 'Promise<{ actualBalance?: number | undefined; unassignedCash?: number | undefined; } | null>'.
    Type 'BudgetRecord | null' is not assignable to type '{ actualBalance?: number | undefined; unassignedCash?: number | undefined; } | null'.
      Type 'BudgetRecord' has no properties in common with type '{ actualBalance?: number | undefined; unassignedCash?: number | undefined; }'.
src/hooks/notifications/useFirebaseMessaging.ts(98,7): error TS2322: Type 'TokenResult' is not assignable to type 'PermissionResult'.
  Types of property 'token' are incompatible.
    Type 'string | null | undefined' is not assignable to type 'string | undefined'.
      Type 'null' is not assignable to type 'string | undefined'.
src/hooks/settings/useSettingsSectionRenderer.ts(117,11): error TS2769: No overload matches this call.
  The last overload gave the following error.
    Type 'SecurityManager | null' is not assignable to type 'SecurityManager'.
      Type 'null' is not assignable to type 'SecurityManager'.
<<<<<<< HEAD
src/hooks/transactions/useTransactionImport.ts(53,38): error TS2345: Argument of type 'unknown' is not assignable to parameter of type '{ userName?: string | undefined; } | undefined'.
=======
src/hooks/transactions/useTransactionFileUpload.ts(27,18): error TS18047: 'event.target.files' is possibly 'null'.
src/hooks/transactions/useTransactionFileUpload.ts(59,56): error TS18046: 'error' is of type 'unknown'.
src/hooks/transactions/useTransactionImport.ts(49,38): error TS2345: Argument of type 'unknown' is not assignable to parameter of type '{ userName?: string | undefined; }'.
src/hooks/transactions/useTransactionImport.ts(95,7): error TS2769: No overload matches this call.
  Overload 1 of 2, '(predicate: (value: unknown, index: number, array: unknown[]) => value is unknown, thisArg?: any): unknown[]', gave the following error.
    Argument of type '(t: { amount: number; }) => boolean' is not assignable to parameter of type '(value: unknown, index: number, array: unknown[]) => value is unknown'.
      Types of parameters 't' and 'value' are incompatible.
        Type 'unknown' is not assignable to type '{ amount: number; }'.
  Overload 2 of 2, '(predicate: (value: unknown, index: number, array: unknown[]) => unknown, thisArg?: any): unknown[]', gave the following error.
    Argument of type '(t: { amount: number; }) => boolean' is not assignable to parameter of type '(value: unknown, index: number, array: unknown[]) => unknown'.
      Types of parameters 't' and 'value' are incompatible.
        Type 'unknown' is not assignable to type '{ amount: number; }'.
>>>>>>> 48165596
src/services/bugReport/errorTrackingService.ts(106,26): error TS2322: Type '(event: ErrorEvent) => void' is not assignable to type '{ handleEvent: (event: Event) => void; } | ((event: Event) => void)'.
  Type '(event: ErrorEvent) => void' is not assignable to type '(event: Event) => void'.
    Types of parameters 'event' and 'event' are incompatible.
      Type 'Event' is missing the following properties from type 'ErrorEvent': colno, error, filename, lineno, message
src/services/bugReport/errorTrackingService.ts(217,53): error TS2345: Argument of type 'unknown' is not assignable to parameter of type 'Record<string, unknown> | undefined'.
src/services/chunkedSyncService.ts(448,29): error TS2769: No overload matches this call.
  Overload 1 of 3, '(firestore: Firestore, path: string, ...pathSegments: string[]): DocumentReference<DocumentData, DocumentData>', gave the following error.
    Argument of type 'string | null' is not assignable to parameter of type 'string'.
      Type 'null' is not assignable to type 'string'.
  Overload 2 of 3, '(reference: CollectionReference<unknown, DocumentData>, path?: string | undefined, ...pathSegments: string[]): DocumentReference<unknown, DocumentData>', gave the following error.
    Argument of type 'Firestore' is not assignable to parameter of type 'CollectionReference<unknown, DocumentData>'.
      Type 'Firestore' is missing the following properties from type 'CollectionReference<unknown, DocumentData>': id, path, parent, withConverter, and 2 more.
  Overload 3 of 3, '(reference: DocumentReference<unknown, DocumentData>, path: string, ...pathSegments: string[]): DocumentReference<DocumentData, DocumentData>', gave the following error.
    Argument of type 'Firestore' is not assignable to parameter of type 'DocumentReference<unknown, DocumentData>'.
      Type 'Firestore' is missing the following properties from type 'DocumentReference<unknown, DocumentData>': converter, firestore, id, path, and 2 more.
src/services/chunkedSyncService.ts(564,24): error TS2769: No overload matches this call.
  Overload 1 of 3, '(firestore: Firestore, path: string, ...pathSegments: string[]): DocumentReference<DocumentData, DocumentData>', gave the following error.
    Argument of type 'string | null' is not assignable to parameter of type 'string'.
      Type 'null' is not assignable to type 'string'.
  Overload 2 of 3, '(reference: CollectionReference<unknown, DocumentData>, path?: string | undefined, ...pathSegments: string[]): DocumentReference<unknown, DocumentData>', gave the following error.
    Argument of type 'Firestore' is not assignable to parameter of type 'CollectionReference<unknown, DocumentData>'.
      Type 'Firestore' is missing the following properties from type 'CollectionReference<unknown, DocumentData>': id, path, parent, withConverter, and 2 more.
  Overload 3 of 3, '(reference: DocumentReference<unknown, DocumentData>, path: string, ...pathSegments: string[]): DocumentReference<DocumentData, DocumentData>', gave the following error.
    Argument of type 'Firestore' is not assignable to parameter of type 'DocumentReference<unknown, DocumentData>'.
      Type 'Firestore' is missing the following properties from type 'DocumentReference<unknown, DocumentData>': converter, firestore, id, path, and 2 more.
src/services/editLockService.ts(131,9): error TS2345: Argument of type 'CurrentUser | null' is not assignable to parameter of type 'User'.
  Type 'null' is not assignable to type 'User'.
src/services/editLockService.ts(376,26): error TS2345: Argument of type 'string | undefined' is not assignable to parameter of type 'string'.
  Type 'undefined' is not assignable to type 'string'.
src/services/firebaseMessaging.ts(175,36): error TS2345: Argument of type 'Messaging | null' is not assignable to parameter of type 'Messaging'.
  Type 'null' is not assignable to type 'Messaging'.
src/services/firebaseMessaging.ts(294,38): error TS2345: Argument of type 'string | undefined' is not assignable to parameter of type 'string'.
  Type 'undefined' is not assignable to type 'string'.
src/utils/bills/billUpdateHelpers.ts(106,71): error TS2345: Argument of type 'unknown' is not assignable to parameter of type 'Record<string, unknown> | undefined'.
src/utils/bills/billUpdateHelpers.ts(107,5): error TS2722: Cannot invoke an object which is possibly 'undefined'.
<<<<<<< HEAD
src/utils/common/testBudgetHistory.ts(47,39): error TS2345: Argument of type '{ hash: string; timestamp: number; message: string; author: string; parentHash: null; encryptedSnapshot: string; deviceFingerprint: string; }' is not assignable to parameter of type 'BudgetCommit'.
  Types of property 'encryptedSnapshot' are incompatible.
    Type 'string' is not assignable to type 'number[]'.
src/utils/dataManagement/backupUtils.ts(45,44): error TS2345: Argument of type 'unknown' is not assignable to parameter of type 'Record<string, unknown> | undefined'.
src/utils/dataManagement/firebaseUtils.ts(15,74): error TS2345: Argument of type 'unknown' is not assignable to parameter of type 'Record<string, unknown> | undefined'.
src/utils/dataManagement/firebaseUtils.ts(40,60): error TS2345: Argument of type 'unknown' is not assignable to parameter of type 'SyncConfig | null | undefined'.
src/utils/debts/debtCalculations.ts(94,5): error TS2322: Type 'string | null' is not assignable to type 'string | Date | undefined'.
  Type 'null' is not assignable to type 'string | Date | undefined'.
src/utils/pageDetection/pageIdentifier.ts(37,51): error TS2345: Argument of type 'unknown' is not assignable to parameter of type 'Record<string, unknown> | undefined'.
src/utils/pwa/patchNotesManager.ts(89,24): error TS18048: 'match.index' is possibly 'undefined'.
src/utils/query/backgroundSyncService.ts(92,20): error TS18046: 'restoreError' is of type 'unknown'.
src/utils/query/prefetchHelpers.ts(55,13): error TS2345: Argument of type 'string | undefined' is not assignable to parameter of type 'string'.
  Type 'undefined' is not assignable to type 'string'.
src/utils/receipts/receiptHelpers.ts(206,14): error TS18047: 'receiptData.total' is possibly 'null'.
=======
src/utils/budgeting/envelopeCalculations.ts(111,63): error TS2345: Argument of type 'string | undefined' is not assignable to parameter of type 'string'.
  Type 'undefined' is not assignable to type 'string'.
src/utils/budgeting/envelopeCalculations.ts(522,24): error TS7053: Element implicitly has an 'any' type because expression of type 'string' can't be used to index type 'Record<FrequencyType, number>'.
  No index signature with a parameter of type 'string' was found on type 'Record<FrequencyType, number>'.
src/utils/common/budgetHistoryTracker.ts(109,41): error TS2345: Argument of type '{ hash: string; timestamp: number; message: string; author: string; parentHash: string | null; snapshotData: string; deviceFingerprint: string; }' is not assignable to parameter of type 'BudgetCommit'.
  Types of property 'parentHash' are incompatible.
    Type 'string | null' is not assignable to type 'string | undefined'.
      Type 'null' is not assignable to type 'string | undefined'.
src/utils/common/transactionArchiving.ts(255,11): error TS2322: Type 'null' is not assignable to type 'number'.
src/utils/common/transactionArchiving.ts(423,9): error TS2322: Type 'null' is not assignable to type 'number'.
src/utils/dataManagement/firebaseUtils.ts(15,74): error TS2345: Argument of type 'unknown' is not assignable to parameter of type 'Record<string, unknown> | undefined'.
src/utils/dataManagement/firebaseUtils.ts(40,60): error TS2345: Argument of type 'unknown' is not assignable to parameter of type 'SyncConfig | null | undefined'.
src/utils/query/queryClientConfig.ts(58,7): error TS2322: Type '(error: unknown, query: Query) => void' is not assignable to type '(error: Error, query: Query<unknown, unknown, unknown, readonly unknown[]>) => void'.
  Types of parameters 'query' and 'query' are incompatible.
    Type 'Query<unknown, unknown, unknown, readonly unknown[]>' is not assignable to type 'Query<unknown, Error, unknown, readonly unknown[]>'.
      Types of property 'state' are incompatible.
        Type 'QueryState<unknown, unknown>' is not assignable to type 'QueryState<unknown, Error>'.
          Type 'unknown' is not assignable to type 'Error'.
src/utils/query/queryClientConfig.ts(65,7): error TS2322: Type '(_data: unknown, query: Query) => void' is not assignable to type '(data: unknown, query: Query<unknown, unknown, unknown, readonly unknown[]>) => void'.
  Types of parameters 'query' and 'query' are incompatible.
    Type 'Query<unknown, unknown, unknown, readonly unknown[]>' is not assignable to type 'Query<unknown, Error, unknown, readonly unknown[]>'.
      Types of property 'state' are incompatible.
        Type 'QueryState<unknown, unknown>' is not assignable to type 'QueryState<unknown, Error>'.
          Type 'unknown' is not assignable to type 'Error'.
>>>>>>> 48165596
src/utils/security/keyExport.ts(268,58): error TS2345: Argument of type 'unknown' is not assignable to parameter of type 'Record<string, unknown> | undefined'.
src/utils/security/keyExport.ts(319,35): error TS7016: Could not find a declaration file for module 'qrcode'. 'violet-vault/node_modules/qrcode/lib/index.js' implicitly has an 'any' type.
  Try `npm i --save-dev @types/qrcode` if it exists or add a new declaration (.d.ts) file containing `declare module 'qrcode';`
```
<|MERGE_RESOLUTION|>--- conflicted
+++ resolved
@@ -4,19 +4,11 @@
 
 | Category | Current | Change |
 |----------|---------|--------|
-<<<<<<< HEAD
-| ESLint Issues | 3 | 0 |
-| TypeScript Errors | 19 | 0 |
-| TypeScript Strict Mode Errors | 99 | -2 |
-
-*Last updated: 2025-11-26 12:04:15 UTC*
-=======
-| ESLint Issues | 1 | 0 |
-| TypeScript Errors | 14 | 0 |
-| TypeScript Strict Mode Errors | 120 | 0 |
-
-*Last updated: 2025-11-26 11:53:54 UTC*
->>>>>>> 48165596
+| ESLint Issues | 3 | +2 |
+| TypeScript Errors | 18 | +4 |
+| TypeScript Strict Mode Errors | 87 | -33 |
+
+*Last updated: 2025-11-26 17:38:46 UTC*
 
 ## Table of Contents
 - [Lint Audit](#lint-audit)
@@ -35,16 +27,10 @@
 ## Lint Audit
 
 ### Files with Most Issues
-<<<<<<< HEAD
-- 2 issues in `/home/runner/work/violet-vault/violet-vault/src/hooks/bills/useBillDetail.ts`
-- 1 issues in `/home/runner/work/violet-vault/violet-vault/src/hooks/budgeting/useSmartSuggestions.ts`
-- 1 issues in `/home/runner/work/violet-vault/violet-vault/src/hooks/budgeting/autofunding/useAutoFundingExecution.ts`
-- 1 issues in `/home/runner/work/violet-vault/violet-vault/src/components/transactions/import/ImportModal.tsx`
-=======
+- 2 issues in `violet-vault/src/hooks/bills/useBillDetail.ts`
 - 1 issues in `violet-vault/src/hooks/budgeting/useSmartSuggestions.ts`
 - 1 issues in `violet-vault/src/hooks/budgeting/autofunding/useAutoFundingExecution.ts`
-- 1 issues in `violet-vault/src/hooks/bills/useBillDetail.ts`
->>>>>>> 48165596
+- 1 issues in `violet-vault/src/components/transactions/import/ImportModal.tsx`
 
 ### Issue Count by Category
 | Count | Rule ID |
@@ -55,52 +41,35 @@
 
 ### Detailed Lint Report
 ```
-<<<<<<< HEAD
-/home/runner/work/violet-vault/violet-vault/src/components/transactions/import/ImportModal.tsx:8:6 - 1 - 'DataRow' is defined but never used. Allowed unused vars must match /^_/u. (@typescript-eslint/no-unused-vars)
-/home/runner/work/violet-vault/violet-vault/src/hooks/bills/useBillDetail.ts:53:30 - 1 - Arrow function has too many lines (157). Maximum allowed is 150. (max-lines-per-function)
-/home/runner/work/violet-vault/violet-vault/src/hooks/bills/useBillDetail.ts:82:6 - 1 - React Hook useMemo has a missing dependency: 'bill'. Either include it or remove the dependency array. (react-hooks/exhaustive-deps)
-/home/runner/work/violet-vault/violet-vault/src/hooks/budgeting/autofunding/useAutoFundingExecution.ts:52:9 - 1 - The 'budgetWithDefaults' logical expression could make the dependencies of useCallback Hook (at line 123) change on every render. To fix this, wrap the initialization of 'budgetWithDefaults' in its own useMemo() Hook. (react-hooks/exhaustive-deps)
-/home/runner/work/violet-vault/violet-vault/src/hooks/budgeting/useSmartSuggestions.ts:104:29 - 1 - Arrow function has too many lines (151). Maximum allowed is 150. (max-lines-per-function)
-=======
+violet-vault/src/components/transactions/import/ImportModal.tsx:8:6 - 1 - 'DataRow' is defined but never used. Allowed unused vars must match /^_/u. (@typescript-eslint/no-unused-vars)
+violet-vault/src/hooks/bills/useBillDetail.ts:53:30 - 1 - Arrow function has too many lines (157). Maximum allowed is 150. (max-lines-per-function)
 violet-vault/src/hooks/bills/useBillDetail.ts:82:6 - 1 - React Hook useMemo has a missing dependency: 'bill'. Either include it or remove the dependency array. (react-hooks/exhaustive-deps)
 violet-vault/src/hooks/budgeting/autofunding/useAutoFundingExecution.ts:52:9 - 1 - The 'budgetWithDefaults' logical expression could make the dependencies of useCallback Hook (at line 123) change on every render. To fix this, wrap the initialization of 'budgetWithDefaults' in its own useMemo() Hook. (react-hooks/exhaustive-deps)
 violet-vault/src/hooks/budgeting/useSmartSuggestions.ts:104:29 - 1 - Arrow function has too many lines (151). Maximum allowed is 150. (max-lines-per-function)
->>>>>>> 48165596
 ```
 
 ## Typecheck Audit
 
 ### Files with Most Type Errors
 - 3 errors in `src/components/receipts/ReceiptScanner.tsx`
-<<<<<<< HEAD
 - 2 errors in `src/components/transactions/import/ImportModal.tsx`
 - 2 errors in `src/components/layout/ViewRenderer.tsx`
 - 2 errors in `src/components/auth/AuthGateway.tsx`
 - 2 errors in `src/components/analytics/components/TabContent.tsx`
-- 1 errors in `src/utils/common/testBudgetHistory.ts`
-=======
-- 2 errors in `src/components/transactions/TransactionLedger.tsx`
-- 2 errors in `src/components/layout/ViewRenderer.tsx`
->>>>>>> 48165596
 - 1 errors in `src/hooks/layout/usePaycheckOperations.ts`
 - 1 errors in `src/hooks/common/usePrompt.ts`
 - 1 errors in `src/components/settings/TransactionArchiving.tsx`
+- 1 errors in `src/components/receipts/ReceiptButton.tsx`
 - 1 errors in `src/components/receipts/components/ReceiptActionButtons.tsx`
-- 1 errors in `src/components/receipts/ReceiptButton.tsx`
 - 1 errors in `src/components/layout/MainLayout.tsx`
 - 1 errors in `src/App.tsx`
 
 ### Type Error Breakdown by Category
 | Count | Error Code |
 |---|---|
-<<<<<<< HEAD
 | 9 | `TS2322` |
-| 8 | `TS2345` |
+| 7 | `TS2345` |
 | 1 | `TS6196` |
-=======
-| 8 | `TS2322` |
-| 5 | `TS2345` |
->>>>>>> 48165596
 | 1 | `TS2741` |
 
 ### Detailed Type Error Report
@@ -110,19 +79,16 @@
     The types returned by 'loadPatchNotesForUpdate(...)' are incompatible between these types.
       Type 'Promise<unknown>' is not assignable to type 'Promise<void>'.
         Type 'unknown' is not assignable to type 'void'.
-<<<<<<< HEAD
 src/components/analytics/components/TabContent.tsx(56,25): error TS2322: Type 'unknown[]' is not assignable to type 'Record<string, unknown>[]'.
   Type 'unknown' is not assignable to type 'Record<string, unknown>'.
     Index signature for type 'string' is missing in type '{}'.
 src/components/analytics/components/TabContent.tsx(56,55): error TS2322: Type 'EnvelopeSpendingEntry[]' is not assignable to type 'Record<string, unknown>[]'.
   Type 'EnvelopeSpendingEntry' is not assignable to type 'Record<string, unknown>'.
     Index signature for type 'string' is missing in type 'EnvelopeSpendingEntry'.
-src/components/auth/AuthGateway.tsx(26,28): error TS2345: Argument of type 'LocalOnlyUser' is not assignable to parameter of type 'import("/home/runner/work/violet-vault/violet-vault/src/types/auth").LocalOnlyUser'.
+src/components/auth/AuthGateway.tsx(26,28): error TS2345: Argument of type 'LocalOnlyUser' is not assignable to parameter of type 'import("violet-vault/src/types/auth").LocalOnlyUser'.
   Property 'userName' is optional in type 'LocalOnlyUser' but required in type 'LocalOnlyUser'.
-src/components/auth/AuthGateway.tsx(79,30): error TS2345: Argument of type 'LocalOnlyUser' is not assignable to parameter of type 'import("/home/runner/work/violet-vault/violet-vault/src/types/auth").LocalOnlyUser'.
+src/components/auth/AuthGateway.tsx(79,30): error TS2345: Argument of type 'LocalOnlyUser' is not assignable to parameter of type 'import("violet-vault/src/types/auth").LocalOnlyUser'.
   Property 'userName' is optional in type 'LocalOnlyUser' but required in type 'LocalOnlyUser'.
-=======
->>>>>>> 48165596
 src/components/layout/MainLayout.tsx(497,11): error TS2741: Property 'lockApp' is missing in type '{}' but required in type 'SecurityManager'.
 src/components/layout/ViewRenderer.tsx(325,15): error TS2345: Argument of type '{ id: string | number; amount?: number; allocations?: unknown[]; }[]' is not assignable to parameter of type 'PaycheckHistory[]'.
   Type '{ id: string | number; amount?: number; allocations?: unknown[]; }' is not assignable to type 'PaycheckHistory'.
@@ -132,12 +98,9 @@
     Types of property 'id' are incompatible.
       Type 'string | number' is not assignable to type 'string'.
         Type 'number' is not assignable to type 'string'.
-<<<<<<< HEAD
-=======
 src/components/receipts/components/ReceiptActionButtons.tsx(36,44): error TS2345: Argument of type 'ExtractedData' is not assignable to parameter of type 'ReceiptData'.
   Types of property 'total' are incompatible.
     Type 'string' is not assignable to type 'number'.
->>>>>>> 48165596
 src/components/receipts/ReceiptButton.tsx(160,11): error TS2322: Type '{ merchant: string; total: string; date: string; time: string; tax: string; subtotal: string; items: { description: string; amount: number; rawLine: string; }[]; confidence: Record<string, string>; rawText?: string; processingTime?: number; }' is not assignable to type 'ReceiptData'.
   Types of property 'total' are incompatible.
     Type 'string' is not assignable to type 'number'.
@@ -152,10 +115,6 @@
       Type '{}' is missing the following properties from type 'ReceiptItem': description, amount
 src/components/receipts/ReceiptScanner.tsx(134,17): error TS2322: Type 'ExtendedReceiptData' is not assignable to type 'ExtractedData'.
   Index signature for type 'string' is missing in type 'ExtendedReceiptData'.
-<<<<<<< HEAD
-src/components/receipts/components/ReceiptActionButtons.tsx(36,44): error TS2345: Argument of type 'ExtractedData' is not assignable to parameter of type 'ReceiptData'.
-  Types of property 'total' are incompatible.
-    Type 'string' is not assignable to type 'number'.
 src/components/settings/TransactionArchiving.tsx(106,9): error TS2322: Type '{ totalCount: number; cutoffDate: Date; categories: Record<string, { count: number; amount: number; }>; envelopes: Record<string, { count: number; amount: number; }>; totalAmount: number; dateRange: { ...; }; }' is not assignable to type 'PreviewData'.
   The types of 'dateRange.earliest' are incompatible between these types.
     Type 'Date' is not assignable to type 'string'.
@@ -164,64 +123,29 @@
   Type 'unknown[]' is not assignable to type 'DataRow[]'.
     Type 'unknown' is not assignable to type 'DataRow'.
       Index signature for type 'string' is missing in type '{}'.
-=======
-src/components/settings/TransactionArchiving.tsx(106,9): error TS2322: Type '{ totalCount: number; cutoffDate: Date; categories: Record<string, { count: number; amount: number; }>; envelopes: Record<string, { count: number; amount: number; }>; totalAmount: number; dateRange: { ...; }; }' is not assignable to type 'PreviewData'.
-  The types of 'dateRange.earliest' are incompatible between these types.
-    Type 'Date' is not assignable to type 'string'.
-src/components/transactions/TransactionLedger.tsx(515,7): error TS2322: Type 'unknown[]' is not assignable to type 'DataRow[]'.
-  Type 'unknown' is not assignable to type 'DataRow'.
-    Index signature for type 'string' is missing in type '{}'.
-src/components/transactions/TransactionLedger.tsx(523,7): error TS2322: Type '(data: unknown[]) => Promise<void>' is not assignable to type '(event: ChangeEvent<HTMLInputElement>, options: { clearExisting: boolean; }) => void'.
-  Types of parameters 'data' and 'event' are incompatible.
-    Type 'ChangeEvent<HTMLInputElement>' is missing the following properties from type 'unknown[]': length, pop, push, concat, and 29 more.
->>>>>>> 48165596
 src/hooks/common/usePrompt.ts(117,20): error TS2345: Argument of type 'string | void' is not assignable to parameter of type 'string'.
   Type 'void' is not assignable to type 'string'.
 src/hooks/layout/usePaycheckOperations.ts(61,11): error TS2345: Argument of type '() => Promise<BudgetRecord | null>' is not assignable to parameter of type '() => Promise<{ actualBalance?: number; unassignedCash?: number; }>'.
   Type 'Promise<BudgetRecord>' is not assignable to type 'Promise<{ actualBalance?: number; unassignedCash?: number; }>'.
     Type 'BudgetRecord' has no properties in common with type '{ actualBalance?: number; unassignedCash?: number; }'.
-<<<<<<< HEAD
-src/utils/common/testBudgetHistory.ts(47,39): error TS2345: Argument of type '{ hash: string; timestamp: number; message: string; author: string; parentHash: any; encryptedSnapshot: string; deviceFingerprint: string; }' is not assignable to parameter of type 'BudgetCommit'.
-  Types of property 'encryptedSnapshot' are incompatible.
-    Type 'string' is not assignable to type 'number[]'.
-=======
->>>>>>> 48165596
 ```
 
 ## Typecheck Strict Mode Audit
 
 ### Files with Most Strict Mode Errors
-<<<<<<< HEAD
 - 3 errors in `src/components/receipts/ReceiptScanner.tsx`
 - 3 errors in `src/components/mobile/SlideUpModal.tsx`
 - 3 errors in `src/components/layout/ViewRenderer.tsx`
 - 2 errors in `src/utils/security/keyExport.ts`
-=======
-- 5 errors in `src/components/receipts/ReceiptScanner.tsx`
-- 4 errors in `src/components/transactions/TransactionLedger.tsx`
-- 3 errors in `src/components/mobile/SlideUpModal.tsx`
-- 3 errors in `src/components/layout/ViewRenderer.tsx`
-- 3 errors in `src/components/charts/CategoryBarChart.tsx`
-- 3 errors in `src/components/bills/modals/BillDetailModal.tsx`
-- 3 errors in `src/components/bills/AddBillModal.tsx`
-- 2 errors in `src/utils/security/keyExport.ts`
-- 2 errors in `src/utils/query/queryClientConfig.ts`
->>>>>>> 48165596
 - 2 errors in `src/utils/dataManagement/firebaseUtils.ts`
 - 2 errors in `src/utils/bills/billUpdateHelpers.ts`
 - 2 errors in `src/services/firebaseMessaging.ts`
 - 2 errors in `src/services/editLockService.ts`
 - 2 errors in `src/services/chunkedSyncService.ts`
 - 2 errors in `src/services/bugReport/errorTrackingService.ts`
-<<<<<<< HEAD
-=======
-- 2 errors in `src/hooks/transactions/useTransactionImport.ts`
-- 2 errors in `src/hooks/transactions/useTransactionFileUpload.ts`
-- 2 errors in `src/hooks/common/useRouterPageDetection.ts`
->>>>>>> 48165596
 - 2 errors in `src/hooks/budgeting/useBudgetHistoryQuery.ts`
+- 2 errors in `src/hooks/auth/useAuthManager.ts`
 - 2 errors in `src/hooks/auth/useAuthenticationManager.ts`
-- 2 errors in `src/hooks/auth/useAuthManager.ts`
 - 2 errors in `src/hooks/analytics/utils/pdfGeneratorUtils.ts`
 - 2 errors in `src/db/budgetDb.ts`
 - 2 errors in `src/components/transactions/import/ImportModal.tsx`
@@ -230,34 +154,13 @@
 - 2 errors in `src/components/debt/DebtDashboardComponents.tsx`
 - 2 errors in `src/components/budgeting/paycheck/AllocationPreview.tsx`
 - 2 errors in `src/components/budgeting/envelope/EnvelopeItem.tsx`
-<<<<<<< HEAD
-=======
-- 2 errors in `src/components/budgeting/DeleteEnvelopeModal.tsx`
-- 2 errors in `src/components/bills/modals/BillDetailStats.tsx`
->>>>>>> 48165596
 - 2 errors in `src/components/bills/BulkBillUpdateModal.tsx`
 - 2 errors in `src/components/bills/AddBillModal.tsx`
 - 2 errors in `src/components/auth/UserIndicator.tsx`
 - 2 errors in `src/components/analytics/components/TabContent.tsx`
 - 2 errors in `src/components/analytics/AnalyticsDashboard.tsx`
 - 2 errors in `src/App.tsx`
-<<<<<<< HEAD
-- 1 errors in `src/utils/transactions/operations.ts`
-- 1 errors in `src/utils/sync/SyncQueue.ts`
-- 1 errors in `src/utils/sync/RetryManager.ts`
-- 1 errors in `src/utils/stores/createSafeStore.ts`
-- 1 errors in `src/utils/receipts/receiptHelpers.ts`
-- 1 errors in `src/utils/query/prefetchHelpers.ts`
-- 1 errors in `src/utils/query/backgroundSyncService.ts`
-- 1 errors in `src/utils/pwa/patchNotesManager.ts`
-- 1 errors in `src/utils/pageDetection/pageIdentifier.ts`
-- 1 errors in `src/utils/debts/debtCalculations.ts`
-- 1 errors in `src/utils/dataManagement/backupUtils.ts`
-- 1 errors in `src/utils/common/testBudgetHistory.ts`
 - 1 errors in `src/hooks/transactions/useTransactionImport.ts`
-=======
-- 1 errors in `src/utils/common/budgetHistoryTracker.ts`
->>>>>>> 48165596
 - 1 errors in `src/hooks/settings/useSettingsSectionRenderer.ts`
 - 1 errors in `src/hooks/notifications/useFirebaseMessaging.ts`
 - 1 errors in `src/hooks/layout/usePaycheckOperations.ts`
@@ -269,16 +172,12 @@
 - 1 errors in `src/components/pages/MainDashboard.tsx`
 - 1 errors in `src/components/layout/MainLayout.tsx`
 - 1 errors in `src/components/history/BudgetHistoryViewer.tsx`
-<<<<<<< HEAD
-=======
-- 1 errors in `src/components/debt/modals/DebtFormFields.tsx`
->>>>>>> 48165596
 - 1 errors in `src/components/debt/DebtDashboard.tsx`
 - 1 errors in `src/components/charts/CategoryBarChart.tsx`
 - 1 errors in `src/components/budgeting/suggestions/SuggestionsList.tsx`
+- 1 errors in `src/components/budgeting/SmartEnvelopeSuggestions.tsx`
 - 1 errors in `src/components/budgeting/envelope/EnvelopeModalHeader.tsx`
 - 1 errors in `src/components/budgeting/envelope/EnvelopeGridView.tsx`
-- 1 errors in `src/components/budgeting/SmartEnvelopeSuggestions.tsx`
 - 1 errors in `src/components/budgeting/CreateEnvelopeModalComponents.tsx`
 - 1 errors in `src/components/bills/modals/BulkUpdateConfirmModal.tsx`
 - 1 errors in `src/components/bills/modals/BillDetailModal.tsx`
@@ -286,43 +185,26 @@
 - 1 errors in `src/components/bills/BillFormSections.tsx`
 - 1 errors in `src/components/automation/AutoFundingView.tsx`
 - 1 errors in `src/components/automation/AutoFundingRuleBuilder.tsx`
-- 1 errors in `src/components/auth/key-management/MainContent.tsx`
 - 1 errors in `src/components/auth/UserSetup.tsx`
 - 1 errors in `src/components/auth/KeyManagementSettings.tsx`
+- 1 errors in `src/components/auth/key-management/MainContent.tsx`
 - 1 errors in `src/components/analytics/CategorySuggestionsTab.tsx`
 - 1 errors in `src/components/accounts/SupplementalAccounts.tsx`
 
 ### Strict Mode Error Breakdown
 | Count | Error Code |
 |---|---|
-<<<<<<< HEAD
-| 44 | `TS2322` |
-| 31 | `TS2345` |
+| 43 | `TS2322` |
+| 24 | `TS2345` |
 | 6 | `TS2769` |
-| 4 | `TS18048` |
-| 3 | `TS18047` |
+| 3 | `TS18048` |
 | 2 | `TS2722` |
 | 2 | `TS2719` |
 | 2 | `TS2339` |
-| 2 | `TS18046` |
+| 2 | `TS18047` |
 | 1 | `TS7016` |
 | 1 | `TS6196` |
-=======
-| 56 | `TS2322` |
-| 33 | `TS2345` |
-| 8 | `TS2769` |
-| 5 | `TS18048` |
-| 4 | `TS7031` |
-| 3 | `TS7053` |
-| 2 | `TS2722` |
-| 2 | `TS2719` |
-| 2 | `TS2339` |
-| 1 | `TS7016` |
-| 1 | `TS2783` |
->>>>>>> 48165596
 | 1 | `TS2349` |
-| 1 | `TS18047` |
-| 1 | `TS18046` |
 
 ### Detailed Strict Mode Report
 ```
@@ -346,24 +228,13 @@
   Type 'NormalizedEnvelope' is not assignable to type 'never'.
 src/components/analytics/CategorySuggestionsTab.tsx(93,32): error TS2345: Argument of type 'string | undefined' is not assignable to parameter of type 'string'.
   Type 'undefined' is not assignable to type 'string'.
-<<<<<<< HEAD
 src/components/analytics/components/TabContent.tsx(56,25): error TS2322: Type 'unknown[]' is not assignable to type 'Record<string, unknown>[]'.
   Type 'unknown' is not assignable to type 'Record<string, unknown>'.
 src/components/analytics/components/TabContent.tsx(56,55): error TS2322: Type 'EnvelopeSpendingEntry[]' is not assignable to type 'Record<string, unknown>[]'.
   Type 'EnvelopeSpendingEntry' is not assignable to type 'Record<string, unknown>'.
     Index signature for type 'string' is missing in type 'EnvelopeSpendingEntry'.
-=======
-src/components/analytics/components/TabContent.tsx(113,32): error TS2322: Type 'AnalyticsData | null | undefined' is not assignable to type 'AnalyticsData'.
-  Type 'undefined' is not assignable to type 'AnalyticsData'.
-src/components/analytics/components/TabContent.tsx(113,62): error TS2322: Type 'Record<string, unknown> | null | undefined' is not assignable to type 'BalanceData'.
-  Type 'undefined' is not assignable to type 'BalanceData'.
-src/components/analytics/tabs/OverviewTab.tsx(7,24): error TS7031: Binding element 'monthlyTrends' implicitly has an 'any' type.
-src/components/analytics/tabs/OverviewTab.tsx(7,39): error TS7031: Binding element 'envelopeSpending' implicitly has an 'any' type.
-src/components/auth/components/UserNameInput.tsx(7,3): error TS7031: Binding element 'value' implicitly has an 'any' type.
-src/components/auth/components/UserNameInput.tsx(8,3): error TS7031: Binding element 'onChange' implicitly has an 'any' type.
 src/components/auth/key-management/MainContent.tsx(116,9): error TS2322: Type 'string | null' is not assignable to type 'string'.
   Type 'null' is not assignable to type 'string'.
->>>>>>> 48165596
 src/components/auth/KeyManagementSettings.tsx(166,11): error TS2322: Type 'RefObject<HTMLInputElement | null>' is not assignable to type 'RefObject<HTMLInputElement>'.
   Type 'HTMLInputElement | null' is not assignable to type 'HTMLInputElement'.
     Type 'null' is not assignable to type 'HTMLInputElement'.
@@ -375,11 +246,6 @@
   Types of parameters 'e' and 'e' are incompatible.
     Type 'FormEvent<Element> | undefined' is not assignable to type 'FormEvent<Element>'.
       Type 'undefined' is not assignable to type 'FormEvent<Element>'.
-<<<<<<< HEAD
-src/components/auth/key-management/MainContent.tsx(116,9): error TS2322: Type 'string | null' is not assignable to type 'string'.
-  Type 'null' is not assignable to type 'string'.
-=======
->>>>>>> 48165596
 src/components/automation/AutoFundingRuleBuilder.tsx(158,9): error TS2322: Type '(envelopeId: string) => void' is not assignable to type '(envelopeId: string | number) => void'.
   Types of parameters 'envelopeId' and 'envelopeId' are incompatible.
     Type 'string | number' is not assignable to type 'string'.
@@ -413,14 +279,6 @@
   Type 'undefined' is not assignable to type 'string'.
 src/components/budgeting/CreateEnvelopeModalComponents.tsx(173,11): error TS2322: Type 'string | undefined' is not assignable to type 'string | null'.
   Type 'undefined' is not assignable to type 'string | null'.
-<<<<<<< HEAD
-src/components/budgeting/SmartEnvelopeSuggestions.tsx(230,5): error TS2322: Type '(envelope: Partial<Envelope>) => void' is not assignable to type '(data: unknown) => void | Promise<void>'.
-  Types of parameters 'envelope' and 'data' are incompatible.
-    Type 'unknown' is not assignable to type 'Partial<Envelope>'.
-=======
-src/components/budgeting/DeleteEnvelopeModal.tsx(111,14): error TS18048: 'envelope.currentBalance' is possibly 'undefined'.
-src/components/budgeting/DeleteEnvelopeModal.tsx(114,42): error TS18048: 'envelope.currentBalance' is possibly 'undefined'.
->>>>>>> 48165596
 src/components/budgeting/envelope/EnvelopeGridView.tsx(112,30): error TS2345: Argument of type '(envelope: { id: string; [key: string]: unknown; }) => JSX.Element' is not assignable to parameter of type '(value: unknown, index: number, array: unknown[]) => Element'.
   Types of parameters 'envelope' and 'value' are incompatible.
     Type 'unknown' is not assignable to type '{ [key: string]: unknown; id: string; }'.
@@ -466,11 +324,6 @@
   Types of parameters 'debt' and 'debt' are incompatible.
     Type 'DebtAccount | Debt' is not assignable to type 'DebtAccount'.
       Type 'Debt' is missing the following properties from type 'DebtAccount': balance, interestRate, minimumPayment, status, and 2 more.
-<<<<<<< HEAD
-=======
-src/components/debt/modals/DebtFormFields.tsx(96,11): error TS2322: Type 'string | null | undefined' is not assignable to type 'string | null'.
-  Type 'undefined' is not assignable to type 'string | null'.
->>>>>>> 48165596
 src/components/history/BudgetHistoryViewer.tsx(115,30): error TS2322: Type '{ totalCommits: number; lastCommitDate: number; lastCommitMessage: string; lastCommitAuthor: string; } | { totalCommits: number; lastCommitDate: null; lastCommitMessage: null; lastCommitAuthor: null; } | undefined' is not assignable to type 'HistoryStatisticsData | null'.
   Type 'undefined' is not assignable to type 'HistoryStatisticsData | null'.
 src/components/layout/MainLayout.tsx(497,11): error TS2322: Type 'unknown' is not assignable to type 'SecurityManager | null'.
@@ -524,25 +377,6 @@
           Type 'unknown' is not assignable to type 'ReceiptItem'.
 src/components/receipts/ReceiptScanner.tsx(134,17): error TS2322: Type 'ExtendedReceiptData' is not assignable to type 'ExtractedData'.
   Index signature for type 'string' is missing in type 'ExtendedReceiptData'.
-<<<<<<< HEAD
-src/components/receipts/components/ReceiptActionButtons.tsx(36,44): error TS2345: Argument of type 'ExtractedData' is not assignable to parameter of type 'ReceiptData'.
-  Types of property 'total' are incompatible.
-    Type 'string | null | undefined' is not assignable to type 'number | null | undefined'.
-      Type 'string' is not assignable to type 'number'.
-src/components/settings/TransactionArchiving.tsx(106,9): error TS2322: Type '{ totalCount: number; cutoffDate: Date; categories: Record<string, { count: number; amount: number; }>; envelopes: Record<string, { count: number; amount: number; }>; totalAmount: number; dateRange: { ...; }; } | null' is not assignable to type 'PreviewData | null'.
-  Type '{ totalCount: number; cutoffDate: Date; categories: Record<string, { count: number; amount: number; }>; envelopes: Record<string, { count: number; amount: number; }>; totalAmount: number; dateRange: { ...; }; }' is not assignable to type 'PreviewData'.
-    The types of 'dateRange.earliest' are incompatible between these types.
-      Type 'Date | null' is not assignable to type 'string | undefined'.
-        Type 'null' is not assignable to type 'string | undefined'.
-src/components/settings/sections/SyncDebugToolsSection.tsx(193,42): error TS2722: Cannot invoke an object which is possibly 'undefined'.
-src/components/settings/sections/SyncDebugToolsSection.tsx(193,42): error TS18048: 'window.forceCloudDataReset' is possibly 'undefined'.
-src/components/transactions/import/ImportModal.tsx(8,6): error TS6196: 'DataRow' is declared but never used.
-src/components/transactions/import/ImportModal.tsx(78,13): error TS2322: Type 'unknown[]' is not assignable to type 'ImportData | DataRow[]'.
-  Type 'unknown[]' is not assignable to type 'DataRow[]'.
-    Type 'unknown' is not assignable to type 'DataRow'.
-src/db/budgetDb.ts(239,19): error TS18047: 'cached.expiresAt' is possibly 'null'.
-src/db/budgetDb.ts(239,52): error TS18047: 'cached.expiresAt' is possibly 'null'.
-=======
 src/components/settings/sections/SyncDebugToolsSection.tsx(193,42): error TS2722: Cannot invoke an object which is possibly 'undefined'.
 src/components/settings/sections/SyncDebugToolsSection.tsx(193,42): error TS18048: 'window.forceCloudDataReset' is possibly 'undefined'.
 src/components/settings/TransactionArchiving.tsx(106,9): error TS2322: Type '{ totalCount: number; cutoffDate: Date; categories: Record<string, { count: number; amount: number; }>; envelopes: Record<string, { count: number; amount: number; }>; totalAmount: number; dateRange: { ...; }; } | null' is not assignable to type 'PreviewData | null'.
@@ -550,21 +384,12 @@
     The types of 'dateRange.earliest' are incompatible between these types.
       Type 'Date | null' is not assignable to type 'string | undefined'.
         Type 'null' is not assignable to type 'string | undefined'.
-src/components/transactions/TransactionLedger.tsx(505,7): error TS2322: Type 'Dispatch<SetStateAction<TransactionFormData>>' is not assignable to type '(form: unknown) => void'.
-  Types of parameters 'value' and 'form' are incompatible.
-    Type 'unknown' is not assignable to type 'SetStateAction<TransactionFormData>'.
-src/components/transactions/TransactionLedger.tsx(515,7): error TS2322: Type 'unknown[]' is not assignable to type 'DataRow[]'.
-  Type 'unknown' is not assignable to type 'DataRow'.
-src/components/transactions/TransactionLedger.tsx(518,7): error TS2322: Type '(mapping: Record<string, string>) => void' is not assignable to type '(mapping: FieldMapping) => void'.
-  Types of parameters 'mapping' and 'mapping' are incompatible.
-    Type 'FieldMapping' is not assignable to type 'Record<string, string>'.
-      'string' index signatures are incompatible.
-        Type 'string | undefined' is not assignable to type 'string'.
-          Type 'undefined' is not assignable to type 'string'.
-src/components/transactions/TransactionLedger.tsx(523,7): error TS2322: Type '(data: unknown[]) => Promise<void> | undefined' is not assignable to type '(event: ChangeEvent<HTMLInputElement>, options: { clearExisting: boolean; }) => void'.
-  Types of parameters 'data' and 'event' are incompatible.
-    Type 'ChangeEvent<HTMLInputElement>' is missing the following properties from type 'unknown[]': length, pop, push, concat, and 29 more.
->>>>>>> 48165596
+src/components/transactions/import/ImportModal.tsx(8,6): error TS6196: 'DataRow' is declared but never used.
+src/components/transactions/import/ImportModal.tsx(78,13): error TS2322: Type 'unknown[]' is not assignable to type 'ImportData | DataRow[]'.
+  Type 'unknown[]' is not assignable to type 'DataRow[]'.
+    Type 'unknown' is not assignable to type 'DataRow'.
+src/db/budgetDb.ts(239,19): error TS18047: 'cached.expiresAt' is possibly 'null'.
+src/db/budgetDb.ts(239,52): error TS18047: 'cached.expiresAt' is possibly 'null'.
 src/hooks/analytics/utils/pdfGeneratorUtils.ts(160,5): error TS2322: Type 'unknown' is not assignable to type 'AnalyticsData'.
 src/hooks/analytics/utils/pdfGeneratorUtils.ts(161,5): error TS2322: Type 'unknown' is not assignable to type 'BalanceData'.
 src/hooks/auth/useAuthenticationManager.ts(99,29): error TS2339: Property 'budgetId' does not exist on type 'never'.
@@ -588,11 +413,6 @@
             Types of parameters 'variables' and 'variables' are incompatible.
               Type 'import("violet-vault/src/hooks/auth/authOperations").UpdateProfileInput' is not assignable to type 'UpdateProfileInput'.
                 Index signature for type 'string' is missing in type 'UpdateProfileInput'.
-<<<<<<< HEAD
-src/hooks/auth/useAuthenticationManager.ts(99,29): error TS2339: Property 'budgetId' does not exist on type 'never'.
-src/hooks/auth/useAuthenticationManager.ts(102,39): error TS2339: Property 'budgetId' does not exist on type 'never'.
-=======
->>>>>>> 48165596
 src/hooks/bills/useBillOperations.ts(68,7): error TS2322: Type '(updatedBills: Bill[]) => Promise<BulkOperationResult>' is not assignable to type '(updatedBills: unknown[]) => Promise<{ success: boolean; successCount: number; errorCount: number; errors: string[]; message: string; }>'.
   Types of parameters 'updatedBills' and 'updatedBills' are incompatible.
     Type 'unknown[]' is not assignable to type 'Bill[]'.
@@ -602,18 +422,11 @@
     Type '((from: string, to: string, amount: number, description?: string | undefined) => Promise<void>) | undefined' is not assignable to type '(from: string, to: string, amount: number, description?: string | undefined) => Promise<void>'.
       Type 'undefined' is not assignable to type '(from: string, to: string, amount: number, description?: string | undefined) => Promise<void>'.
 src/hooks/budgeting/useBudgetHistoryQuery.ts(25,56): error TS2345: Argument of type 'unknown' is not assignable to parameter of type 'Record<string, unknown> | undefined'.
-<<<<<<< HEAD
 src/hooks/budgeting/useBudgetHistoryQuery.ts(122,18): error TS2322: Type 'BudgetCommit | undefined' is not assignable to type '{ [key: string]: unknown; hash?: string | undefined; message?: string | undefined; author?: string | undefined; timestamp?: string | number | undefined; parentHash?: string | undefined; } | undefined'.
   Type 'BudgetCommit' is not assignable to type '{ [key: string]: unknown; hash?: string | undefined; message?: string | undefined; author?: string | undefined; timestamp?: string | number | undefined; parentHash?: string | undefined; }'.
     Types of property 'parentHash' are incompatible.
       Type 'string | null | undefined' is not assignable to type 'string | undefined'.
         Type 'null' is not assignable to type 'string | undefined'.
-=======
-src/hooks/budgeting/useBudgetHistoryQuery.ts(63,40): error TS2345: Argument of type '{ hash: string; message: string; author: string; parentHash: string | null; deviceFingerprint: string; encryptedSnapshot: number[]; iv: number[]; timestamp: number; }' is not assignable to parameter of type 'BudgetCommit'.
-  Types of property 'parentHash' are incompatible.
-    Type 'string | null' is not assignable to type 'string | undefined'.
-      Type 'null' is not assignable to type 'string | undefined'.
->>>>>>> 48165596
 src/hooks/budgeting/usePaycheckFormValidated.ts(62,26): error TS2769: No overload matches this call.
   Overload 1 of 4, '(value: string | number | Date): Date', gave the following error.
     Argument of type 'Date | undefined' is not assignable to parameter of type 'string | number | Date'.
@@ -621,12 +434,6 @@
   Overload 2 of 4, '(value: string | number): Date', gave the following error.
     Argument of type 'Date | undefined' is not assignable to parameter of type 'string | number'.
       Type 'undefined' is not assignable to type 'string | number'.
-<<<<<<< HEAD
-=======
-src/hooks/common/useRouterPageDetection.ts(22,25): error TS7053: Element implicitly has an 'any' type because expression of type 'string' can't be used to index type '{ "/app": string; "/app/dashboard": string; "/app/envelopes": string; "/app/savings": string; "/app/supplemental": string; "/app/paycheck": string; "/app/bills": string; "/app/transactions": string; "/app/debts": string; "/app/analytics": string; "/app/automation": string; "/app/activity": string; }'.
-  No index signature with a parameter of type 'string' was found on type '{ "/app": string; "/app/dashboard": string; "/app/envelopes": string; "/app/savings": string; "/app/supplemental": string; "/app/paycheck": string; "/app/bills": string; "/app/transactions": string; "/app/debts": string; "/app/analytics": string; "/app/automation": string; "/app/activity": string; }'.
-src/hooks/common/useRouterPageDetection.ts(66,24): error TS7053: Element implicitly has an 'any' type because expression of type 'any' can't be used to index type '{ dashboard: string; envelopes: string; savings: string; supplemental: string; paycheck: string; bills: string; transactions: string; debts: string; analytics: string; automation: string; activity: string; }'.
->>>>>>> 48165596
 src/hooks/layout/usePaycheckOperations.ts(61,11): error TS2345: Argument of type '() => Promise<BudgetRecord | null>' is not assignable to parameter of type '() => Promise<{ actualBalance?: number | undefined; unassignedCash?: number | undefined; } | null>'.
   Type 'Promise<BudgetRecord | null>' is not assignable to type 'Promise<{ actualBalance?: number | undefined; unassignedCash?: number | undefined; } | null>'.
     Type 'BudgetRecord | null' is not assignable to type '{ actualBalance?: number | undefined; unassignedCash?: number | undefined; } | null'.
@@ -639,22 +446,7 @@
   The last overload gave the following error.
     Type 'SecurityManager | null' is not assignable to type 'SecurityManager'.
       Type 'null' is not assignable to type 'SecurityManager'.
-<<<<<<< HEAD
 src/hooks/transactions/useTransactionImport.ts(53,38): error TS2345: Argument of type 'unknown' is not assignable to parameter of type '{ userName?: string | undefined; } | undefined'.
-=======
-src/hooks/transactions/useTransactionFileUpload.ts(27,18): error TS18047: 'event.target.files' is possibly 'null'.
-src/hooks/transactions/useTransactionFileUpload.ts(59,56): error TS18046: 'error' is of type 'unknown'.
-src/hooks/transactions/useTransactionImport.ts(49,38): error TS2345: Argument of type 'unknown' is not assignable to parameter of type '{ userName?: string | undefined; }'.
-src/hooks/transactions/useTransactionImport.ts(95,7): error TS2769: No overload matches this call.
-  Overload 1 of 2, '(predicate: (value: unknown, index: number, array: unknown[]) => value is unknown, thisArg?: any): unknown[]', gave the following error.
-    Argument of type '(t: { amount: number; }) => boolean' is not assignable to parameter of type '(value: unknown, index: number, array: unknown[]) => value is unknown'.
-      Types of parameters 't' and 'value' are incompatible.
-        Type 'unknown' is not assignable to type '{ amount: number; }'.
-  Overload 2 of 2, '(predicate: (value: unknown, index: number, array: unknown[]) => unknown, thisArg?: any): unknown[]', gave the following error.
-    Argument of type '(t: { amount: number; }) => boolean' is not assignable to parameter of type '(value: unknown, index: number, array: unknown[]) => unknown'.
-      Types of parameters 't' and 'value' are incompatible.
-        Type 'unknown' is not assignable to type '{ amount: number; }'.
->>>>>>> 48165596
 src/services/bugReport/errorTrackingService.ts(106,26): error TS2322: Type '(event: ErrorEvent) => void' is not assignable to type '{ handleEvent: (event: Event) => void; } | ((event: Event) => void)'.
   Type '(event: ErrorEvent) => void' is not assignable to type '(event: Event) => void'.
     Types of parameters 'event' and 'event' are incompatible.
@@ -690,47 +482,8 @@
   Type 'undefined' is not assignable to type 'string'.
 src/utils/bills/billUpdateHelpers.ts(106,71): error TS2345: Argument of type 'unknown' is not assignable to parameter of type 'Record<string, unknown> | undefined'.
 src/utils/bills/billUpdateHelpers.ts(107,5): error TS2722: Cannot invoke an object which is possibly 'undefined'.
-<<<<<<< HEAD
-src/utils/common/testBudgetHistory.ts(47,39): error TS2345: Argument of type '{ hash: string; timestamp: number; message: string; author: string; parentHash: null; encryptedSnapshot: string; deviceFingerprint: string; }' is not assignable to parameter of type 'BudgetCommit'.
-  Types of property 'encryptedSnapshot' are incompatible.
-    Type 'string' is not assignable to type 'number[]'.
-src/utils/dataManagement/backupUtils.ts(45,44): error TS2345: Argument of type 'unknown' is not assignable to parameter of type 'Record<string, unknown> | undefined'.
 src/utils/dataManagement/firebaseUtils.ts(15,74): error TS2345: Argument of type 'unknown' is not assignable to parameter of type 'Record<string, unknown> | undefined'.
 src/utils/dataManagement/firebaseUtils.ts(40,60): error TS2345: Argument of type 'unknown' is not assignable to parameter of type 'SyncConfig | null | undefined'.
-src/utils/debts/debtCalculations.ts(94,5): error TS2322: Type 'string | null' is not assignable to type 'string | Date | undefined'.
-  Type 'null' is not assignable to type 'string | Date | undefined'.
-src/utils/pageDetection/pageIdentifier.ts(37,51): error TS2345: Argument of type 'unknown' is not assignable to parameter of type 'Record<string, unknown> | undefined'.
-src/utils/pwa/patchNotesManager.ts(89,24): error TS18048: 'match.index' is possibly 'undefined'.
-src/utils/query/backgroundSyncService.ts(92,20): error TS18046: 'restoreError' is of type 'unknown'.
-src/utils/query/prefetchHelpers.ts(55,13): error TS2345: Argument of type 'string | undefined' is not assignable to parameter of type 'string'.
-  Type 'undefined' is not assignable to type 'string'.
-src/utils/receipts/receiptHelpers.ts(206,14): error TS18047: 'receiptData.total' is possibly 'null'.
-=======
-src/utils/budgeting/envelopeCalculations.ts(111,63): error TS2345: Argument of type 'string | undefined' is not assignable to parameter of type 'string'.
-  Type 'undefined' is not assignable to type 'string'.
-src/utils/budgeting/envelopeCalculations.ts(522,24): error TS7053: Element implicitly has an 'any' type because expression of type 'string' can't be used to index type 'Record<FrequencyType, number>'.
-  No index signature with a parameter of type 'string' was found on type 'Record<FrequencyType, number>'.
-src/utils/common/budgetHistoryTracker.ts(109,41): error TS2345: Argument of type '{ hash: string; timestamp: number; message: string; author: string; parentHash: string | null; snapshotData: string; deviceFingerprint: string; }' is not assignable to parameter of type 'BudgetCommit'.
-  Types of property 'parentHash' are incompatible.
-    Type 'string | null' is not assignable to type 'string | undefined'.
-      Type 'null' is not assignable to type 'string | undefined'.
-src/utils/common/transactionArchiving.ts(255,11): error TS2322: Type 'null' is not assignable to type 'number'.
-src/utils/common/transactionArchiving.ts(423,9): error TS2322: Type 'null' is not assignable to type 'number'.
-src/utils/dataManagement/firebaseUtils.ts(15,74): error TS2345: Argument of type 'unknown' is not assignable to parameter of type 'Record<string, unknown> | undefined'.
-src/utils/dataManagement/firebaseUtils.ts(40,60): error TS2345: Argument of type 'unknown' is not assignable to parameter of type 'SyncConfig | null | undefined'.
-src/utils/query/queryClientConfig.ts(58,7): error TS2322: Type '(error: unknown, query: Query) => void' is not assignable to type '(error: Error, query: Query<unknown, unknown, unknown, readonly unknown[]>) => void'.
-  Types of parameters 'query' and 'query' are incompatible.
-    Type 'Query<unknown, unknown, unknown, readonly unknown[]>' is not assignable to type 'Query<unknown, Error, unknown, readonly unknown[]>'.
-      Types of property 'state' are incompatible.
-        Type 'QueryState<unknown, unknown>' is not assignable to type 'QueryState<unknown, Error>'.
-          Type 'unknown' is not assignable to type 'Error'.
-src/utils/query/queryClientConfig.ts(65,7): error TS2322: Type '(_data: unknown, query: Query) => void' is not assignable to type '(data: unknown, query: Query<unknown, unknown, unknown, readonly unknown[]>) => void'.
-  Types of parameters 'query' and 'query' are incompatible.
-    Type 'Query<unknown, unknown, unknown, readonly unknown[]>' is not assignable to type 'Query<unknown, Error, unknown, readonly unknown[]>'.
-      Types of property 'state' are incompatible.
-        Type 'QueryState<unknown, unknown>' is not assignable to type 'QueryState<unknown, Error>'.
-          Type 'unknown' is not assignable to type 'Error'.
->>>>>>> 48165596
 src/utils/security/keyExport.ts(268,58): error TS2345: Argument of type 'unknown' is not assignable to parameter of type 'Record<string, unknown> | undefined'.
 src/utils/security/keyExport.ts(319,35): error TS7016: Could not find a declaration file for module 'qrcode'. 'violet-vault/node_modules/qrcode/lib/index.js' implicitly has an 'any' type.
   Try `npm i --save-dev @types/qrcode` if it exists or add a new declaration (.d.ts) file containing `declare module 'qrcode';`
