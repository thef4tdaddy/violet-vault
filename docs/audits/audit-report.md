--- conflicted
+++ resolved
@@ -4,19 +4,11 @@
 
 | Category | Current | Change |
 |----------|---------|--------|
-<<<<<<< HEAD
-| ESLint Issues | 3 | 0 |
-| TypeScript Errors | 41 | +1 |
-| TypeScript Strict Mode Errors | 2154 | -10 |
-
-*Last updated: 2025-11-23 00:24:39 UTC*
-=======
 | ESLint Issues | 1 | +1 |
 | TypeScript Errors | 0 | 0 |
 | TypeScript Strict Mode Errors | 2213 | -13 |
 
 *Last updated: 2025-11-22 18:28:06 UTC*
->>>>>>> 5e95aee7
 
 ## Table of Contents
 - [Lint Audit](#lint-audit)
@@ -35,33 +27,16 @@
 ## Lint Audit
 
 ### Files with Most Issues
-<<<<<<< HEAD
-- 1 issues in `/home/runner/work/violet-vault/violet-vault/src/hooks/budgeting/usePaycheckForm.ts`
-- 1 issues in `/home/runner/work/violet-vault/violet-vault/src/hooks/accounts/useSupplementalAccounts.ts`
-- 1 issues in `/home/runner/work/violet-vault/violet-vault/src/components/settings/SettingsDashboard.tsx`
-=======
 - 1 issues in `/home/runner/work/violet-vault/violet-vault/src/hooks/budgeting/autofunding/useAutoFundingExecution/useExecutionUtils.ts`
->>>>>>> 5e95aee7
 
 ### Issue Count by Category
 | Count | Rule ID |
 |---|---|
-<<<<<<< HEAD
-| 2 | `max-lines-per-function` |
-| 1 | `no-undef` |
-
-### Detailed Lint Report
-```
-/home/runner/work/violet-vault/violet-vault/src/components/settings/SettingsDashboard.tsx:27:27 - 1 - Arrow function has too many lines (164). Maximum allowed is 150. (max-lines-per-function)
-/home/runner/work/violet-vault/violet-vault/src/hooks/accounts/useSupplementalAccounts.ts:41:33 - 1 - Arrow function has too many lines (152). Maximum allowed is 150. (max-lines-per-function)
-/home/runner/work/violet-vault/violet-vault/src/hooks/budgeting/usePaycheckForm.ts:16:18 - 1 - 'React' is not defined. (no-undef)
-=======
 | 1 | `max-lines-per-function` |
 
 ### Detailed Lint Report
 ```
 /home/runner/work/violet-vault/violet-vault/src/hooks/budgeting/autofunding/useAutoFundingExecution/useExecutionUtils.ts:30:34 - 1 - Arrow function has too many lines (159). Maximum allowed is 150. (max-lines-per-function)
->>>>>>> 5e95aee7
 ```
 
 ## Typecheck Audit
@@ -77,125 +52,6 @@
 - 2 errors in `src/hooks/bills/useBillManager.ts`
 - 2 errors in `src/components/layout/MainLayout.tsx`
 - 1 errors in `src/components/settings/SettingsDashboard.tsx`
-<<<<<<< HEAD
-- 1 errors in `src/components/history/BudgetHistoryViewer.tsx`
-- 1 errors in `src/components/analytics/ReportExporter.tsx`
-
-### Type Error Breakdown by Category
-| Count | Error Code |
-|---|---|
-| 18 | `TS2322` |
-| 16 | `TS2345` |
-| 4 | `TS2339` |
-| 1 | `TS2741` |
-| 1 | `TS2719` |
-| 1 | `TS2352` |
-
-### Detailed Type Error Report
-```
-src/components/accounts/SupplementalAccounts.tsx(90,5): error TS2322: Type 'unknown' is not assignable to type '(account: Account) => void'.
-  Type '{}' provides no match for the signature '(account: Account): void'.
-src/components/accounts/SupplementalAccounts.tsx(91,5): error TS2322: Type 'unknown' is not assignable to type '(account: Account) => void'.
-  Type '{}' provides no match for the signature '(account: Account): void'.
-src/components/accounts/SupplementalAccounts.tsx(92,5): error TS2322: Type 'unknown' is not assignable to type '(accountId: string) => void'.
-  Type '{}' provides no match for the signature '(accountId: string): void'.
-src/components/accounts/SupplementalAccounts.tsx(93,5): error TS2322: Type 'unknown' is not assignable to type '(transfer: { accountId: string; envelopeId: string; amount: number; description: string; }) => void'.
-  Type '{}' provides no match for the signature '(transfer: { accountId: string; envelopeId: string; amount: number; description: string; }): void'.
-src/components/accounts/SupplementalAccounts.tsx(129,11): error TS2719: Type '(account: Account) => void' is not assignable to type '(account: Account) => void'. Two different types with this name exist, but they are unrelated.
-  Types of parameters 'account' and 'account' are incompatible.
-    Type 'Account' is not assignable to type 'Account'. Two different types with this name exist, but they are unrelated.
-      Types of property 'id' are incompatible.
-        Type 'string | number' is not assignable to type 'string'.
-          Type 'number' is not assignable to type 'string'.
-src/components/accounts/SupplementalAccounts.tsx(131,11): error TS2322: Type '(account: TransferringAccount) => void' is not assignable to type '(account: Account) => void'.
-  Types of parameters 'account' and 'account' are incompatible.
-    Type 'Account' is not assignable to type 'TransferringAccount'.
-      Types of property 'id' are incompatible.
-        Type 'string | number' is not assignable to type 'string'.
-          Type 'number' is not assignable to type 'string'.
-src/components/accounts/SupplementalAccounts.tsx(154,9): error TS2741: Property 'currentBalance' is missing in type 'TransferringAccount' but required in type 'TransferringAccount'.
-src/components/analytics/ReportExporter.tsx(107,15): error TS2322: Type '{ includeSummary: boolean; includeCharts: boolean; includeTransactions: boolean; includeEnvelopes: boolean; includeSavings: boolean; includeInsights: boolean; customDateRange: { start: string; end: string; }; }' is not assignable to type 'Record<string, boolean>'.
-  Property 'customDateRange' is incompatible with index signature.
-    Type '{ start: string; end: string; }' is not assignable to type 'boolean'.
-src/components/history/BudgetHistoryViewer.tsx(45,64): error TS2345: Argument of type 'UseMutateFunction<{ commitHash: string; snapshot: any; }, Error, { commitHash: string; password: string; }, unknown>' is not assignable to parameter of type '(params: { commitHash: string; password: string; }) => Promise<void>'.
-  Type 'void' is not assignable to type 'Promise<void>'.
-src/components/layout/MainLayout.tsx(477,11): error TS2322: Type '(event: ChangeEvent<HTMLInputElement>) => Promise<{ success: boolean; imported: { envelopes: number; bills: number; transactions: number; savingsGoals: number; debts: number; paycheckHistory: number; auditLog: number; }; }>' is not assignable to type '() => void'.
-  Target signature provides too few arguments. Expected 1 or more, but got 0.
-src/components/layout/MainLayout.tsx(484,11): error TS2322: Type '(oldPassword: string, newPassword: string) => Promise<void>' is not assignable to type '(password: string) => void'.
-  Target signature provides too few arguments. Expected 2 or more, but got 1.
-src/components/settings/SettingsDashboard.tsx(162,13): error TS2322: Type '(password: string) => void' is not assignable to type '(current: string, newPass: string) => Promise<AuthResult>'.
-  Type 'void' is not assignable to type 'Promise<AuthResult>'.
-src/hooks/accounts/useSupplementalAccounts.ts(109,44): error TS2345: Argument of type 'Account' is not assignable to parameter of type 'Account'.
-  Type 'Account' is missing the following properties from type 'Account': type, currentBalance, color, isActive
-src/hooks/accounts/useSupplementalAccounts.ts(134,7): error TS2322: Type '(account: Account) => void' is not assignable to type '(id: string, data: unknown) => void'.
-  Types of parameters 'account' and 'id' are incompatible.
-    Type 'string' is not assignable to type 'Account'.
-src/hooks/accounts/useSupplementalAccounts.ts(143,22): error TS2345: Argument of type 'Account' is not assignable to parameter of type 'Account'.
-  Type 'Account' is missing the following properties from type 'Account': type, currentBalance, color, isActive
-src/hooks/accounts/useSupplementalAccounts.ts(157,7): error TS2345: Argument of type 'TransferringAccount' is not assignable to parameter of type 'Account'.
-  Type 'TransferringAccount' is missing the following properties from type 'Account': type, currentBalance, color, isActive
-src/hooks/accounts/useSupplementalAccounts.ts(172,35): error TS2345: Argument of type 'TransferringAccount' is not assignable to parameter of type 'TransferringAccount'.
-  Property 'currentBalance' is missing in type 'TransferringAccount' but required in type 'TransferringAccount'.
-src/hooks/analytics/useReportExporter.ts(48,9): error TS2345: Argument of type 'unknown' is not assignable to parameter of type 'string'.
-src/hooks/analytics/useReportExporter.ts(112,41): error TS2322: Type 'unknown' is not assignable to type 'string'.
-src/hooks/analytics/useReportExporter.ts(129,24): error TS2345: Argument of type '(prev: { includeSummary: boolean; includeCharts: boolean; includeTransactions: boolean; includeEnvelopes: boolean; includeSavings: boolean; includeInsights: boolean; customDateRange: { start: string; end: string; }; }) => { ...; }' is not assignable to parameter of type 'SetStateAction<{ includeSummary: boolean; includeCharts: boolean; includeTransactions: boolean; includeEnvelopes: boolean; includeSavings: boolean; includeInsights: boolean; customDateRange: { start: string; end: string; }; }>'.
-  Type '(prev: { includeSummary: boolean; includeCharts: boolean; includeTransactions: boolean; includeEnvelopes: boolean; includeSavings: boolean; includeInsights: boolean; customDateRange: { start: string; end: string; }; }) => { ...; }' is not assignable to type '(prevState: { includeSummary: boolean; includeCharts: boolean; includeTransactions: boolean; includeEnvelopes: boolean; includeSavings: boolean; includeInsights: boolean; customDateRange: { start: string; end: string; }; }) => { ...; }'.
-    Call signature return types '{ includeSummary: boolean; includeCharts: boolean; includeTransactions: boolean; includeEnvelopes: boolean; includeSavings: boolean; includeInsights: boolean; customDateRange: unknown; }' and '{ includeSummary: boolean; includeCharts: boolean; includeTransactions: boolean; includeEnvelopes: boolean; includeSavings: boolean; includeInsights: boolean; customDateRange: { start: string; end: string; }; }' are incompatible.
-      The types of 'customDateRange' are incompatible between these types.
-        Type '{}' is missing the following properties from type '{ start: string; end: string; }': start, end
-src/hooks/bills/useBillManager.ts(197,5): error TS2322: Type '(bills: Bill[]) => void' is not assignable to type '(bills: Set<string>) => void'.
-  Types of parameters 'bills' and 'bills' are incompatible.
-    Type 'Set<string>' is missing the following properties from type 'Bill[]': length, pop, push, concat, and 24 more.
-src/hooks/bills/useBillManager.ts(197,23): error TS2352: Conversion of type 'Dispatch<SetStateAction<Set<unknown>>>' to type '(bills: Bill[]) => void' may be a mistake because neither type sufficiently overlaps with the other. If this was intentional, convert the expression to 'unknown' first.
-  Types of parameters 'value' and 'bills' are incompatible.
-    Type 'Bill[]' is not comparable to type 'SetStateAction<Set<unknown>>'.
-      Type 'Bill[]' is missing the following properties from type 'Set<unknown>': add, clear, delete, has, and 2 more.
-src/hooks/budgeting/usePaycheckForm.ts(67,40): error TS2345: Argument of type 'unknown[]' is not assignable to parameter of type 'PaycheckHistory[]'.
-  Type '{}' is missing the following properties from type 'PaycheckHistory': id, amount, lastModified
-src/hooks/budgeting/usePaycheckForm.ts(77,58): error TS2345: Argument of type 'unknown[]' is not assignable to parameter of type 'PaycheckHistory[]'.
-  Type '{}' is missing the following properties from type 'PaycheckHistory': id, amount, lastModified
-src/hooks/budgeting/usePaycheckForm.ts(111,85): error TS2345: Argument of type 'unknown[]' is not assignable to parameter of type 'Envelope[]'.
-  Type '{}' is missing the following properties from type 'Envelope': id, name, category, archived, lastModified
-src/hooks/budgeting/usePaycheckForm.ts(143,43): error TS2345: Argument of type 'unknown' is not assignable to parameter of type 'Record<string, unknown>'.
-  Index signature for type 'string' is missing in type '{}'.
-src/hooks/budgeting/usePaycheckForm.ts(174,64): error TS2345: Argument of type 'unknown[]' is not assignable to parameter of type 'Envelope[]'.
-  Type '{}' is missing the following properties from type 'Envelope': id, name, category, archived, lastModified
-src/hooks/budgeting/usePaycheckForm.ts(208,70): error TS2345: Argument of type 'unknown[]' is not assignable to parameter of type 'PaycheckHistory[]'.
-  Type '{}' is missing the following properties from type 'PaycheckHistory': id, amount, lastModified
-src/hooks/debts/useDebtManagement.ts(134,7): error TS2322: Type 'UseMutateAsyncFunction<{ id?: string; status: string; author?: string; }, Error, { [key: string]: unknown; id?: string; status?: string; author?: string; }, unknown>' is not assignable to type '(data: DebtData) => Promise<CreatedDebt>'.
-  Types of parameters 'variables' and 'data' are incompatible.
-    Type 'DebtData' is not assignable to type '{ [key: string]: unknown; id?: string; status?: string; author?: string; }'.
-      Index signature for type 'string' is missing in type 'DebtData'.
-src/hooks/debts/useDebtManagement.ts(148,7): error TS2322: Type 'UseMutateAsyncFunction<{ id: string; }, Error, { id: string; updates: Record<string, unknown>; author?: string; }, unknown>' is not assignable to type '(params: { id: string; updates: Debt; }) => Promise<void>'.
-  Types of parameters 'variables' and 'params' are incompatible.
-    Type '{ id: string; updates: Debt; }' is not assignable to type '{ id: string; updates: Record<string, unknown>; author?: string; }'.
-      Types of property 'updates' are incompatible.
-        Type 'Debt' is not assignable to type 'Record<string, unknown>'.
-          Index signature for type 'string' is missing in type 'Debt'.
-src/hooks/debts/useDebtManagement.ts(161,7): error TS2322: Type 'UseMutateAsyncFunction<{ id: string; }, Error, { id: string; updates: Record<string, unknown>; author?: string; }, unknown>' is not assignable to type '(params: { id: string; updates: Partial<Debt>; }) => Promise<void>'.
-  Type 'Promise<{ id: string; }>' is not assignable to type 'Promise<void>'.
-    Type '{ id: string; }' is not assignable to type 'void'.
-src/hooks/debts/useDebtManagement.ts(170,7): error TS2322: Type 'UseMutateAsyncFunction<{ id: string; }, Error, { id: string; updates: Record<string, unknown>; author?: string; }, unknown>' is not assignable to type '(params: { id: string; updates: Partial<Debt>; }) => Promise<void>'.
-  Type 'Promise<{ id: string; }>' is not assignable to type 'Promise<void>'.
-    Type '{ id: string; }' is not assignable to type 'void'.
-src/hooks/debts/useDebtManagement.ts(180,59): error TS2322: Type 'UseMutateAsyncFunction<{ id: string; }, Error, { id: string; updates: Record<string, unknown>; author?: string; }, unknown>' is not assignable to type '(params: { id: string; updates: Partial<Debt>; author?: string; }) => Promise<void>'.
-  Type 'Promise<{ id: string; }>' is not assignable to type 'Promise<void>'.
-    Type '{ id: string; }' is not assignable to type 'void'.
-src/hooks/debts/useDebtManagement.ts(200,7): error TS2322: Type 'UseMutateAsyncFunction<string, Error, { id: string; author?: string; }, unknown>' is not assignable to type '(params: { id: string; }) => Promise<void>'.
-  Type 'Promise<string>' is not assignable to type 'Promise<void>'.
-    Type 'string' is not assignable to type 'void'.
-src/hooks/debts/useDebts.ts(46,28): error TS2345: Argument of type '{ id?: string; status: string; author?: string; }' is not assignable to parameter of type 'Debt'.
-  Type '{ id?: string; status: string; author?: string; }' is missing the following properties from type 'Debt': name, creditor, type, currentBalance, and 2 more.
-src/hooks/debts/useDebts.ts(195,20): error TS2339: Property 'name' does not exist on type '{ id?: string; status: string; author?: string; }'.
-src/hooks/debts/useDebts.ts(196,20): error TS2339: Property 'type' does not exist on type '{ id?: string; status: string; author?: string; }'.
-src/hooks/debts/useDebts.ts(197,30): error TS2339: Property 'currentBalance' does not exist on type '{ id?: string; status: string; author?: string; }'.
-src/hooks/debts/useDebts.ts(198,28): error TS2339: Property 'interestRate' does not exist on type '{ id?: string; status: string; author?: string; }'.
-src/hooks/transactions/useTransactionImport.ts(78,61): error TS2345: Argument of type 'ImportData' is not assignable to parameter of type 'unknown[] | { data?: unknown[]; }'.
-  Type 'ImportData' is missing the following properties from type 'unknown[]': length, pop, push, concat, and 29 more.
-src/hooks/transactions/useTransactionImport.ts(101,44): error TS2345: Argument of type 'unknown[]' is not assignable to parameter of type '{ amount: number; }[]'.
-  Property 'amount' is missing in type '{}' but required in type '{ amount: number; }'.
-```
-=======
 - 1 errors in `src/components/analytics/ReportExporter.tsx`
 
 ### Type Error Breakdown by Category
@@ -209,7 +65,6 @@
 | 1 | `TS2352` |
 
 Last check: 2025-11-22 18:27:50 UTC
->>>>>>> 5e95aee7
 
 ## Typecheck Strict Mode Audit
 
@@ -238,28 +93,17 @@
 - 14 errors in `src/components/automation/AutoFundingDashboard.tsx`
 - 13 errors in `src/utils/settings/settingsHelpers.ts`
 - 13 errors in `src/utils/security/optimizedSerialization.ts`
-<<<<<<< HEAD
-- 13 errors in `src/services/bugReport/performanceInfoService.ts`
-- 13 errors in `src/services/authService.ts`
-- 13 errors in `src/hooks/budgeting/autofunding/useAutoFundingExecution/useRuleExecution.ts`
-- 13 errors in `src/hooks/budgeting/autofunding/useAutoFundingExecution/useExecutionUtils.ts`
-- 13 errors in `src/hooks/bills/useBillManager.ts`
-=======
->>>>>>> 5e95aee7
 - 13 errors in `src/components/receipts/ReceiptToTransactionModal.tsx`
 - 13 errors in `src/components/budgeting/CreateEnvelopeModal.tsx`
 - 12 errors in `src/utils/pwa/serviceWorkerDiagnostics.ts`
 - 12 errors in `src/utils/debug/dataDiagnostic.ts`
 - 12 errors in `src/utils/accounts/accountValidation.ts`
 - 12 errors in `src/components/bills/BillManager.tsx`
-<<<<<<< HEAD
-=======
 - 12 errors in `src/components/automation/tabs/RulesTabComponents.tsx`
 - 11 errors in `src/utils/security/shareCodeUtils.ts`
 - 11 errors in `src/utils/savings/savingsFormUtils.ts`
 - 11 errors in `src/utils/bills/billDetailUtils.ts`
 - 11 errors in `src/hooks/history/useBudgetHistoryViewer.ts`
->>>>>>> 5e95aee7
 - 11 errors in `src/components/transactions/splitter/SplitAllocationsSection.tsx`
 - 11 errors in `src/components/transactions/import/ImportModal.tsx`
 - 11 errors in `src/components/budgeting/suggestions/SuggestionSettings.tsx`
@@ -278,16 +122,6 @@
 - 10 errors in `src/components/receipts/steps/ConfirmationStep.tsx`
 - 10 errors in `src/components/pwa/UpdateAvailableModal.tsx`
 - 10 errors in `src/components/layout/MainLayout.tsx`
-<<<<<<< HEAD
-- 10 errors in `src/components/budgeting/paycheck/PaycheckAllocationModes.tsx`
-- 10 errors in `src/components/bills/modals/BulkUpdateConfirmModal.tsx`
-- 10 errors in `src/components/bills/modals/BillDetailSections.tsx`
-- 9 errors in `src/utils/ui/touchFeedback.ts`
-- 9 errors in `src/utils/sync/retryMetrics.ts`
-- 9 errors in `src/utils/receipts/receiptHelpers.ts`
-- 9 errors in `src/utils/query/prefetchHelpers.ts`
-=======
->>>>>>> 5e95aee7
 - 9 errors in `src/utils/pwa/backgroundSync.ts`
 - 9 errors in `src/utils/debug/syncDiagnostic.ts`
 - 9 errors in `src/utils/debug/reactErrorDetector.ts`
@@ -661,18 +495,6 @@
 ### Strict Mode Error Breakdown
 | Count | Error Code |
 |---|---|
-<<<<<<< HEAD
-| 619 | `TS7006` |
-| 604 | `TS7031` |
-| 190 | `TS2345` |
-| 157 | `TS2322` |
-| 131 | `TS18046` |
-| 126 | `TS2339` |
-| 65 | `TS7005` |
-| 60 | `TS7053` |
-| 56 | `TS18048` |
-| 40 | `TS7034` |
-=======
 | 687 | `TS7006` |
 | 643 | `TS7031` |
 | 174 | `TS2345` |
@@ -683,7 +505,6 @@
 | 63 | `TS7053` |
 | 51 | `TS18048` |
 | 39 | `TS7034` |
->>>>>>> 5e95aee7
 | 37 | `TS18047` |
 | 25 | `TS2769` |
 | 6 | `TS2411` |
@@ -759,16 +580,9 @@
   Type 'undefined' is not assignable to type 'Record<string, unknown>'.
 src/components/analytics/CategorySuggestionsTab.tsx(93,32): error TS2345: Argument of type 'string | undefined' is not assignable to parameter of type 'string'.
   Type 'undefined' is not assignable to type 'string'.
-<<<<<<< HEAD
-src/components/analytics/ReportExporter.tsx(107,15): error TS2322: Type '{ includeSummary: boolean; includeCharts: boolean; includeTransactions: boolean; includeEnvelopes: boolean; includeSavings: boolean; includeInsights: boolean; customDateRange: { start: string; end: string; } | null; }' is not assignable to type 'Record<string, boolean>'.
-  Property 'customDateRange' is incompatible with index signature.
-    Type '{ start: string; end: string; } | null' is not assignable to type 'boolean'.
-      Type 'null' is not assignable to type 'boolean'.
-=======
 src/components/analytics/ReportExporter.tsx(107,15): error TS2322: Type '{ includeSummary: boolean; includeCharts: boolean; includeTransactions: boolean; includeEnvelopes: boolean; includeSavings: boolean; includeInsights: boolean; customDateRange: null; }' is not assignable to type 'Record<string, boolean>'.
   Property 'customDateRange' is incompatible with index signature.
     Type 'null' is not assignable to type 'boolean'.
->>>>>>> 5e95aee7
 src/components/analytics/SmartCategoryManager.tsx(120,9): error TS2322: Type '(tabId: CategoryTabId) => void' is not assignable to type '(tabId: string) => void'.
   Types of parameters 'tabId' and 'tabId' are incompatible.
     Type 'string' is not assignable to type 'CategoryTabId'.
@@ -1670,14 +1484,6 @@
 src/components/security/LockScreen.tsx(232,27): error TS7006: Parameter 'e' implicitly has an 'any' type.
 src/components/settings/EnvelopeIntegrityChecker.tsx(17,37): error TS7031: Binding element 'isOpen' implicitly has an 'any' type.
 src/components/settings/EnvelopeIntegrityChecker.tsx(17,45): error TS7031: Binding element 'onClose' implicitly has an 'any' type.
-<<<<<<< HEAD
-src/components/settings/SettingsDashboard.tsx(121,5): error TS2322: Type '(profile: { userName: string; userColor: string; }) => void' is not assignable to type '(profile: unknown) => void'.
-  Types of parameters 'profile' and 'profile' are incompatible.
-    Type 'unknown' is not assignable to type '{ userName: string; userColor: string; }'.
-src/components/settings/SettingsDashboard.tsx(162,13): error TS2322: Type '(password: string) => void' is not assignable to type '(current: string, newPass: string) => Promise<AuthResult>'.
-  Type 'void' is not assignable to type 'Promise<AuthResult>'.
-src/components/settings/SettingsDashboard.tsx(167,9): error TS2322: Type 'unknown' is not assignable to type 'ReactNode'.
-=======
 src/components/settings/SettingsDashboard.tsx(28,3): error TS7031: Binding element 'isOpen' implicitly has an 'any' type.
 src/components/settings/SettingsDashboard.tsx(29,3): error TS7031: Binding element 'onClose' implicitly has an 'any' type.
 src/components/settings/SettingsDashboard.tsx(30,3): error TS7031: Binding element 'onExport' implicitly has an 'any' type.
@@ -1690,7 +1496,6 @@
 src/components/settings/SettingsDashboard.tsx(38,3): error TS7031: Binding element 'securityManager' implicitly has an 'any' type.
 src/components/settings/SettingsDashboard.tsx(40,3): error TS7031: Binding element 'onUpdateProfile' implicitly has an 'any' type.
 src/components/settings/SettingsDashboard.tsx(78,50): error TS7006: Parameter 'sectionId' implicitly has an 'any' type.
->>>>>>> 5e95aee7
 src/components/settings/archiving/ArchivingActionButtons.tsx(6,3): error TS7031: Binding element 'needsArchiving' implicitly has an 'any' type.
 src/components/settings/archiving/ArchivingActionButtons.tsx(7,3): error TS7031: Binding element 'isArchiving' implicitly has an 'any' type.
 src/components/settings/archiving/ArchivingActionButtons.tsx(8,3): error TS7031: Binding element 'showPreview' implicitly has an 'any' type.
@@ -2500,8 +2305,6 @@
 src/hooks/debts/useDebts.ts(196,20): error TS2339: Property 'type' does not exist on type '{ id?: string | undefined; status: string; author?: string | undefined; }'.
 src/hooks/debts/useDebts.ts(197,30): error TS2339: Property 'currentBalance' does not exist on type '{ id?: string | undefined; status: string; author?: string | undefined; }'.
 src/hooks/debts/useDebts.ts(198,28): error TS2339: Property 'interestRate' does not exist on type '{ id?: string | undefined; status: string; author?: string | undefined; }'.
-<<<<<<< HEAD
-=======
 src/hooks/history/useBudgetHistoryViewer.ts(17,46): error TS7006: Parameter 'commitHash' implicitly has an 'any' type.
 src/hooks/history/useBudgetHistoryViewer.ts(21,45): error TS7006: Parameter 'commitHash' implicitly has an 'any' type.
 src/hooks/history/useBudgetHistoryViewer.ts(33,37): error TS7006: Parameter 'updates' implicitly has an 'any' type.
@@ -2513,7 +2316,6 @@
 src/hooks/history/useBudgetHistoryViewer.ts(152,41): error TS7006: Parameter 'hash' implicitly has an 'any' type.
 src/hooks/history/useBudgetHistoryViewer.ts(156,40): error TS7006: Parameter 'timestamp' implicitly has an 'any' type.
 src/hooks/history/useBudgetHistoryViewer.ts(160,35): error TS7006: Parameter 'date' implicitly has an 'any' type.
->>>>>>> 5e95aee7
 src/hooks/layout/usePaycheckOperations.ts(18,51): error TS7006: Parameter 'paycheckId' implicitly has an 'any' type.
 src/hooks/layout/usePaycheckOperations.ts(18,63): error TS7006: Parameter 'paycheckHistory' implicitly has an 'any' type.
 src/hooks/layout/usePaycheckOperations.ts(66,23): error TS18046: 'error' is of type 'unknown'.
