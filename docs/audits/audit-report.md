--- conflicted
+++ resolved
@@ -2,15 +2,6 @@
 
 ## Summary
 
-<<<<<<< HEAD
-| Category                      | Current | Change |
-| ----------------------------- | ------- | ------ |
-| ESLint Issues                 | 3       | 0      |
-| TypeScript Errors             | 0       | 0      |
-| TypeScript Strict Mode Errors | 2199    | -16    |
-
-_Last updated: 2025-11-22 18:28:04 UTC_
-=======
 | Category | Current | Change |
 |----------|---------|--------|
 | ESLint Issues | 1 | +1 |
@@ -18,7 +9,6 @@
 | TypeScript Strict Mode Errors | 2213 | -13 |
 
 *Last updated: 2025-11-22 18:28:06 UTC*
->>>>>>> 053eb493
 
 ## Table of Contents
 
@@ -38,25 +28,6 @@
 ## Lint Audit
 
 ### Files with Most Issues
-<<<<<<< HEAD
-
-- 2 issues in `/home/runner/work/violet-vault/violet-vault/src/hooks/transactions/useTransactionSplitterUI.ts`
-- 1 issues in `/home/runner/work/violet-vault/violet-vault/src/stores/ui/uiStore.ts`
-
-### Issue Count by Category
-
-| Count | Rule ID      |
-| ----- | ------------ |
-| 2     | `no-undef`   |
-| 1     | `complexity` |
-
-### Detailed Lint Report
-
-```
-/home/runner/work/violet-vault/violet-vault/src/hooks/transactions/useTransactionSplitterUI.ts:31:24 - 1 - 'React' is not defined. (no-undef)
-/home/runner/work/violet-vault/violet-vault/src/hooks/transactions/useTransactionSplitterUI.ts:31:39 - 1 - 'React' is not defined. (no-undef)
-/home/runner/work/violet-vault/violet-vault/src/stores/ui/uiStore.ts:13:79 - 1 - Arrow function has a complexity of 23. Maximum allowed is 15. (complexity)
-=======
 - 1 issues in `/home/runner/work/violet-vault/violet-vault/src/hooks/budgeting/autofunding/useAutoFundingExecution/useExecutionUtils.ts`
 
 ### Issue Count by Category
@@ -67,18 +38,13 @@
 ### Detailed Lint Report
 ```
 /home/runner/work/violet-vault/violet-vault/src/hooks/budgeting/autofunding/useAutoFundingExecution/useExecutionUtils.ts:30:34 - 1 - Arrow function has too many lines (159). Maximum allowed is 150. (max-lines-per-function)
->>>>>>> 053eb493
 ```
 
 ## Typecheck Audit
 
 ✅ **All files passed TypeScript type checking!**
 
-<<<<<<< HEAD
-Last check: 2025-11-22 18:27:47 UTC
-=======
 Last check: 2025-11-22 18:27:50 UTC
->>>>>>> 053eb493
 
 ## Typecheck Strict Mode Audit
 
@@ -517,39 +483,6 @@
 ### Strict Mode Error Breakdown
 
 | Count | Error Code |
-<<<<<<< HEAD
-| ----- | ---------- |
-| 682   | `TS7006`   |
-| 626   | `TS7031`   |
-| 180   | `TS2345`   |
-| 142   | `TS2339`   |
-| 134   | `TS2322`   |
-| 132   | `TS18046`  |
-| 65    | `TS7005`   |
-| 63    | `TS7053`   |
-| 41    | `TS18048`  |
-| 40    | `TS7034`   |
-| 28    | `TS18047`  |
-| 24    | `TS2769`   |
-| 6     | `TS2411`   |
-| 5     | `TS2722`   |
-| 5     | `TS2531`   |
-| 5     | `TS2353`   |
-| 3     | `TS7019`   |
-| 3     | `TS2783`   |
-| 3     | `TS2352`   |
-| 2     | `TS7022`   |
-| 1     | `TS7023`   |
-| 1     | `TS7016`   |
-| 1     | `TS2774`   |
-| 1     | `TS2740`   |
-| 1     | `TS2698`   |
-| 1     | `TS2683`   |
-| 1     | `TS2538`   |
-| 1     | `TS2532`   |
-| 1     | `TS2365`   |
-| 1     | `TS2349`   |
-=======
 |---|---|
 | 687 | `TS7006` |
 | 643 | `TS7031` |
@@ -581,7 +514,6 @@
 | 1 | `TS2532` |
 | 1 | `TS2365` |
 | 1 | `TS2349` |
->>>>>>> 053eb493
 
 ### Detailed Strict Mode Report
 
@@ -1072,8 +1004,6 @@
   Type 'undefined' is not assignable to type 'number'.
 src/components/budgeting/paycheck/PaycheckHistoryComponents.tsx(153,35): error TS2345: Argument of type 'number | undefined' is not assignable to parameter of type 'number'.
   Type 'undefined' is not assignable to type 'number'.
-<<<<<<< HEAD
-=======
 src/components/budgeting/paycheck/PaycheckPayerSelector.tsx(12,3): error TS7031: Binding element 'payerName' implicitly has an 'any' type.
 src/components/budgeting/paycheck/PaycheckPayerSelector.tsx(13,3): error TS7031: Binding element 'uniquePayers' implicitly has an 'any' type.
 src/components/budgeting/paycheck/PaycheckPayerSelector.tsx(14,3): error TS7031: Binding element 'showAddNewPayer' implicitly has an 'any' type.
@@ -1092,7 +1022,6 @@
 src/components/budgeting/paycheck/PaycheckPayerSelector.tsx(98,3): error TS7031: Binding element 'onNewPayerNameChange' implicitly has an 'any' type.
 src/components/budgeting/paycheck/PaycheckPayerSelector.tsx(99,3): error TS7031: Binding element 'onAddNewPayer' implicitly has an 'any' type.
 src/components/budgeting/paycheck/PaycheckPayerSelector.tsx(100,3): error TS7031: Binding element 'onToggleAddNewPayer' implicitly has an 'any' type.
->>>>>>> 053eb493
 src/components/budgeting/shared/AllocationModeSelector.tsx(9,35): error TS7031: Binding element 'autoAllocate' implicitly has an 'any' type.
 src/components/budgeting/shared/AllocationModeSelector.tsx(9,49): error TS7031: Binding element 'onAutoAllocateChange' implicitly has an 'any' type.
 src/components/budgeting/shared/BillConnectionSelector.tsx(6,28): error TS7006: Parameter 'allBills' implicitly has an 'any' type.
@@ -2614,8 +2543,6 @@
   Type 'undefined' is not assignable to type 'Transaction'.
 src/hooks/transactions/useTransactionSplitter.ts(178,9): error TS2322: Type 'Transaction | undefined' is not assignable to type 'Transaction'.
   Type 'undefined' is not assignable to type 'Transaction'.
-<<<<<<< HEAD
-=======
 src/hooks/transactions/useTransactionSplitterUI.ts(29,3): error TS7006: Parameter 'splitAllocations' implicitly has an 'any' type.
 src/hooks/transactions/useTransactionSplitterUI.ts(30,3): error TS7006: Parameter 'setSplitAllocations' implicitly has an 'any' type.
 src/hooks/transactions/useTransactionSplitterUI.ts(31,3): error TS7006: Parameter 'transaction' implicitly has an 'any' type.
@@ -2633,7 +2560,6 @@
 src/hooks/transactions/useTransactionSplitterUI.ts(134,3): error TS7006: Parameter 'onSplitTransaction' implicitly has an 'any' type.
 src/hooks/transactions/useTransactionSplitterUI.ts(135,3): error TS7006: Parameter 'onClose' implicitly has an 'any' type.
 src/hooks/transactions/useTransactionSplitterUI.ts(166,39): error TS18046: 'error' is of type 'unknown'.
->>>>>>> 053eb493
 src/hooks/transactions/useTransactionTable.ts(24,30): error TS7006: Parameter 'transaction' implicitly has an 'any' type.
 src/hooks/transactions/useTransactionTable.ts(32,31): error TS7006: Parameter 'transaction' implicitly has an 'any' type.
 src/hooks/transactions/useTransactionUtils.ts(6,6): error TS7006: Parameter 'id' implicitly has an 'any' type.
@@ -3308,8 +3234,6 @@
       Types of parameters 'data' and 'data' are incompatible.
         Type 'unknown' is not assignable to type 'T'.
           'T' could be instantiated with an arbitrary type which could be unrelated to 'unknown'.
-<<<<<<< HEAD
-=======
 src/utils/sync/autoBackupService.ts(93,18): error TS18048: 'backup.metadata' is possibly 'undefined'.
 src/utils/sync/autoBackupService.ts(94,31): error TS18048: 'backup.metadata' is possibly 'undefined'.
 src/utils/sync/autoBackupService.ts(197,15): error TS18048: 'data' is possibly 'undefined'.
@@ -3326,7 +3250,6 @@
 src/utils/sync/autoBackupService.ts(203,52): error TS18048: 'data' is possibly 'undefined'.
 src/utils/sync/autoBackupService.ts(206,15): error TS18048: 'data' is possibly 'undefined'.
 src/utils/sync/autoBackupService.ts(209,19): error TS18048: 'data' is possibly 'undefined'.
->>>>>>> 053eb493
 src/utils/sync/dataDetectionHelper.ts(104,48): error TS18046: 'error' is of type 'unknown'.
 src/utils/sync/masterSyncValidator.ts(517,16): error TS18046: 'error' is of type 'unknown'.
 src/utils/sync/masterSyncValidator.ts(536,16): error TS18046: 'error' is of type 'unknown'.
