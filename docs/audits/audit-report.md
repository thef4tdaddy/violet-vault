--- conflicted
+++ resolved
@@ -61,10 +61,6 @@
 - 2 errors in `src/hooks/transactions/useTransactionImport.ts`
 - 2 errors in `src/hooks/bills/useBillManager.ts`
 - 2 errors in `src/components/layout/MainLayout.tsx`
-<<<<<<< HEAD
-- 1 errors in `src/hooks/mobile/useFABBehavior.ts`
-=======
->>>>>>> 06415148
 - 1 errors in `src/components/settings/SettingsDashboard.tsx`
 - 1 errors in `src/components/analytics/ReportExporter.tsx`
 
@@ -73,11 +69,7 @@
 |---|---|
 | 18 | `TS2322` |
 | 15 | `TS2345` |
-<<<<<<< HEAD
-| 5 | `TS2339` |
-=======
 | 4 | `TS2339` |
->>>>>>> 06415148
 | 1 | `TS2741` |
 | 1 | `TS2719` |
 | 1 | `TS2352` |
@@ -228,10 +220,7 @@
 - 11 errors in `src/components/transactions/import/ImportModal.tsx`
 - 11 errors in `src/components/budgeting/suggestions/SuggestionSettings.tsx`
 - 11 errors in `src/components/budgeting/shared/BillConnectionSelector.tsx`
-<<<<<<< HEAD
-=======
 - 11 errors in `src/components/budgeting/EnvelopeGrid.tsx`
->>>>>>> 06415148
 - 10 errors in `src/utils/sync/syncHealthChecker.ts`
 - 10 errors in `src/utils/sync/RetryManager.ts`
 - 10 errors in `src/utils/services/editLockHelpers.ts`
@@ -245,17 +234,6 @@
 - 10 errors in `src/components/receipts/steps/ConfirmationStep.tsx`
 - 10 errors in `src/components/pwa/UpdateAvailableModal.tsx`
 - 10 errors in `src/components/layout/MainLayout.tsx`
-<<<<<<< HEAD
-- 10 errors in `src/components/budgeting/paycheck/PaycheckAllocationModes.tsx`
-- 10 errors in `src/components/budgeting/EnvelopeGrid.tsx`
-- 10 errors in `src/components/bills/modals/BulkUpdateConfirmModal.tsx`
-- 10 errors in `src/components/bills/modals/BillDetailSections.tsx`
-- 9 errors in `src/utils/ui/touchFeedback.ts`
-- 9 errors in `src/utils/sync/retryMetrics.ts`
-- 9 errors in `src/utils/receipts/receiptHelpers.ts`
-- 9 errors in `src/utils/query/prefetchHelpers.ts`
-=======
->>>>>>> 06415148
 - 9 errors in `src/utils/pwa/backgroundSync.ts`
 - 9 errors in `src/utils/debug/syncDiagnostic.ts`
 - 9 errors in `src/utils/debug/reactErrorDetector.ts`
@@ -292,28 +270,20 @@
 - 8 errors in `src/components/budgeting/DeleteEnvelopeModal.tsx`
 - 8 errors in `src/components/bills/modals/BillDetailModal.tsx`
 - 8 errors in `src/components/bills/BulkUpdateBillRowComponents.tsx`
-<<<<<<< HEAD
-- 8 errors in `src/components/accounts/SupplementalAccounts.tsx`
-=======
 - 8 errors in `src/components/analytics/AnalyticsDashboard.tsx`
 - 8 errors in `src/components/accounts/SupplementalAccounts.tsx`
 - 7 errors in `src/utils/security/errorViewer.ts`
 - 7 errors in `src/utils/security/cryptoCompat.ts`
 - 7 errors in `src/utils/billIcons/iconUtils.ts`
->>>>>>> 06415148
 - 7 errors in `src/services/bugReport/index.ts`
 - 7 errors in `src/services/bugReport/contextAnalysisService.ts`
 - 7 errors in `src/hooks/transactions/useTransactionUtils.ts`
 - 7 errors in `src/hooks/transactions/useTransactionFilters.ts`
 - 7 errors in `src/hooks/sharing/useBudgetJoining.ts`
 - 7 errors in `src/hooks/receipts/useReceiptToTransaction.ts`
-<<<<<<< HEAD
-- 7 errors in `src/hooks/debts/useDebtManagement.ts`
-=======
 - 7 errors in `src/hooks/mobile/useFABBehavior.ts`
 - 7 errors in `src/hooks/debts/useDebtManagement.ts`
 - 7 errors in `src/hooks/common/useModalManager.ts`
->>>>>>> 06415148
 - 7 errors in `src/hooks/budgeting/useEnvelopeEdit.ts`
 - 7 errors in `src/components/transactions/import/FieldMapper.tsx`
 - 7 errors in `src/components/settings/sections/SyncDebugToolsSection.tsx`
@@ -660,10 +630,7 @@
 | 4 | `TS2352` |
 | 3 | `TS2783` |
 | 2 | `TS7022` |
-<<<<<<< HEAD
-=======
 | 2 | `TS7019` |
->>>>>>> 06415148
 | 2 | `TS2719` |
 | 1 | `TS7023` |
 | 1 | `TS7019` |
@@ -2060,11 +2027,6 @@
   Types of parameters 'bill' and 'bill' are incompatible.
     Type 'BillRecord | null' is not assignable to type 'Bill | null'.
       Type 'BillRecord' is missing the following properties from type 'Bill': frequency, color
-<<<<<<< HEAD
-src/hooks/bills/useBillManagerDisplayLogic.ts(36,26): error TS2345: Argument of type 'string | undefined' is not assignable to parameter of type 'string'.
-  Type 'undefined' is not assignable to type 'string'.
-=======
->>>>>>> 06415148
 src/hooks/bills/useBillManagerHelpers.ts(260,55): error TS7006: Parameter 'updatedBill' implicitly has an 'any' type.
 src/hooks/bills/useBillManagerHelpers.ts(285,44): error TS2345: Argument of type 'BillRecord[]' is not assignable to parameter of type 'Bill[]'.
   Type 'BillRecord' is not assignable to type 'Bill'.
@@ -2427,11 +2389,6 @@
 src/hooks/layout/usePaycheckOperations.ts(67,21): error TS18046: 'error' is of type 'unknown'.
 src/hooks/mobile/useBottomNavigation.ts(132,20): error TS7006: Parameter 'itemKey' implicitly has an 'any' type.
 src/hooks/mobile/useBottomNavigation.ts(133,20): error TS7006: Parameter 'key' implicitly has an 'any' type.
-<<<<<<< HEAD
-src/hooks/mobile/useFABBehavior.ts(76,39): error TS2339: Property 'focus' does not exist on type 'Element'.
-src/hooks/mobile/useFABBehavior.ts(127,50): error TS2345: Argument of type 'RefObject<null>' is not assignable to parameter of type 'RefObject<HTMLElement>'.
-  Type 'null' is not assignable to type 'HTMLElement'.
-=======
 src/hooks/mobile/useFABBehavior.ts(8,23): error TS7006: Parameter 'callback' implicitly has an 'any' type.
 src/hooks/mobile/useFABBehavior.ts(13,6): error TS7006: Parameter 'event' implicitly has an 'any' type.
 src/hooks/mobile/useFABBehavior.ts(15,7): error TS2322: Type 'Timeout' is not assignable to type 'null'.
@@ -2439,7 +2396,6 @@
 src/hooks/mobile/useFABBehavior.ts(43,44): error TS7006: Parameter 'setExpanded' implicitly has an 'any' type.
 src/hooks/mobile/useFABBehavior.ts(43,57): error TS7006: Parameter 'containerRef' implicitly has an 'any' type.
 src/hooks/mobile/useFABBehavior.ts(45,28): error TS7006: Parameter 'e' implicitly has an 'any' type.
->>>>>>> 06415148
 src/hooks/mobile/useFABSmartPositioning.ts(13,9): error TS7034: Variable 'resizeTimeout' implicitly has type 'any' in some locations where its type cannot be determined.
 src/hooks/mobile/useFABSmartPositioning.ts(17,20): error TS7005: Variable 'resizeTimeout' implicitly has an 'any' type.
 src/hooks/mobile/useFABSmartPositioning.ts(60,20): error TS7005: Variable 'resizeTimeout' implicitly has an 'any' type.
@@ -3203,21 +3159,6 @@
 src/utils/savings/savingsCalculations.ts(242,17): error TS18046: 'bVal' is of type 'unknown'.
 src/utils/savings/savingsCalculations.ts(242,28): error TS18046: 'aVal' is of type 'unknown'.
 src/utils/savings/savingsCalculations.ts(242,35): error TS18046: 'bVal' is of type 'unknown'.
-<<<<<<< HEAD
-src/utils/savings/savingsFormUtils.ts(49,25): error TS2339: Property 'name' does not exist on type 'never'.
-src/utils/savings/savingsFormUtils.ts(50,33): error TS2339: Property 'targetAmount' does not exist on type 'never'.
-src/utils/savings/savingsFormUtils.ts(51,34): error TS2339: Property 'currentAmount' does not exist on type 'never'.
-src/utils/savings/savingsFormUtils.ts(52,31): error TS2339: Property 'targetDate' does not exist on type 'never'.
-src/utils/savings/savingsFormUtils.ts(53,29): error TS2339: Property 'category' does not exist on type 'never'.
-src/utils/savings/savingsFormUtils.ts(54,26): error TS2339: Property 'color' does not exist on type 'never'.
-src/utils/savings/savingsFormUtils.ts(55,32): error TS2339: Property 'description' does not exist on type 'never'.
-src/utils/savings/savingsFormUtils.ts(56,29): error TS2339: Property 'priority' does not exist on type 'never'.
-src/utils/savings/savingsFormUtils.ts(186,23): error TS7053: Element implicitly has an 'any' type because expression of type 'string' can't be used to index type '{ high: number; medium: number; low: number; }'.
-  No index signature with a parameter of type 'string' was found on type '{ high: number; medium: number; low: number; }'.
-src/utils/savings/savingsFormUtils.ts(190,24): error TS7053: Element implicitly has an 'any' type because expression of type 'string' can't be used to index type '{ high: number; medium: number; low: number; }'.
-  No index signature with a parameter of type 'string' was found on type '{ high: number; medium: number; low: number; }'.
-src/utils/savings/savingsFormUtils.ts(284,47): error TS2345: Argument of type 'unknown' is not assignable to parameter of type 'Record<string, unknown> | undefined'.
-=======
 src/utils/security/cryptoCompat.ts(23,54): error TS2345: Argument of type 'unknown' is not assignable to parameter of type 'Record<string, unknown> | undefined'.
 src/utils/security/cryptoCompat.ts(61,43): error TS7006: Parameter 'operation' implicitly has an 'any' type.
 src/utils/security/cryptoCompat.ts(61,54): error TS7019: Rest parameter 'args' implicitly has an 'any[]' type.
@@ -3232,7 +3173,6 @@
 src/utils/security/errorViewer.ts(103,14): error TS7006: Parameter 'timestamp' implicitly has an 'any' type.
 src/utils/security/errorViewer.ts(129,21): error TS7006: Parameter 'error' implicitly has an 'any' type.
 src/utils/security/errorViewer.ts(129,28): error TS7006: Parameter 'index' implicitly has an 'any' type.
->>>>>>> 06415148
 src/utils/security/keyExport.ts(268,58): error TS2345: Argument of type 'unknown' is not assignable to parameter of type 'Record<string, unknown> | undefined'.
 src/utils/security/keyExport.ts(319,35): error TS7016: Could not find a declaration file for module 'qrcode'. '/home/runner/work/violet-vault/violet-vault/node_modules/qrcode/lib/index.js' implicitly has an 'any' type.
   Try `npm i --save-dev @types/qrcode` if it exists or add a new declaration (.d.ts) file containing `declare module 'qrcode';`
