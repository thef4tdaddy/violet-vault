--- conflicted
+++ resolved
@@ -4,19 +4,11 @@
 
 | Category | Current | Change |
 |----------|---------|--------|
-<<<<<<< HEAD
-| ESLint Issues | 5 | 0 |
-| TypeScript Errors | 58 | +15 |
-| TypeScript Strict Mode Errors | 2103 | -9 |
-
-*Last updated: 2025-11-23 13:56:24 UTC*
-=======
 | ESLint Issues | 6 | +2 |
 | TypeScript Errors | 41 | +1 |
 | TypeScript Strict Mode Errors | 2106 | -12 |
 
 *Last updated: 2025-11-23 13:56:37 UTC*
->>>>>>> 107928cc
 
 ## Table of Contents
 
@@ -36,11 +28,7 @@
 ## Lint Audit
 
 ### Files with Most Issues
-<<<<<<< HEAD
-- 1 issues in `/home/runner/work/violet-vault/violet-vault/src/utils/savings/savingsCalculations.ts`
-=======
 - 2 issues in `/home/runner/work/violet-vault/violet-vault/src/hooks/mobile/useFABBehavior.ts`
->>>>>>> 107928cc
 - 1 issues in `/home/runner/work/violet-vault/violet-vault/src/hooks/budgeting/usePaycheckForm.ts`
 - 1 issues in `/home/runner/work/violet-vault/violet-vault/src/hooks/budgeting/autofunding/useAutoFundingExecution/useExecutionUtils.ts`
 - 1 issues in `/home/runner/work/violet-vault/violet-vault/src/hooks/accounts/useSupplementalAccounts.ts`
@@ -49,14 +37,8 @@
 ### Issue Count by Category
 | Count | Rule ID |
 |---|---|
-<<<<<<< HEAD
-| 3 | `max-lines-per-function` |
-| 1 | `no-undef` |
-| 1 | `complexity` |
-=======
 | 3 | `no-undef` |
 | 3 | `max-lines-per-function` |
->>>>>>> 107928cc
 
 ### Detailed Lint Report
 ```
@@ -64,55 +46,31 @@
 /home/runner/work/violet-vault/violet-vault/src/hooks/accounts/useSupplementalAccounts.ts:41:33 - 1 - Arrow function has too many lines (152). Maximum allowed is 150. (max-lines-per-function)
 /home/runner/work/violet-vault/violet-vault/src/hooks/budgeting/autofunding/useAutoFundingExecution/useExecutionUtils.ts:30:34 - 1 - Arrow function has too many lines (159). Maximum allowed is 150. (max-lines-per-function)
 /home/runner/work/violet-vault/violet-vault/src/hooks/budgeting/usePaycheckForm.ts:16:18 - 1 - 'React' is not defined. (no-undef)
-<<<<<<< HEAD
-/home/runner/work/violet-vault/violet-vault/src/utils/savings/savingsCalculations.ts:238:93 - 1 - Arrow function has a complexity of 16. Maximum allowed is 15. (complexity)
-=======
 /home/runner/work/violet-vault/violet-vault/src/hooks/mobile/useFABBehavior.ts:10:26 - 1 - 'NodeJS' is not defined. (no-undef)
 /home/runner/work/violet-vault/violet-vault/src/hooks/mobile/useFABBehavior.ts:46:17 - 1 - 'React' is not defined. (no-undef)
->>>>>>> 107928cc
 ```
 
 ## Typecheck Audit
 
 ### Files with Most Type Errors
-<<<<<<< HEAD
-- 12 errors in `src/main.tsx`
-=======
->>>>>>> 107928cc
 - 7 errors in `src/components/accounts/SupplementalAccounts.tsx`
 - 6 errors in `src/hooks/debts/useDebtManagement.ts`
 - 6 errors in `src/hooks/budgeting/usePaycheckForm.ts`
 - 5 errors in `src/hooks/debts/useDebts.ts`
 - 5 errors in `src/hooks/accounts/useSupplementalAccounts.ts`
-<<<<<<< HEAD
-- 3 errors in `src/hooks/bills/useBillManagerHelpers.ts`
-- 3 errors in `src/hooks/analytics/useReportExporter.ts`
-- 2 errors in `src/hooks/transactions/useTransactionImport.ts`
-- 2 errors in `src/hooks/bills/useBillManager.ts`
-- 2 errors in `src/components/transactions/components/TransactionRow.tsx`
-- 2 errors in `src/components/layout/MainLayout.tsx`
-- 1 errors in `src/components/transactions/TransactionTable.tsx`
-=======
 - 3 errors in `src/hooks/analytics/useReportExporter.ts`
 - 2 errors in `src/hooks/transactions/useTransactionImport.ts`
 - 2 errors in `src/hooks/bills/useBillManager.ts`
 - 2 errors in `src/components/layout/MainLayout.tsx`
->>>>>>> 107928cc
 - 1 errors in `src/components/settings/SettingsDashboard.tsx`
 - 1 errors in `src/components/analytics/ReportExporter.tsx`
 
 ### Type Error Breakdown by Category
 | Count | Error Code |
 |---|---|
-<<<<<<< HEAD
-| 23 | `TS2345` |
-| 19 | `TS2322` |
-| 13 | `TS2339` |
-=======
 | 18 | `TS2322` |
 | 15 | `TS2345` |
 | 4 | `TS2339` |
->>>>>>> 107928cc
 | 1 | `TS2741` |
 | 1 | `TS2719` |
 | 1 | `TS2352` |
@@ -149,15 +107,6 @@
   Target signature provides too few arguments. Expected 2 or more, but got 1.
 src/components/settings/SettingsDashboard.tsx(162,13): error TS2322: Type '(password: string) => void' is not assignable to type '(current: string, newPass: string) => Promise<AuthResult>'.
   Type 'void' is not assignable to type 'Promise<AuthResult>'.
-<<<<<<< HEAD
-src/components/transactions/TransactionTable.tsx(139,21): error TS2322: Type '(transaction: Transaction) => void' is not assignable to type '(transactionId: string) => void'.
-  Types of parameters 'transaction' and 'transactionId' are incompatible.
-    Type 'string' is not assignable to type 'Transaction'.
-src/components/transactions/components/TransactionRow.tsx(39,60): error TS2345: Argument of type 'unknown[]' is not assignable to parameter of type 'Envelope[]'.
-  Type '{}' is missing the following properties from type 'Envelope': id, name, currentBalance, targetAmount
-src/components/transactions/components/TransactionRow.tsx(134,42): error TS2345: Argument of type 'Transaction' is not assignable to parameter of type 'string'.
-=======
->>>>>>> 107928cc
 src/hooks/accounts/useSupplementalAccounts.ts(109,44): error TS2345: Argument of type 'Account' is not assignable to parameter of type 'Account'.
   Type 'Account' is missing the following properties from type 'Account': type, currentBalance, color, isActive
 src/hooks/accounts/useSupplementalAccounts.ts(134,7): error TS2322: Type '(account: Account) => void' is not assignable to type '(id: string, data: unknown) => void'.
@@ -183,15 +132,6 @@
   Types of parameters 'value' and 'bills' are incompatible.
     Type 'Bill[]' is not comparable to type 'SetStateAction<Set<unknown>>'.
       Type 'Bill[]' is missing the following properties from type 'Set<unknown>': add, clear, delete, has, and 2 more.
-<<<<<<< HEAD
-src/hooks/bills/useBillManagerHelpers.ts(260,48): error TS2345: Argument of type 'BillRecord' is not assignable to parameter of type 'Bill'.
-  Type 'BillRecord' is missing the following properties from type 'Bill': frequency, color
-src/hooks/bills/useBillManagerHelpers.ts(262,22): error TS2345: Argument of type 'Bill' is not assignable to parameter of type 'BillRecord'.
-  Index signature for type 'string' is missing in type 'Bill'.
-src/hooks/bills/useBillManagerHelpers.ts(276,52): error TS2345: Argument of type 'import("/home/runner/work/violet-vault/violet-vault/src/types/bills").Bill' is not assignable to parameter of type 'Bill'.
-  Index signature for type 'string' is missing in type 'Bill'.
-=======
->>>>>>> 107928cc
 src/hooks/budgeting/usePaycheckForm.ts(67,40): error TS2345: Argument of type 'unknown[]' is not assignable to parameter of type 'PaycheckHistory[]'.
   Type '{}' is missing the following properties from type 'PaycheckHistory': id, amount, lastModified
 src/hooks/budgeting/usePaycheckForm.ts(77,58): error TS2345: Argument of type 'unknown[]' is not assignable to parameter of type 'PaycheckHistory[]'.
@@ -232,32 +172,11 @@
 src/hooks/debts/useDebts.ts(196,20): error TS2339: Property 'type' does not exist on type '{ id?: string; status: string; author?: string; }'.
 src/hooks/debts/useDebts.ts(197,30): error TS2339: Property 'currentBalance' does not exist on type '{ id?: string; status: string; author?: string; }'.
 src/hooks/debts/useDebts.ts(198,28): error TS2339: Property 'interestRate' does not exist on type '{ id?: string; status: string; author?: string; }'.
-<<<<<<< HEAD
-=======
 src/hooks/mobile/useFABBehavior.ts(76,39): error TS2339: Property 'focus' does not exist on type 'Element'.
->>>>>>> 107928cc
 src/hooks/transactions/useTransactionImport.ts(78,61): error TS2345: Argument of type 'ImportData' is not assignable to parameter of type 'unknown[] | { data?: unknown[]; }'.
   Type 'ImportData' is missing the following properties from type 'unknown[]': length, pop, push, concat, and 29 more.
 src/hooks/transactions/useTransactionImport.ts(101,44): error TS2345: Argument of type 'unknown[]' is not assignable to parameter of type '{ amount: number; }[]'.
   Property 'amount' is missing in type '{}' but required in type '{ amount: number; }'.
-<<<<<<< HEAD
-src/main.tsx(151,55): error TS2339: Property 'length' does not exist on type 'unknown'.
-src/main.tsx(152,61): error TS2339: Property 'length' does not exist on type 'unknown'.
-src/main.tsx(153,47): error TS2339: Property 'length' does not exist on type 'unknown'.
-src/main.tsx(154,47): error TS2339: Property 'length' does not exist on type 'unknown'.
-src/main.tsx(160,45): error TS2339: Property 'length' does not exist on type 'unknown'.
-src/main.tsx(160,95): error TS2339: Property 'length' does not exist on type 'unknown'.
-src/main.tsx(160,141): error TS2339: Property 'length' does not exist on type 'unknown'.
-src/main.tsx(160,180): error TS2339: Property 'length' does not exist on type 'unknown'.
-src/main.tsx(178,47): error TS2339: Property 'forcePushToCloud' does not exist on type '{ stop: () => void; clearAllData: () => Promise<void>; forcePushData: () => Promise<{ success: boolean; error?: string; }>; }'.
-src/main.tsx(197,40): error TS2345: Argument of type 'DexieData' is not assignable to parameter of type 'Record<string, unknown>'.
-  Index signature for type 'string' is missing in type 'DexieData'.
-src/main.tsx(205,29): error TS2345: Argument of type 'DexieData' is not assignable to parameter of type 'Record<string, unknown>'.
-  Index signature for type 'string' is missing in type 'DexieData'.
-src/main.tsx(207,50): error TS2345: Argument of type 'CloudSyncService' is not assignable to parameter of type '{ stop: () => void; clearAllData: () => Promise<void>; forcePushData: () => Promise<{ success: boolean; error?: string; }>; }'.
-  Property 'forcePushData' is missing in type 'CloudSyncService' but required in type '{ stop: () => void; clearAllData: () => Promise<void>; forcePushData: () => Promise<{ success: boolean; error?: string; }>; }'.
-=======
->>>>>>> 107928cc
 ```
 
 ## Typecheck Strict Mode Audit
@@ -283,10 +202,6 @@
 - 12 errors in `src/utils/pwa/serviceWorkerDiagnostics.ts`
 - 12 errors in `src/utils/debug/dataDiagnostic.ts`
 - 12 errors in `src/utils/accounts/accountValidation.ts`
-<<<<<<< HEAD
-- 12 errors in `src/main.tsx`
-=======
->>>>>>> 107928cc
 - 12 errors in `src/components/bills/BillManager.tsx`
 - 12 errors in `src/components/automation/tabs/RulesTabComponents.tsx`
 - 11 errors in `src/utils/security/shareCodeUtils.ts`
@@ -297,10 +212,7 @@
 - 11 errors in `src/components/transactions/import/ImportModal.tsx`
 - 11 errors in `src/components/budgeting/suggestions/SuggestionSettings.tsx`
 - 11 errors in `src/components/budgeting/shared/BillConnectionSelector.tsx`
-<<<<<<< HEAD
-=======
 - 11 errors in `src/components/budgeting/EnvelopeGrid.tsx`
->>>>>>> 107928cc
 - 10 errors in `src/utils/sync/syncHealthChecker.ts`
 - 10 errors in `src/utils/sync/RetryManager.ts`
 - 10 errors in `src/utils/services/editLockHelpers.ts`
@@ -314,17 +226,6 @@
 - 10 errors in `src/components/receipts/steps/ConfirmationStep.tsx`
 - 10 errors in `src/components/pwa/UpdateAvailableModal.tsx`
 - 10 errors in `src/components/layout/MainLayout.tsx`
-<<<<<<< HEAD
-- 10 errors in `src/components/budgeting/paycheck/PaycheckAllocationModes.tsx`
-- 10 errors in `src/components/budgeting/EnvelopeGrid.tsx`
-- 10 errors in `src/components/bills/modals/BulkUpdateConfirmModal.tsx`
-- 10 errors in `src/components/bills/modals/BillDetailSections.tsx`
-- 9 errors in `src/utils/ui/touchFeedback.ts`
-- 9 errors in `src/utils/sync/retryMetrics.ts`
-- 9 errors in `src/utils/receipts/receiptHelpers.ts`
-- 9 errors in `src/utils/query/prefetchHelpers.ts`
-=======
->>>>>>> 107928cc
 - 9 errors in `src/utils/pwa/backgroundSync.ts`
 - 9 errors in `src/utils/debug/syncDiagnostic.ts`
 - 9 errors in `src/utils/debug/reactErrorDetector.ts`
@@ -348,10 +249,7 @@
 - 8 errors in `src/hooks/savings/useSavingsGoalsActions.ts`
 - 8 errors in `src/hooks/budgeting/autofunding/useAutoFundingExecution.ts`
 - 8 errors in `src/hooks/accounts/useSupplementalAccounts.ts`
-<<<<<<< HEAD
-=======
 - 8 errors in `src/components/transactions/components/TransactionRow.tsx`
->>>>>>> 107928cc
 - 8 errors in `src/components/sync/health/SyncHealthDetails.tsx`
 - 8 errors in `src/components/dashboard/ReconcileTransactionModal.tsx`
 - 8 errors in `src/components/budgeting/suggestions/SuggestionCard.tsx`
@@ -703,18 +601,6 @@
 
 | Count | Error Code |
 |---|---|
-<<<<<<< HEAD
-| 613 | `TS7006` |
-| 591 | `TS7031` |
-| 192 | `TS2345` |
-| 150 | `TS2322` |
-| 137 | `TS2339` |
-| 100 | `TS18046` |
-| 63 | `TS7053` |
-| 63 | `TS7005` |
-| 50 | `TS18048` |
-| 38 | `TS7034` |
-=======
 | 611 | `TS7006` |
 | 609 | `TS7031` |
 | 186 | `TS2345` |
@@ -725,7 +611,6 @@
 | 54 | `TS7053` |
 | 50 | `TS18048` |
 | 39 | `TS7034` |
->>>>>>> 107928cc
 | 37 | `TS18047` |
 | 25 | `TS2769` |
 | 6 | `TS2411` |
@@ -914,20 +799,6 @@
 src/components/automation/tabs/HistoryTab.tsx(20,45): error TS7006: Parameter 'index' implicitly has an 'any' type.
 src/components/automation/tabs/HistoryTab.tsx(92,46): error TS7006: Parameter 'result' implicitly has an 'any' type.
 src/components/automation/tabs/HistoryTab.tsx(92,54): error TS7006: Parameter 'resultIndex' implicitly has an 'any' type.
-<<<<<<< HEAD
-src/components/automation/tabs/RulesTabComponents.tsx(9,33): error TS7006: Parameter 'type' implicitly has an 'any' type.
-src/components/automation/tabs/RulesTabComponents.tsx(24,34): error TS7006: Parameter 'type' implicitly has an 'any' type.
-src/components/automation/tabs/RulesTabComponents.tsx(39,35): error TS7006: Parameter 'trigger' implicitly has an 'any' type.
-src/components/automation/tabs/RulesTabComponents.tsx(58,32): error TS7006: Parameter 'type' implicitly has an 'any' type.
-src/components/automation/tabs/RulesTabComponents.tsx(93,28): error TS7031: Binding element 'rule' implicitly has an 'any' type.
-src/components/automation/tabs/RulesTabComponents.tsx(93,34): error TS7031: Binding element 'onToggleRule' implicitly has an 'any' type.
-src/components/automation/tabs/RulesTabComponents.tsx(93,48): error TS7031: Binding element 'onEditRule' implicitly has an 'any' type.
-src/components/automation/tabs/RulesTabComponents.tsx(93,60): error TS7031: Binding element 'onDeleteRule' implicitly has an 'any' type.
-src/components/automation/tabs/RulesTabComponents.tsx(183,36): error TS7031: Binding element 'onCreateRule' implicitly has an 'any' type.
-src/components/automation/tabs/RulesTabComponents.tsx(200,36): error TS7031: Binding element 'onExecuteRules' implicitly has an 'any' type.
-src/components/automation/tabs/RulesTabComponents.tsx(200,52): error TS7031: Binding element 'isExecuting' implicitly has an 'any' type.
-src/components/automation/tabs/RulesTabComponents.tsx(200,65): error TS7031: Binding element 'hasActiveRules' implicitly has an 'any' type.
-=======
 src/components/automation/tabs/RulesTab.tsx(4,3): error TS7031: Binding element 'rules' implicitly has an 'any' type.
 src/components/automation/tabs/RulesTab.tsx(5,3): error TS7031: Binding element 'onCreateRule' implicitly has an 'any' type.
 src/components/automation/tabs/RulesTab.tsx(6,3): error TS7031: Binding element 'onEditRule' implicitly has an 'any' type.
@@ -937,7 +808,6 @@
 src/components/automation/tabs/RulesTab.tsx(10,3): error TS7031: Binding element 'isExecuting' implicitly has an 'any' type.
 src/components/automation/tabs/RulesTab.tsx(12,40): error TS7006: Parameter 'r' implicitly has an 'any' type.
 src/components/automation/tabs/RulesTab.tsx(28,23): error TS7006: Parameter 'rule' implicitly has an 'any' type.
->>>>>>> 107928cc
 src/components/bills/AddBillModal.tsx(211,5): error TS2345: Argument of type 'string | null' is not assignable to parameter of type 'string'.
   Type 'null' is not assignable to type 'string'.
 src/components/bills/AddBillModal.tsx(257,5): error TS2322: Type 'RefObject<HTMLDivElement | null>' is not assignable to type 'RefObject<HTMLDivElement>'.
@@ -2116,16 +1986,7 @@
   Types of parameters 'bill' and 'bill' are incompatible.
     Type 'BillRecord | null' is not assignable to type 'Bill | null'.
       Type 'BillRecord' is missing the following properties from type 'Bill': frequency, color
-<<<<<<< HEAD
-src/hooks/bills/useBillManagerHelpers.ts(260,48): error TS2345: Argument of type 'BillRecord' is not assignable to parameter of type 'Bill'.
-  Type 'BillRecord' is missing the following properties from type 'Bill': frequency, color
-src/hooks/bills/useBillManagerHelpers.ts(262,22): error TS2345: Argument of type 'Bill' is not assignable to parameter of type 'BillRecord'.
-  Index signature for type 'string' is missing in type 'Bill'.
-src/hooks/bills/useBillManagerHelpers.ts(276,52): error TS2345: Argument of type 'import("/home/runner/work/violet-vault/violet-vault/src/types/bills").Bill' is not assignable to parameter of type 'Bill'.
-  Index signature for type 'string' is missing in type 'Bill'.
-=======
 src/hooks/bills/useBillManagerHelpers.ts(260,55): error TS7006: Parameter 'updatedBill' implicitly has an 'any' type.
->>>>>>> 107928cc
 src/hooks/bills/useBillManagerHelpers.ts(285,44): error TS2345: Argument of type 'BillRecord[]' is not assignable to parameter of type 'Bill[]'.
   Type 'BillRecord' is not assignable to type 'Bill'.
     Types of property 'dueDate' are incompatible.
@@ -3182,30 +3043,6 @@
 src/utils/query/queryClientConfig.ts(187,22): error TS7006: Parameter 'queryKey' implicitly has an 'any' type.
 src/utils/query/queryClientConfig.ts(187,32): error TS7006: Parameter 'data' implicitly has an 'any' type.
 src/utils/query/queryClientConfig.ts(194,16): error TS18046: 'error' is of type 'unknown'.
-<<<<<<< HEAD
-src/utils/receipts/receiptHelpers.ts(161,39): error TS7006: Parameter 'receiptData' implicitly has an 'any' type.
-src/utils/receipts/receiptHelpers.ts(174,42): error TS7006: Parameter 'merchant' implicitly has an 'any' type.
-src/utils/receipts/receiptHelpers.ts(174,52): error TS7006: Parameter 'date' implicitly has an 'any' type.
-src/utils/receipts/receiptHelpers.ts(174,58): error TS7006: Parameter 'total' implicitly has an 'any' type.
-src/utils/receipts/receiptHelpers.ts(189,39): error TS7006: Parameter 'receiptData' implicitly has an 'any' type.
-src/utils/receipts/receiptHelpers.ts(189,52): error TS7006: Parameter 'transactionForm' implicitly has an 'any' type.
-src/utils/receipts/receiptHelpers.ts(223,43): error TS7006: Parameter '_field' implicitly has an 'any' type.
-src/utils/receipts/receiptHelpers.ts(223,51): error TS7006: Parameter 'confidence' implicitly has an 'any' type.
-src/utils/receipts/receiptHelpers.ts(231,16): error TS7053: Element implicitly has an 'any' type because expression of type 'any' can't be used to index type '{ high: { color: string; iconName: string; }; medium: { color: string; iconName: string; }; low: { color: string; iconName: string; }; none: { color: string; iconName: string; }; }'.
-src/utils/savings/savingsFormUtils.ts(49,25): error TS2339: Property 'name' does not exist on type 'never'.
-src/utils/savings/savingsFormUtils.ts(50,33): error TS2339: Property 'targetAmount' does not exist on type 'never'.
-src/utils/savings/savingsFormUtils.ts(51,34): error TS2339: Property 'currentAmount' does not exist on type 'never'.
-src/utils/savings/savingsFormUtils.ts(52,31): error TS2339: Property 'targetDate' does not exist on type 'never'.
-src/utils/savings/savingsFormUtils.ts(53,29): error TS2339: Property 'category' does not exist on type 'never'.
-src/utils/savings/savingsFormUtils.ts(54,26): error TS2339: Property 'color' does not exist on type 'never'.
-src/utils/savings/savingsFormUtils.ts(55,32): error TS2339: Property 'description' does not exist on type 'never'.
-src/utils/savings/savingsFormUtils.ts(56,29): error TS2339: Property 'priority' does not exist on type 'never'.
-src/utils/savings/savingsFormUtils.ts(186,23): error TS7053: Element implicitly has an 'any' type because expression of type 'string' can't be used to index type '{ high: number; medium: number; low: number; }'.
-  No index signature with a parameter of type 'string' was found on type '{ high: number; medium: number; low: number; }'.
-src/utils/savings/savingsFormUtils.ts(190,24): error TS7053: Element implicitly has an 'any' type because expression of type 'string' can't be used to index type '{ high: number; medium: number; low: number; }'.
-  No index signature with a parameter of type 'string' was found on type '{ high: number; medium: number; low: number; }'.
-src/utils/savings/savingsFormUtils.ts(284,47): error TS2345: Argument of type 'unknown' is not assignable to parameter of type 'Record<string, unknown> | undefined'.
-=======
 src/utils/savings/savingsCalculations.ts(240,12): error TS18046: 'bVal' is of type 'unknown'.
 src/utils/savings/savingsCalculations.ts(240,19): error TS18046: 'aVal' is of type 'unknown'.
 src/utils/savings/savingsCalculations.ts(240,30): error TS18046: 'bVal' is of type 'unknown'.
@@ -3214,7 +3051,6 @@
 src/utils/savings/savingsCalculations.ts(242,17): error TS18046: 'bVal' is of type 'unknown'.
 src/utils/savings/savingsCalculations.ts(242,28): error TS18046: 'aVal' is of type 'unknown'.
 src/utils/savings/savingsCalculations.ts(242,35): error TS18046: 'bVal' is of type 'unknown'.
->>>>>>> 107928cc
 src/utils/security/cryptoCompat.ts(23,54): error TS2345: Argument of type 'unknown' is not assignable to parameter of type 'Record<string, unknown> | undefined'.
 src/utils/security/cryptoCompat.ts(61,43): error TS7006: Parameter 'operation' implicitly has an 'any' type.
 src/utils/security/cryptoCompat.ts(61,54): error TS7019: Rest parameter 'args' implicitly has an 'any[]' type.
