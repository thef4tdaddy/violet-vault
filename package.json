--- conflicted
+++ resolved
@@ -107,11 +107,7 @@
     "process": "^0.11.10",
     "stream-browserify": "^3.0.0",
     "terser": "^5.43.1",
-<<<<<<< HEAD
-    "typescript": "^5.9.2",
-=======
     "typescript": "^5.9.3",
->>>>>>> 1ef33f71
     "util": "^0.12.5",
     "vite": "^7.0.6",
     "vite-plugin-pwa": "^1.0.3",
