# VioletVault 💜

**A comprehensive cash management system** with advanced envelope budgeting, intelligent automation, and professional-grade infrastructure. Bringing the traditional cash envelope method into the digital age with end-to-end encryption, smart distribution, and real-time collaboration.

🎯 **Current Status:** v1.10.0 Code Architecture & Refactoring milestone 90% complete - Major UI stabilization across all pages, performance optimizations, centralized icon system, and enhanced security warnings.

[![CI](https://github.com/thef4tdaddy/violet-vault/workflows/CI/badge.svg)](https://github.com/thef4tdaddy/violet-vault/actions)
[![License: CC BY-NC-SA 4.0](https://img.shields.io/badge/License-CC%20BY--NC--SA%204.0-lightgrey.svg)](https://creativecommons.org/licenses/by-nc-sa/4.0/)

## 🚀 Features

### 💰 Advanced Cash Management

- **Smart Envelope System** - Advanced envelope budgeting with auto-funding and intelligent classification
- **Unassigned Cash Distribution** - One-click distribution modal for efficient cash allocation
- **Manual Balance Override** - Real-time balance editing directly on the dashboard
- **Negative Balance Support** - Handle overspending scenarios with smart recovery suggestions
- **Variable Expense Envelopes** - Automatic categorization and funding for irregular expenses
- **Expected Payday Prediction** - Intelligent paycheck forecasting and automated allocation
- **Bill Management** - Enhanced bill tracking with compact multi-row layouts
- **Savings Goals** - Advanced goal tracking with progress monitoring and automation
- **Transaction Ledger** - Complete transaction history with enhanced reconciliation tools
- **Smart Deletion System** - Professional modals for bill/envelope deletion with relationship handling

### 🔒 Security & Privacy

- **Client-Side Encryption** - All data encrypted using AES-GCM with PBKDF2 key derivation
- **Password Protection** - Master password required to access your budget
- **Enhanced Password Rotation** - Secure password updates with improved encryption handling
- **Device Fingerprinting** - Additional security layer for multi-device access
- **Privacy First** - Your financial data never leaves your device unencrypted
- **Professional Bug Reporting** - Secure issue reporting with screenshot capture and privacy protection

### 👥 Collaboration

- **Multi-User Support** - Share budgets with family members or partners
- **Real-Time Sync** - See changes instantly across all devices
- **Conflict Resolution** - Smart handling of simultaneous edits
- **Activity Tracking** - Monitor who made what changes and when

### 📊 Analytics & Insights

- **Visual Charts** - Spending trends and budget performance analytics
- **Cash Flow Summary** - Overview of your financial health
- **Smart Bill Matching** - Automatically categorize transactions
- **Spending Analysis** - Detailed breakdowns by category and time period
- **Smart Envelope Suggestions** - AI-powered recommendations based on spending patterns (collapsible interface)
- **Transaction Splitting** - Split complex transactions across multiple envelopes
- **Smart Bill Matching** - Automatically categorize and assign bills to appropriate envelopes

### 🐛 Professional Bug Reporting & Monitoring

- **Integrated Bug Reporter** - One-click bug reporting with automatic environment capture
- **Cloudflare Worker Backend** - Professional-grade issue processing and GitHub integration
- **Screenshot Capture** - Automatic screenshot attachment with privacy-safe R2 storage
- **Usage Analytics** - Built-in monitoring with cost protection and automated cleanup
- **Smart Environment Detection** - Automatic detection of development, preview, and production builds
- **Issue Tracking Integration** - Direct GitHub issue creation with comprehensive metadata

### ⚡ Advanced Technical Features

- **Offline Support** - Works without internet, syncs when reconnected
- **Performance Optimized** - Virtual scrolling and intelligent caching for large datasets
- **Smart Caching System** - 7-day localStorage cache with automatic invalidation
- **Multi-Environment Support** - Local development, Vercel preview, and production detection
- **Version Management** - Release-please integration with dynamic version targeting
- **Responsive Design** - Works seamlessly on desktop and mobile devices
- **Modern Architecture** - Zustand state management with custom hooks and providers
- **Collapsible UI Elements** - Smart suggestions panel can be collapsed for better space utilization

## 🛠️ Tech Stack

**Frontend:**

- React 18 with Zustand for state management
- Vite for fast development and building
- Tailwind CSS for responsive styling
- Recharts for data visualization
- Lucide React for icons

**Backend & Infrastructure:**

- **Polyglot Backend (v2.0)** - Go + Python serverless functions on Vercel
  - Go for bug report GitHub API proxy (secrets handling)
  - Python for financial intelligence (payday prediction, merchant analysis)
- Firebase for cloud storage and real-time sync
<<<<<<< HEAD
- Python Analytics Service for heavy compute tasks (envelope integrity audits)
- Cloudflare Workers for bug reporting and API services
- Cloudflare R2 for secure screenshot storage with cost protection
=======

>>>>>>> f00d8b80
- Web Crypto API for client-side encryption
- Local Storage for offline functionality and intelligent caching

**Development:**

- ESLint + Prettier for code quality
- Zod for runtime validation and type safety
- Vitest for unit and integration testing
- Husky + Commitlint for git hooks
- Release Please for automated releases
- **Multi-language tooling** - Go (golangci-lint), Python (ruff, mypy)
- `full_salvo.sh` - Comprehensive multi-language verification script

## 🚦 Getting Started

### Prerequisites

- Node.js 18+
- npm or yarn
- **Optional (for backend development):**
  - Go 1.22+ (for bug report API)
  - Python 3.12+ (for analytics API)
  - ruff, mypy (Python tooling: `pip install ruff mypy`)

### Installation

1. **Clone the repository**

   ```bash
   git clone https://github.com/thef4tdaddy/violet-vault.git
   cd violet-vault
   ```

2. **Install dependencies**

   ```bash
   npm install
   ```

3. **Set up Firebase** (optional for cloud sync)
   - Create a Firebase project at [console.firebase.google.com](https://console.firebase.google.com)
   - Copy your config to `src/utils/firebaseConfig.js`

4. **Start development server**

   ```bash
   npm run dev
   ```

5. **Open your browser** to `http://localhost:5173`

### Python Analytics Service (Optional)

For advanced analytics features like envelope integrity audits:

1. **Navigate to the api directory**

   ```bash
   cd api
   ```

2. **Create and activate virtual environment**

   ```bash
   python3 -m venv venv
   source venv/bin/activate  # On Windows: venv\Scripts\activate
   ```

3. **Install dependencies**

   ```bash
   pip install -r requirements.txt
   ```

4. **Start the analytics service**

   ```bash
   uvicorn api.main:app --reload --host 0.0.0.0 --port 8000
   ```

5. **Access API documentation** at `http://localhost:8000/docs`

See [api/README.md](api/README.md) for more details.

## 📝 Available Scripts

```bash
# Frontend Development
npm run dev          # Start development server
npm run build        # Build for production
npm run preview      # Preview production build
npm run lint         # Run ESLint
npm run lint:fix     # Fix ESLint issues
npm run format       # Format code with Prettier
npm run format:check # Check code formatting
npm run typecheck    # Run TypeScript type checking

# Backend Development (v2.0 Polyglot)
cd api && go build ./...        # Build Go serverless functions
cd api && go test ./...         # Test Go code
ruff check api/                 # Lint Python code
mypy api/                       # Type check Python code

# Multi-Language Verification
./scripts/full_salvo.sh         # Run all linters/tests (TS/Go/Python)
```

## 🏗️ Project Structure

VioletVault is organized into a comprehensive modular architecture with **696 files** across major functional areas:

```
violet-vault/
├── api/                  # v2.0 Polyglot Backend (Go + Python)
│   ├── bug-report.go        # Go: Bug report GitHub API proxy
│   ├── analytics.py         # Python: Financial intelligence engine
│   ├── go.mod              # Go module dependencies
│   └── README.md           # Backend API documentation
├── src/
│   ├── components/           # React components (27 major categories)
│   │   ├── analytics/           # Financial analytics & reporting
│   │   ├── automation/          # Auto-funding and smart rules
│   │   ├── budgeting/           # Envelope management system
│   │   ├── bills/              # Bill tracking and management
│   │   ├── auth/               # Authentication and security
│   │   ├── settings/           # Configuration and preferences
│   │   └── [22 more categories]
│   ├── hooks/               # Custom React hooks
│   ├── stores/              # Zustand state management
│   ├── services/            # Business logic and API services
│   │   ├── analytics/          # Analytics API integration (Python)
│   │   ├── logging/            # Bug reporting service (Go)
│   │   └── [other services]
│   ├── utils/               # Utility functions and helpers
│   └── App.jsx              # Main application entry point
├── scripts/
│   └── full_salvo.sh        # Multi-language verification script
├── pyproject.toml          # Python tooling configuration
└── vercel.json             # Vercel serverless deployment config
```

📋 **For complete directory structure and file descriptions**, see [Source Code Directory](docs/Source-Code-Directory.md)

## 🔐 Security

VioletVault takes your financial privacy seriously:

- **End-to-End Encryption**: All sensitive data is encrypted client-side before storage
- **Password-Based Encryption**: Uses PBKDF2 with 100,000 iterations for key derivation
- **No Server-Side Decryption**: Your master password never leaves your device
- **Device Fingerprinting**: Additional protection against unauthorized access

## 📚 Documentation

### Documentation Index

For a complete overview of all documentation in the repository, see the **[Documentation Index](docs/DOCUMENTATION_INDEX.md)**, which provides a comprehensive listing of all documentation files organized by category and location.

### Core Documentation

- **[📋 Documentation Index](docs/DOCUMENTATION_INDEX.md)** - Complete listing of all documentation
- **[📋 Roadmap](docs/ROADMAP.md)** - See what's coming next and help shape VioletVault's future
- **[🤝 Contributing Guide](docs/CONTRIBUTING.md)** - How to contribute to the project
- **[📝 Changelog](docs/CHANGELOG.md)** - Complete version history and changes
- **[🔄 v2.0 Migration Guide](docs/migration/v2.0-migration-guide.md)** - Guide for migrating to v2.0

### Technical Documentation

- **[🎨 Shared UI Components](docs/Shared-UI-Components.md)** - Standardized components and design patterns
- **[📘 TypeScript Patterns Guide](docs/TypeScript-Patterns-Guide.md)** - JSDoc typing patterns for props, hooks, and Dexie queries
- **[🔌 API Development Guide](docs/API-Development-Guide.md)** - Complete API documentation with OpenAPI specification
- **[✅ Component Props Validation](docs/Component-Props-Validation-Guide.md)** - Runtime prop validation with Zod schemas
- **[📝 Zod Integration Guide](docs/ZOD-INTEGRATION-GUIDE.md)** - Comprehensive guide for Zod validation patterns and form hooks
- **[🏗️ Milestones](docs/MILESTONES.md)** - Release planning and milestone tracking
- **[🧪 Testing Strategy](docs/Testing-Strategy.md)** - Comprehensive testing approach
- **[⚠️ Lint Warnings](docs/LINT_WARNINGS.md)** - ESLint warning tracking and resolution
- **[🔄 Refactoring Analysis](docs/Refactoring-Analysis.md)** - Architecture improvement plans
- **[🛠️ New Utilities Analysis](docs/New-Utilities-Analysis.md)** - Feature analysis and utilities
- **[❓ Troubleshooting FAQ](docs/Troubleshooting-FAQ.md)** - Common issues and solutions

### API Documentation

VioletVault provides comprehensive API documentation with OpenAPI 3.0 specification:

- **[📖 Interactive API Docs](/api-docs)** - Swagger UI with live API testing (available when running the app)
- **[📋 API Development Guide](docs/API-Development-Guide.md)** - Complete developer guide with examples
- **[📄 OpenAPI Spec](/openapi.json)** - Download the OpenAPI specification

#### Key API Endpoints

- **AutoFunding Simulation API** (`/api/autofunding`): Python-based serverless function for smart funding simulations
- **Bug Report Worker**: Submit bug reports with screenshots
- **Cloud Sync**: Encrypted data synchronization with Firebase
- **Budget Data**: Local database operations for envelopes, transactions, and bills

See the [API Development Guide](docs/API-Development-Guide.md) and [Python API README](api/README.md) for detailed usage examples and authentication information.

## 🗺️ Roadmap

Check out our development progress:

- **[📋 Roadmap Document](ROADMAP.md)** - Detailed feature roadmap and vision
- **[📊 GitHub Project](https://github.com/thef4tdaddy/violet-vault/projects)** - Live project board with current development status
- **[🏗️ Milestones](docs/MILESTONES.md)** - Weekly release planning and milestone tracking

See what's coming next and help shape VioletVault's future!

## 🤝 Contributing

We welcome contributions! Please see our [Contributing Guide](CONTRIBUTING.md) for details.

### Development Workflow

1. **Create a new branch**

   ```bash
   npm run create-branch  # Uses our automated branch creation script
   # Or manually: git checkout -b feature/your-feature
   ```

2. **Make your changes**
   - Write code following our ESLint/Prettier configuration
   - Add tests if applicable
   - Update documentation as needed

3. **Commit your changes**

   ```bash
   git add .
   git commit -m "feat: your feature description"
   ```

   We use [Conventional Commits](https://www.conventionalcommits.org/) format.

4. **Push and create a PR**
   ```bash
   git push origin your-branch
   ```

## 📄 License

This project is licensed under the **Creative Commons Attribution-NonCommercial-ShareAlike 4.0 International License**.

### 🎯 What This Means:

**✅ You CAN:**

- Use VioletVault for personal budgeting and self-hosting
- Use it internally within your organization (non-commercially)
- Modify and improve the software
- Share it with others (non-commercially)
- Learn from the code and use it for education

**❌ You CANNOT (without permission):**

- Use VioletVault to build commercial services or products
- Sell access to VioletVault or derivatives
- Keep your improvements private (must share back)

**💡 Commercial Use:**
For commercial licensing options, please [contact us](https://github.com/thef4tdaddy/violet-vault/issues) to discuss terms.

See the [LICENSE](LICENSE) file for complete details.

## 📖 Quick Reference

| Topic               | Link                                                                   | Description                |
| ------------------- | ---------------------------------------------------------------------- | -------------------------- |
| **Getting Started** | [Installation](#-getting-started)                                      | Set up VioletVault locally |
| **Features**        | [Feature List](#-features)                                             | Complete feature overview  |
| **Development**     | [Contributing Guide](CONTRIBUTING.md)                                  | Development workflow       |
| **Architecture**    | [Project Structure](#-project-structure)                               | Codebase organization      |
| **Roadmap**         | [GitHub Project](https://github.com/thef4tdaddy/violet-vault/projects) | Live development board     |
| **Planning**        | [Milestones](docs/MILESTONES.md)                                       | Weekly release planning    |
| **Testing**         | [Testing Strategy](docs/Testing-Strategy.md)                           | QA approach                |

## 🆘 Support

- 📧 **Issues**: [GitHub Issues](https://github.com/thef4tdaddy/violet-vault/issues)
- 💬 **Discussions**: [GitHub Discussions](https://github.com/thef4tdaddy/violet-vault/discussions)
- 📚 **Documentation**: See our [Documentation Section](#-documentation) above

## 🙏 Acknowledgments

- Built with ❤️ for people who want to take control of their finances
- Inspired by the time-tested envelope budgeting method
- Designed with privacy and security as core principles

---

**VioletVault** - Your money, your privacy, your control. 💜<|MERGE_RESOLUTION|>--- conflicted
+++ resolved
@@ -82,15 +82,9 @@
 
 - **Polyglot Backend (v2.0)** - Go + Python serverless functions on Vercel
   - Go for bug report GitHub API proxy (secrets handling)
-  - Python for financial intelligence (payday prediction, merchant analysis)
+  - Python for financial intelligence (payday prediction, merchant analysis, integrity audits)
 - Firebase for cloud storage and real-time sync
-<<<<<<< HEAD
-- Python Analytics Service for heavy compute tasks (envelope integrity audits)
-- Cloudflare Workers for bug reporting and API services
-- Cloudflare R2 for secure screenshot storage with cost protection
-=======
-
->>>>>>> f00d8b80
+
 - Web Crypto API for client-side encryption
 - Local Storage for offline functionality and intelligent caching
 
@@ -334,7 +328,7 @@
 
 This project is licensed under the **Creative Commons Attribution-NonCommercial-ShareAlike 4.0 International License**.
 
-### 🎯 What This Means:
+### 🎯 What This Means
 
 **✅ You CAN:**
 
