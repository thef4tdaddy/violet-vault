/**
 * Tests for Unified Bug Reporting Service
 * Testing the main BugReportService integration
 */
import { describe, it, expect, vi, beforeEach } from "vitest";
import BugReportService, {
  ScreenshotService,
  SystemInfoService,
  BugReportAPIService,
  ContextAnalysisService,
} from "../index.js";
import type { BugReportData } from "../apiService.js";

// Mock all service dependencies
vi.mock("../screenshotService.js", () => ({
  ScreenshotService: {
    captureScreenshot: vi.fn(),
    getScreenshotInfo: vi.fn(),
    autoCompressScreenshot: vi.fn(),
  },
}));

vi.mock("../systemInfoService.js", () => ({
  SystemInfoService: {
    collectSystemInfo: vi.fn(),
    getFallbackSystemInfo: vi.fn(),
  },
}));

vi.mock("../apiService.js", () => ({
  BugReportAPIService: {
    validateReportData: vi.fn(),
    submitWithFallbacks: vi.fn(),
  },
}));

vi.mock("../contextAnalysisService.js", () => ({
  ContextAnalysisService: {
    getCurrentPageContext: vi.fn(),
    getFallbackContext: vi.fn(),
  },
}));

vi.mock("../../../utils/common/logger.js", () => ({
  default: {
    debug: vi.fn(),
    info: vi.fn(),
    warn: vi.fn(),
    error: vi.fn(),
  },
}));

vi.mock("../../../utils/common/version.js", () => ({
  APP_VERSION: "1.0.0-test",
}));

// Mock environment variables
vi.mock("import.meta.env", () => ({
  env: {
    VITE_BUG_REPORT_ENDPOINT: "https://api.test.com/bug-reports",
  },
}));

// Get mocked versions with proper typing
const mockedScreenshotService = ScreenshotService as unknown as {
  captureScreenshot: ReturnType<typeof vi.fn>;
  getScreenshotInfo: ReturnType<typeof vi.fn>;
  autoCompressScreenshot: ReturnType<typeof vi.fn>;
};
const mockedSystemInfoService = SystemInfoService as unknown as {
  collectSystemInfo: ReturnType<typeof vi.fn>;
  getFallbackSystemInfo: ReturnType<typeof vi.fn>;
};
const mockedBugReportAPIService = BugReportAPIService as unknown as {
  validateReportData: ReturnType<typeof vi.fn>;
  submitWithFallbacks: ReturnType<typeof vi.fn>;
};
const mockedContextAnalysisService = ContextAnalysisService as unknown as {
  getCurrentPageContext: ReturnType<typeof vi.fn>;
  getFallbackContext: ReturnType<typeof vi.fn>;
};

describe("BugReportService", () => {
  beforeEach(() => {
    vi.clearAllMocks();

    // Set up default mock implementations
    mockedScreenshotService.captureScreenshot.mockResolvedValue("screenshot-data");
    mockedScreenshotService.getScreenshotInfo.mockReturnValue({
      size: 100 * 1024,
      sizeKB: 100,
      format: "png",
      timestamp: new Date().toISOString(),
    });
    mockedScreenshotService.autoCompressScreenshot.mockImplementation((data) =>
      Promise.resolve(data)
    );

    mockedSystemInfoService.collectSystemInfo.mockResolvedValue({
      timestamp: "2023-01-01T00:00:00.000Z",
      browser: {
        userAgent: "test-agent",
        name: "test",
        version: "1.0",
        engine: "test",
        platform: "test",
        language: "en",
        languages: ["en"] as readonly string[],
        cookieEnabled: true,
        onLine: true,
        hardwareConcurrency: 4,
        permissions: { notifications: "default", geolocation: "default" },
      },
      viewport: { width: 1920, height: 1080 },
      url: {
        href: "http://test.com",
        protocol: "http:",
        hostname: "test.com",
        pathname: "/test",
        search: "",
        hash: "",
        host: "test.com",
        port: "",
        origin: "http://test.com",
      },
      performance: {
        timing: {
          navigationStart: 0,
          domContentLoaded: 100,
          loadComplete: 200,
          domInteractive: 50,
        },
        memory: null,
        navigation: null,
        available: true,
      },
      storage: {
        localStorage: { available: true },
      },
      network: {
        effectiveType: "4g",
        downlink: 10,
        rtt: 50,
        saveData: false,
        onLine: true,
        connection: null,
      },
      errors: {
        recentErrors: [],
        consoleLogs: [],
      },
      userAgent: "test-agent",
    });

    mockedContextAnalysisService.getCurrentPageContext.mockReturnValue({
      page: "test-page",
      route: {
        pathname: "/test",
        search: "",
        hash: "",
        searchParams: Object.fromEntries(new URLSearchParams()),
        segments: ["test"],
        query: {},
        isRoot: false,
        isNested: false,
      },
      screen: {
        documentTitle: "Test",
        screenTitle: "Test",
        breadcrumbs: [],
        mainHeading: "Test",
      },
      userLocation: "test",
      ui: {
        modals: [],
        forms: [],
        buttons: [],
        inputs: [],
        drawers: [],
        tabs: [],
        loading: [],
        interactions: [],
      },
      performance: {
        available: true,
      },
      accessibility: {
        available: true,
      },
      data: {
        available: true,
      },
      interactions: [],
    });

    mockedBugReportAPIService.validateReportData.mockReturnValue({
      isValid: true,
      errors: [],
      warnings: [],
    });

    mockedBugReportAPIService.submitWithFallbacks.mockResolvedValue({
      success: true,
      overallSuccess: true,
      submissionId: "test-123",
      primaryProvider: "webhook",
      attempts: 1,
      results: [],
    });
  });

  describe("submitBugReport", () => {
    it("should submit a complete bug report successfully", async () => {
      const options = {
        title: "Test Bug",
        description: "Test description",
        includeScreenshot: true,
        severity: "medium" as const,
      };

      const result = await BugReportService.submitBugReport(options);

      expect(result.success).toBe(true);
      expect(result.submissionId).toBe("test-123");
      expect(mockedSystemInfoService.collectSystemInfo).toHaveBeenCalled();
      expect(mockedContextAnalysisService.getCurrentPageContext).toHaveBeenCalled();
      expect(mockedScreenshotService.captureScreenshot).toHaveBeenCalled();
      expect(mockedBugReportAPIService.submitWithFallbacks).toHaveBeenCalled();
    });

    it("should skip screenshot when not requested", async () => {
      const options = {
        title: "Test Bug",
        description: "Test description",
        includeScreenshot: false,
      };

      await BugReportService.submitBugReport(options);

      expect(mockedScreenshotService.captureScreenshot).not.toHaveBeenCalled();
    });

    it("should handle validation errors", async () => {
      mockedBugReportAPIService.validateReportData.mockReturnValue({
        isValid: false,
        errors: ["Title is required"],
        warnings: [],
      });

      const options = {
        description: "Test description without title",
      };

      await expect(BugReportService.submitBugReport(options)).rejects.toThrow(
        "Invalid report data: Title is required"
      );
    });

    it("should handle submission failures gracefully", async () => {
      mockedBugReportAPIService.submitWithFallbacks.mockRejectedValue(
        new Error("Submission failed")
      );

      const options = {
        title: "Test Bug",
        description: "Test description",
      };

      await expect(BugReportService.submitBugReport(options)).rejects.toThrow("Submission failed");
    });
  });

  describe("collectAllData", () => {
    it("should collect all data in parallel", async () => {
      const options = { includeScreenshot: true };

      const data = await BugReportService.collectAllData(options);

      expect(data).toHaveProperty("screenshot");
      expect(data).toHaveProperty("systemInfo");
      expect(data).toHaveProperty("contextInfo");
      expect(data).toHaveProperty("timestamp");

      expect(mockedScreenshotService.captureScreenshot).toHaveBeenCalled();
      expect(mockedSystemInfoService.collectSystemInfo).toHaveBeenCalled();
      expect(mockedContextAnalysisService.getCurrentPageContext).toHaveBeenCalled();
    });

    it("should handle data collection failures", async () => {
      mockedSystemInfoService.collectSystemInfo.mockRejectedValue(new Error("Collection failed"));
      mockedSystemInfoService.getFallbackSystemInfo.mockReturnValue({
        timestamp: new Date().toISOString(),
        browser: {
          name: "Unknown",
          version: "Unknown",
          userAgent: "test",
          engine: "test",
          platform: "Unknown",
          language: "en",
          languages: ["en"] as readonly string[],
          cookieEnabled: false,
          onLine: false,
          hardwareConcurrency: 0,
          permissions: { notifications: "default", geolocation: "default" },
        },
        viewport: { width: 0, height: 0 },
        url: {
          href: "Unknown",
          protocol: "",
          hostname: "",
          pathname: "",
          search: "",
          hash: "",
          host: "",
          port: "",
          origin: "",
        },
        performance: {
          timing: {
            navigationStart: 0,
            domContentLoaded: 0,
            loadComplete: 0,
            domInteractive: 0,
          },
          memory: null,
          navigation: null,
          available: false,
        },
        storage: { localStorage: { available: false } },
        network: {
          onLine: true,
          effectiveType: "4g",
          downlink: 10,
          rtt: 50,
          saveData: false,
          connection: null,
        },
        errors: { recentErrors: [], consoleLogs: [] },
        userAgent: "Unknown",
        fallback: true,
      });
      mockedContextAnalysisService.getFallbackContext.mockReturnValue({
        page: "Unknown",
        route: {
          pathname: "/",
          search: "",
          hash: "",
          searchParams: {},
          segments: [],
          query: {},
          isRoot: true,
          isNested: false,
        },
        screen: {
          documentTitle: "",
          screenTitle: "",
          breadcrumbs: [],
          mainHeading: "",
        },
        userLocation: "Unknown",
        ui: {
          modals: [],
          forms: [],
          buttons: [],
          inputs: [],
          drawers: [],
          tabs: [],
          loading: [],
          interactions: [],
        },
        performance: { available: false },
        accessibility: { available: false },
        data: { available: false },
        interactions: [],
        fallback: true,
      });

      const options = { includeScreenshot: false };
      const data = await BugReportService.collectAllData(options);

      expect((data.systemInfo as { fallback?: boolean }).fallback).toBe(true);
      expect((data.contextInfo as { fallback?: boolean }).fallback).toBe(true);
      expect(data.collectionError).toBe("Collection failed");
    });
  });

  describe("captureScreenshotSafely", () => {
    it("should capture screenshot and check size", async () => {
      mockedScreenshotService.captureScreenshot.mockResolvedValue("large-screenshot");
      mockedScreenshotService.getScreenshotInfo.mockReturnValue({
        size: 1500 * 1024,
        sizeKB: 1500,
        format: "png",
        timestamp: new Date().toISOString(),
      });

      const screenshot = await BugReportService.captureScreenshotSafely();

      expect(screenshot).toBe("large-screenshot");
      expect(mockedScreenshotService.captureScreenshot).toHaveBeenCalled();
      expect(mockedScreenshotService.getScreenshotInfo).toHaveBeenCalledWith("large-screenshot");
    });

    it("should handle screenshot capture failure", async () => {
      mockedScreenshotService.captureScreenshot.mockRejectedValue(new Error("Capture failed"));

      const screenshot = await BugReportService.captureScreenshotSafely();

      expect(screenshot).toBeNull();
    });
  });

  describe("submitWithProperScreenshotHandling", () => {
    it("should handle large screenshots separately", async () => {
<<<<<<< HEAD
      const reportData = { screenshot: "large-screenshot" };
=======
      const reportData: BugReportData = {
        title: "Test Report",
        screenshot: "large-screenshot",
      };
>>>>>>> e01e4512
      mockedScreenshotService.getScreenshotInfo.mockReturnValue({
        size: 600 * 1024,
        sizeKB: 600,
        format: "png",
        timestamp: new Date().toISOString(),
      });

      mockedBugReportAPIService.submitWithFallbacks.mockResolvedValue({
        success: true,
        overallSuccess: true,
        submissionId: "test-456",
        attempts: 1,
        results: [],
      });

      const result = await BugReportService.submitWithProperScreenshotHandling(reportData, []);

      expect(result.screenshotStatus).toBeDefined();
      expect(result.screenshotStatus?.captured).toBe(true);
      expect(result.screenshotStatus?.uploaded).toBe(false);
      expect(result.screenshotStatus?.reason).toContain("too large");
    });

    it("should submit normally for small screenshots", async () => {
<<<<<<< HEAD
      const reportData = { screenshot: "small-screenshot" };
=======
      const reportData: BugReportData = {
        title: "Test Report",
        screenshot: "small-screenshot",
      };
>>>>>>> e01e4512
      mockedScreenshotService.getScreenshotInfo.mockReturnValue({
        size: 100 * 1024,
        sizeKB: 100,
        format: "png",
        timestamp: new Date().toISOString(),
      });

      await BugReportService.submitWithProperScreenshotHandling(reportData, []);

      expect(mockedBugReportAPIService.submitWithFallbacks).toHaveBeenCalledWith(reportData, []);
    });
  });

  describe("quickReport", () => {
    it("should create quick report with minimal options", async () => {
      mockedBugReportAPIService.submitWithFallbacks.mockResolvedValue({
        success: true,
        submissionId: "quick-123",
        timestamp: new Date().toISOString(),
        fallbackUsed: false,
      });

      const result = await BugReportService.quickReport("Quick bug description");

      expect(result.success).toBe(true);
      expect(result.submissionId).toBe("quick-123");
    });
  });

  describe("getProviders", () => {
    it("should return default webhook provider when endpoint configured", () => {
      const providers = BugReportService.getProviders();

      expect(providers).toHaveLength(1);
      expect(providers[0]).toEqual({
        type: "webhook",
        url: "https://api.test.com/bug-reports",
        primary: true,
      });
    });

    it("should add custom providers", () => {
      const customProviders = {
        github: { token: "test-token" },
        email: { to: "bugs@test.com" },
      };

      const providers = BugReportService.getProviders(customProviders);

      expect(providers).toHaveLength(3);
      expect(providers.find((p) => p.type === "github")).toBeDefined();
      expect(providers.find((p) => p.type === "email")).toBeDefined();
    });
  });

  describe("saveReportLocally", () => {
    beforeEach(() => {
      localStorage.clear();
    });

    it("should save report to localStorage", async () => {
      const options = { title: "Local Bug", description: "Local description" };
      const error = new Error("Submission failed");

      await BugReportService.saveReportLocally(options, error);

      const savedReports = JSON.parse(localStorage.getItem("violet-vault-bug-reports"));
      expect(savedReports).toHaveLength(1);
      expect(savedReports[0].title).toBe("Local Bug");
      expect(savedReports[0].error).toBe("Submission failed");
    });

    it("should limit saved reports to 10", async () => {
      // Add 11 reports
      for (let i = 0; i < 11; i++) {
        await BugReportService.saveReportLocally(
          { title: `Bug ${i}`, description: `Description ${i}` },
          new Error("Test error")
        );
      }

      const savedReports = JSON.parse(localStorage.getItem("violet-vault-bug-reports"));
      expect(savedReports).toHaveLength(10);
      expect(savedReports[0].title).toBe("Bug 1"); // First report should be removed
    });
  });

  describe("diagnostic methods", () => {
    it("should test screenshot functionality", async () => {
      mockedScreenshotService.captureScreenshot.mockResolvedValue("test-screenshot");
      mockedScreenshotService.getScreenshotInfo.mockReturnValue({
        size: 100 * 1024,
        sizeKB: 100,
        format: "png",
        timestamp: new Date().toISOString(),
      });

      const result = await BugReportService.testScreenshot();

      expect(result.success).toBe(true);
      expect(result.screenshot).toBe(true);
      expect(result.info).toEqual({ sizeKB: 100 });
    });

    it("should test system info functionality", async () => {
      const result = await BugReportService.testSystemInfo();

      expect(result.success).toBe(true);
      expect(result.systemInfo.browser).toBe(true);
      expect(result.systemInfo.viewport).toBe(true);
    });

    it("should run comprehensive diagnostics", async () => {
      const result = await BugReportService.runDiagnostics();

      expect(result.success).toBe(true);
      expect(result.components).toHaveProperty("screenshot");
      expect(result.components).toHaveProperty("systemInfo");
      expect(result.components).toHaveProperty("contextAnalysis");
      expect(result.timestamp).toBeTruthy();
    });
  });

  describe("local report management", () => {
    beforeEach(() => {
      localStorage.clear();
    });

    it("should retrieve local reports", () => {
      const testReports = [{ title: "Test Report", timestamp: "2023-01-01" }];
      localStorage.setItem("violet-vault-bug-reports", JSON.stringify(testReports));

      const reports = BugReportService.getLocalReports();

      expect(reports).toEqual(testReports);
    });

    it("should clear local reports", () => {
      localStorage.setItem("violet-vault-bug-reports", JSON.stringify([{ title: "Test" }]));

      BugReportService.clearLocalReports();

      expect(localStorage.getItem("violet-vault-bug-reports")).toBeNull();
    });

    it("should handle JSON parse errors", () => {
      localStorage.setItem("violet-vault-bug-reports", "invalid-json");

      const reports = BugReportService.getLocalReports();

      expect(reports).toEqual([]);
    });
  });
});<|MERGE_RESOLUTION|>--- conflicted
+++ resolved
@@ -412,14 +412,10 @@
 
   describe("submitWithProperScreenshotHandling", () => {
     it("should handle large screenshots separately", async () => {
-<<<<<<< HEAD
-      const reportData = { screenshot: "large-screenshot" };
-=======
       const reportData: BugReportData = {
         title: "Test Report",
         screenshot: "large-screenshot",
       };
->>>>>>> e01e4512
       mockedScreenshotService.getScreenshotInfo.mockReturnValue({
         size: 600 * 1024,
         sizeKB: 600,
@@ -444,14 +440,10 @@
     });
 
     it("should submit normally for small screenshots", async () => {
-<<<<<<< HEAD
-      const reportData = { screenshot: "small-screenshot" };
-=======
       const reportData: BugReportData = {
         title: "Test Report",
         screenshot: "small-screenshot",
       };
->>>>>>> e01e4512
       mockedScreenshotService.getScreenshotInfo.mockReturnValue({
         size: 100 * 1024,
         sizeKB: 100,
