import React, { useState, useMemo, useCallback } from "react";
import {
  BarChart,
  Bar,
  LineChart,
  Line,
  PieChart,
  Pie,
  Cell,
  XAxis,
  YAxis,
  CartesianGrid,
  Tooltip,
  Legend,
  ResponsiveContainer,
  AreaChart,
  Area,
  ComposedChart,
} from "recharts";
import {
  TrendingUp,
  TrendingDown,
  BarChart3,
  DollarSign,
  Download,
  ArrowUpRight,
  ArrowDownRight,
  Wallet,
} from "lucide-react";

const ChartsAnalytics = ({
  transactions = [],
  envelopes = [],
  currentUser = { userName: "User", userColor: "#a855f7" },
}) => {
  // Validate and sanitize props to prevent runtime errors
  const safeTransactions = useMemo(
    () => (Array.isArray(transactions) ? transactions : []),
    [transactions],
  );
  const safeEnvelopes = useMemo(
    () => (Array.isArray(envelopes) ? envelopes : []),
    [envelopes],
  );

  // Date validation helper
  const isValidDate = useCallback((dateString) => {
    if (!dateString) return false;
    const date = new Date(dateString);
    return date instanceof Date && !isNaN(date) && date.getFullYear() > 1900;
  }, []);

  // Safe division helper
  const safeDivision = (numerator, denominator, fallback = 0) => {
    return denominator === 0 ? fallback : numerator / denominator;
  };
  const [activeTab, setActiveTab] = useState("overview");
  const [dateRange, setDateRange] = useState("6months"); // 1month, 3months, 6months, 1year, all
  const [chartType, setChartType] = useState("line"); // line, bar, area

  // Memoized date range calculations
  const getDateRange = useMemo(() => {
    const now = new Date();
    const ranges = {
      "1month": new Date(now.getFullYear(), now.getMonth() - 1, now.getDate()),
      "3months": new Date(now.getFullYear(), now.getMonth() - 3, now.getDate()),
      "6months": new Date(now.getFullYear(), now.getMonth() - 6, now.getDate()),
      "1year": new Date(now.getFullYear() - 1, now.getMonth(), now.getDate()),
      all: new Date(2020, 0, 1),
    };
    return ranges[dateRange];
  }, [dateRange]);

  // Filter transactions by date range
  const filteredTransactions = useMemo(() => {
    return safeTransactions.filter((t) => {
      if (!t || !isValidDate(t.date)) return false;
      try {
        return new Date(t.date) >= getDateRange;
      } catch {
        console.warn("Invalid date in transaction:", t.date);
        return false;
      }
    });
  }, [safeTransactions, getDateRange, isValidDate]);

  // Monthly spending trends
  const monthlyTrends = useMemo(() => {
    const grouped = {};

    filteredTransactions.forEach((transaction) => {
      if (
        !transaction ||
        !isValidDate(transaction.date) ||
        typeof transaction.amount !== "number"
      ) {
        return; // Skip invalid transactions
      }

      try {
        const date = new Date(transaction.date);
        const monthKey = `${date.getFullYear()}-${String(date.getMonth() + 1).padStart(2, "0")}`;

        if (!grouped[monthKey]) {
          grouped[monthKey] = {
            month: monthKey,
            income: 0,
            expenses: 0,
            net: 0,
            transactionCount: 0,
          };
        }

        if (transaction.amount > 0) {
          grouped[monthKey].income += transaction.amount;
        } else {
          grouped[monthKey].expenses += Math.abs(transaction.amount);
        }

        grouped[monthKey].net =
          grouped[monthKey].income - grouped[monthKey].expenses;
        grouped[monthKey].transactionCount++;
<<<<<<< HEAD
      } catch {
        console.warn("Error processing transaction in monthlyTrends:", transaction);
=======
      } catch (error) {
        console.warn(
          "Error processing transaction in monthlyTrends:",
          transaction,
        );
>>>>>>> 0587330d
        return;
      }
    });

    return Object.values(grouped).sort((a, b) =>
      a.month.localeCompare(b.month),
    );
  }, [filteredTransactions, isValidDate]);

  // Envelope spending breakdown
  const envelopeSpending = useMemo(() => {
    const spending = {};

    filteredTransactions.forEach((transaction) => {
      if (transaction.amount < 0 && transaction.envelopeId) {
        const envelope = safeEnvelopes.find(
          (e) => e.id === transaction.envelopeId,
        );
        const envelopeName = envelope ? envelope.name : "Unknown Envelope";

        if (!spending[envelopeName]) {
          spending[envelopeName] = {
            name: envelopeName,
            amount: 0,
            count: 0,
            color: envelope?.color || "#8B5CF6",
          };
        }

        spending[envelopeName].amount += Math.abs(transaction.amount);
        spending[envelopeName].count++;
      }
    });

    return Object.values(spending).sort((a, b) => b.amount - a.amount);
  }, [filteredTransactions, safeEnvelopes]);

  // Category breakdown
  const categoryBreakdown = useMemo(() => {
    const categories = {};

    filteredTransactions.forEach((transaction) => {
      if (transaction.amount < 0) {
        const category = transaction.category || "Uncategorized";

        if (!categories[category]) {
          categories[category] = {
            name: category,
            amount: 0,
            count: 0,
          };
        }

        categories[category].amount += Math.abs(transaction.amount);
        categories[category].count++;
      }
    });

    return Object.values(categories).sort((a, b) => b.amount - a.amount);
  }, [filteredTransactions]);

  // Weekly spending patterns
  const weeklyPatterns = useMemo(() => {
    const days = [
      "Sunday",
      "Monday",
      "Tuesday",
      "Wednesday",
      "Thursday",
      "Friday",
      "Saturday",
    ];
    const patterns = days.map((day) => ({ day, amount: 0, count: 0 }));

    filteredTransactions.forEach((transaction) => {
      if (transaction.amount < 0) {
        const dayIndex = new Date(transaction.date).getDay();
        patterns[dayIndex].amount += Math.abs(transaction.amount);
        patterns[dayIndex].count++;
      }
    });

    return patterns;
  }, [filteredTransactions]);

  // Envelope health analysis
  const envelopeHealth = useMemo(() => {
    return safeEnvelopes.map((envelope) => {
      const monthlyBudget = envelope.monthlyAmount || 0;
      const currentBalance = envelope.currentBalance || 0;
      const spent =
        envelope.spendingHistory?.reduce((sum, s) => sum + s.amount, 0) || 0;

      const healthScore = safeDivision(currentBalance, monthlyBudget, 1) * 100;
      let status = "healthy";

      if (healthScore < 20) status = "critical";
      else if (healthScore < 50) status = "warning";
      else if (healthScore > 150) status = "overfunded";

      return {
        name: envelope.name,
        currentBalance,
        monthlyBudget,
        spent,
        healthScore: Math.max(0, Math.min(200, healthScore)),
        status,
        color: envelope.color,
      };
    });
  }, [safeEnvelopes]);

  // Budget vs actual analysis
  const budgetVsActual = useMemo(() => {
    const analysis = {};

    envelopes.forEach((envelope) => {
      analysis[envelope.name] = {
        name: envelope.name,
        budgeted: envelope.monthlyAmount || 0,
        actual: 0,
        color: envelope.color,
      };
    });

    filteredTransactions.forEach((transaction) => {
      if (transaction.amount < 0 && transaction.envelopeId) {
        const envelope = safeEnvelopes.find(
          (e) => e.id === transaction.envelopeId,
        );
        if (envelope && analysis[envelope.name]) {
          analysis[envelope.name].actual += Math.abs(transaction.amount);
        }
      }
    });

    return Object.values(analysis).filter(
      (item) => item.budgeted > 0 || item.actual > 0,
    );
  }, [filteredTransactions, safeEnvelopes, envelopes]);

  // Financial metrics
  const metrics = useMemo(() => {
    const totalIncome = filteredTransactions
      .filter((t) => t.amount > 0)
      .reduce((sum, t) => sum + t.amount, 0);

    const totalExpenses = filteredTransactions
      .filter((t) => t.amount < 0)
      .reduce((sum, t) => sum + Math.abs(t.amount), 0);

    const savingsRate =
      safeDivision(totalIncome - totalExpenses, totalIncome, 0) * 100;

    const avgMonthlyIncome =
      monthlyTrends.length > 0
        ? safeDivision(
            monthlyTrends.reduce((sum, m) => sum + m.income, 0),
            monthlyTrends.length,
            0,
          )
        : 0;

    const avgMonthlyExpenses =
      monthlyTrends.length > 0
        ? safeDivision(
            monthlyTrends.reduce((sum, m) => sum + m.expenses, 0),
            monthlyTrends.length,
            0,
          )
        : 0;

    return {
      totalIncome,
      totalExpenses,
      netCashFlow: totalIncome - totalExpenses,
      savingsRate,
      avgMonthlyIncome,
      avgMonthlyExpenses,
      transactionCount: filteredTransactions.length,
    };
  }, [filteredTransactions, monthlyTrends]);

  // Memoized chart colors
  const chartColors = useMemo(
    () => [
      "#a855f7",
      "#06b6d4",
      "#10b981",
      "#f59e0b",
      "#ef4444",
      "#8b5cf6",
      "#14b8a6",
      "#f97316",
      "#84cc16",
      "#6366f1",
    ],
    [],
  );

  // Optimized event handlers
  const handleDateRangeChange = useCallback((e) => {
    setDateRange(e.target.value);
  }, []);

  const handleChartTypeChange = useCallback((type) => {
    setChartType(type);
  }, []);

  const handleTabChange = useCallback((tabId) => {
    setActiveTab(tabId);
  }, []);

  const handleExport = useCallback(() => {
    // Export functionality
    const dataToExport = {
      dateRange,
      metrics,
      monthlyTrends,
      envelopeSpending,
      categoryBreakdown,
      exportedAt: new Date().toISOString(),
      exportedBy: currentUser?.userName || "Anonymous",
    };

    const dataStr = JSON.stringify(dataToExport, null, 2);
    const dataBlob = new Blob([dataStr], { type: "application/json" });
    const url = URL.createObjectURL(dataBlob);
    const link = document.createElement("a");
    link.href = url;
    link.download = `analytics-export-${new Date().toISOString().split("T")[0]}.json`;
    link.click();
    URL.revokeObjectURL(url);
  }, [
    dateRange,
    metrics,
    monthlyTrends,
    envelopeSpending,
    categoryBreakdown,
    currentUser?.userName,
  ]);

  const MetricCard = ({
    title,
    value,
    subtitle,
    icon,
    trend,
    color = "purple",
  }) => {
    const Icon = icon;
    return (
      <div className="glassmorphism rounded-xl p-6">
        <div className="flex items-center justify-between">
          <div>
            <p className="text-sm font-semibold text-gray-600 mb-1">{title}</p>
            <p className={`text-2xl font-bold text-${color}-600`}>{value}</p>
            {subtitle && (
              <p className="text-sm text-gray-500 mt-1">{subtitle}</p>
            )}
          </div>
          <div className="relative">
            <div
              className={`absolute inset-0 bg-${color}-500 rounded-2xl blur-lg opacity-30`}
            ></div>
            <div className={`relative bg-${color}-500 p-3 rounded-2xl`}>
              <Icon className="h-6 w-6 text-white" />
            </div>
          </div>
        </div>
        {trend && (
          <div className="mt-3 flex items-center text-sm">
            {trend > 0 ? (
              <ArrowUpRight className="h-4 w-4 text-emerald-500 mr-1" />
            ) : (
              <ArrowDownRight className="h-4 w-4 text-red-500 mr-1" />
            )}
            <span className={trend > 0 ? "text-emerald-600" : "text-red-600"}>
              {Math.abs(trend).toFixed(1)}% vs last period
            </span>
          </div>
        )}
      </div>
    );
  };

  const CustomTooltip = useCallback(({ active, payload, label }) => {
    if (active && payload && payload.length) {
      return (
        <div className="bg-white p-4 border border-gray-200 rounded-lg shadow-lg">
          <p className="font-semibold text-gray-900 mb-2">{label}</p>
          {payload.map((entry, index) => (
            <p key={index} style={{ color: entry.color }} className="text-sm">
              {entry.name}: ${entry.value?.toFixed(2)}
            </p>
          ))}
        </div>
      );
    }
    return null;
  }, []);

  return (
    <div className="space-y-6">
      {/* Header */}
      <div className="flex justify-between items-center">
        <div>
          <h2 className="text-2xl font-bold flex items-center text-gray-900">
            <div className="relative mr-4">
              <div className="absolute inset-0 bg-cyan-500 rounded-2xl blur-lg opacity-30"></div>
              <div className="relative bg-cyan-500 p-3 rounded-2xl">
                <BarChart3 className="h-6 w-6 text-white" />
              </div>
            </div>
            Analytics & Reports
          </h2>
          <p className="text-gray-800 mt-1">
            Financial insights and spending patterns
          </p>
        </div>

        <div className="flex gap-3">
          <select
            value={dateRange}
            onChange={handleDateRangeChange}
            className="px-4 py-2 border border-gray-300 rounded-lg bg-white/80 backdrop-blur-lg"
          >
            <option value="1month">Last Month</option>
            <option value="3months">Last 3 Months</option>
            <option value="6months">Last 6 Months</option>
            <option value="1year">Last Year</option>
            <option value="all">All Time</option>
          </select>

          <button
            onClick={handleExport}
            className="btn btn-secondary flex items-center rounded-xl px-4 py-2"
          >
            <Download className="h-4 w-4 mr-2" />
            Export
          </button>
        </div>
      </div>

      {/* Key Metrics */}
      <div className="grid grid-cols-1 md:grid-cols-2 lg:grid-cols-4 gap-6">
        <MetricCard
          title="Total Income"
          value={`$${metrics.totalIncome.toFixed(2)}`}
          subtitle={`${filteredTransactions.filter((t) => t.amount > 0).length} transactions`}
          icon={TrendingUp}
          color="emerald"
        />
        <MetricCard
          title="Total Expenses"
          value={`$${metrics.totalExpenses.toFixed(2)}`}
          subtitle={`${filteredTransactions.filter((t) => t.amount < 0).length} transactions`}
          icon={TrendingDown}
          color="red"
        />
        <MetricCard
          title="Net Cash Flow"
          value={`${metrics.netCashFlow >= 0 ? "+" : ""}$${metrics.netCashFlow.toFixed(2)}`}
          subtitle={`${metrics.savingsRate.toFixed(1)}% savings rate`}
          icon={DollarSign}
          color={metrics.netCashFlow >= 0 ? "cyan" : "amber"}
        />
        <MetricCard
          title="Avg Monthly Expenses"
          value={`$${metrics.avgMonthlyExpenses.toFixed(2)}`}
          subtitle={`${monthlyTrends.length} months of data`}
          icon={Wallet}
          color="purple"
        />
      </div>

      {/* Navigation Tabs */}
      <div className="glassmorphism rounded-xl">
        <nav className="flex border-b border-white/20">
          {[
            { id: "overview", name: "Overview", icon: BarChart3 },
            { id: "trends", name: "Trends", icon: TrendingUp },
            { id: "envelopes", name: "Envelopes", icon: Wallet },
            { id: "categories", name: "Categories", icon: BarChart3 },
          ].map((tab) => (
            <button
              key={tab.id}
              onClick={() => handleTabChange(tab.id)}
              className={`px-6 py-4 text-sm font-semibold border-b-2 transition-all ${
                activeTab === tab.id
                  ? "border-cyan-500 text-cyan-600 bg-cyan-50/50"
                  : "border-transparent text-gray-600 hover:text-cyan-600 hover:bg-cyan-50/30"
              }`}
            >
              <tab.icon className="h-4 w-4 inline mr-2" />
              {tab.name}
            </button>
          ))}
        </nav>
      </div>

      {/* Tab Content */}
      {activeTab === "overview" && (
        <div className="grid grid-cols-1 lg:grid-cols-2 gap-6">
          {/* Monthly Cash Flow */}
          <div className="glassmorphism rounded-xl p-6">
            <h3 className="text-lg font-semibold text-gray-900 mb-4">
              Monthly Cash Flow
            </h3>
            <ResponsiveContainer width="100%" height={300}>
              <ComposedChart data={monthlyTrends}>
                <CartesianGrid strokeDasharray="3 3" stroke="#e5e7eb" />
                <XAxis dataKey="month" stroke="#6b7280" />
                <YAxis stroke="#6b7280" />
                <Tooltip content={<CustomTooltip />} />
                <Legend />
                <Bar dataKey="income" fill="#10b981" name="Income" />
                <Bar dataKey="expenses" fill="#ef4444" name="Expenses" />
                <Line
                  type="monotone"
                  dataKey="net"
                  stroke="#06b6d4"
                  strokeWidth={3}
                  name="Net"
                />
              </ComposedChart>
            </ResponsiveContainer>
          </div>

          {/* Top Spending Envelopes */}
          <div className="glassmorphism rounded-xl p-6">
            <h3 className="text-lg font-semibold text-gray-900 mb-4">
              Top Spending Envelopes
            </h3>
            <ResponsiveContainer width="100%" height={300}>
              <PieChart>
                <Pie
                  data={envelopeSpending.slice(0, 8)}
                  cx="50%"
                  cy="50%"
                  outerRadius={100}
                  fill="#8884d8"
                  dataKey="amount"
                  label={({ name, percent }) =>
                    `${name} ${(percent * 100).toFixed(0)}%`
                  }
                >
                  {envelopeSpending.slice(0, 8).map((entry, index) => (
                    <Cell
                      key={`cell-${index}`}
                      fill={entry.color || chartColors[index]}
                    />
                  ))}
                </Pie>
                <Tooltip content={<CustomTooltip />} />
              </PieChart>
            </ResponsiveContainer>
          </div>
        </div>
      )}

      {activeTab === "trends" && (
        <div className="space-y-6">
          {/* Spending Trends Chart */}
          <div className="glassmorphism rounded-xl p-6">
            <div className="flex justify-between items-center mb-4">
              <h3 className="text-lg font-semibold text-gray-900">
                Spending Trends
              </h3>
              <div className="flex gap-2">
                {["line", "bar", "area"].map((type) => (
                  <button
                    key={type}
                    onClick={() => handleChartTypeChange(type)}
                    className={`px-3 py-1 rounded-lg text-sm ${
                      chartType === type
                        ? "bg-cyan-500 text-white"
                        : "bg-gray-100 text-gray-600 hover:bg-gray-200"
                    }`}
                  >
                    {type.charAt(0).toUpperCase() + type.slice(1)}
                  </button>
                ))}
              </div>
            </div>

            <ResponsiveContainer width="100%" height={400}>
              {chartType === "line" && (
                <LineChart data={monthlyTrends}>
                  <CartesianGrid strokeDasharray="3 3" stroke="#e5e7eb" />
                  <XAxis dataKey="month" stroke="#6b7280" />
                  <YAxis stroke="#6b7280" />
                  <Tooltip content={<CustomTooltip />} />
                  <Legend />
                  <Line
                    type="monotone"
                    dataKey="income"
                    stroke="#10b981"
                    strokeWidth={3}
                    name="Income"
                  />
                  <Line
                    type="monotone"
                    dataKey="expenses"
                    stroke="#ef4444"
                    strokeWidth={3}
                    name="Expenses"
                  />
                </LineChart>
              )}
              {chartType === "bar" && (
                <BarChart data={monthlyTrends}>
                  <CartesianGrid strokeDasharray="3 3" stroke="#e5e7eb" />
                  <XAxis dataKey="month" stroke="#6b7280" />
                  <YAxis stroke="#6b7280" />
                  <Tooltip content={<CustomTooltip />} />
                  <Legend />
                  <Bar dataKey="income" fill="#10b981" name="Income" />
                  <Bar dataKey="expenses" fill="#ef4444" name="Expenses" />
                </BarChart>
              )}
              {chartType === "area" && (
                <AreaChart data={monthlyTrends}>
                  <CartesianGrid strokeDasharray="3 3" stroke="#e5e7eb" />
                  <XAxis dataKey="month" stroke="#6b7280" />
                  <YAxis stroke="#6b7280" />
                  <Tooltip content={<CustomTooltip />} />
                  <Legend />
                  <Area
                    type="monotone"
                    dataKey="income"
                    stackId="1"
                    stroke="#10b981"
                    fill="#10b981"
                    fillOpacity={0.6}
                    name="Income"
                  />
                  <Area
                    type="monotone"
                    dataKey="expenses"
                    stackId="2"
                    stroke="#ef4444"
                    fill="#ef4444"
                    fillOpacity={0.6}
                    name="Expenses"
                  />
                </AreaChart>
              )}
            </ResponsiveContainer>
          </div>

          {/* Weekly Spending Patterns */}
          <div className="glassmorphism rounded-xl p-6">
            <h3 className="text-lg font-semibold text-gray-900 mb-4">
              Weekly Spending Patterns
            </h3>
            <ResponsiveContainer width="100%" height={300}>
              <BarChart data={weeklyPatterns}>
                <CartesianGrid strokeDasharray="3 3" stroke="#e5e7eb" />
                <XAxis dataKey="day" stroke="#6b7280" />
                <YAxis stroke="#6b7280" />
                <Tooltip content={<CustomTooltip />} />
                <Bar dataKey="amount" fill="#a855f7" name="Amount Spent" />
              </BarChart>
            </ResponsiveContainer>
          </div>
        </div>
      )}

      {activeTab === "envelopes" && (
        <div className="space-y-6">
          {/* Envelope Health Overview */}
          <div className="glassmorphism rounded-xl p-6">
            <h3 className="text-lg font-semibold text-gray-900 mb-4">
              Envelope Health
            </h3>
            <div className="grid grid-cols-1 md:grid-cols-2 lg:grid-cols-3 gap-4">
              {envelopeHealth.map((envelope, index) => (
                <div
                  key={index}
                  className="bg-white/60 rounded-lg p-4 border border-white/20"
                >
                  <div className="flex items-center justify-between mb-2">
                    <div className="flex items-center">
                      <div
                        className="w-3 h-3 rounded-full mr-2"
                        style={{ backgroundColor: envelope.color }}
                      />
                      <span className="font-medium text-gray-900">
                        {envelope.name}
                      </span>
                    </div>
                    <span
                      className={`px-2 py-1 rounded-full text-xs font-medium ${
                        envelope.status === "critical"
                          ? "bg-red-100 text-red-800"
                          : envelope.status === "warning"
                            ? "bg-yellow-100 text-yellow-800"
                            : envelope.status === "overfunded"
                              ? "bg-blue-100 text-blue-800"
                              : "bg-green-100 text-green-800"
                      }`}
                    >
                      {envelope.status}
                    </span>
                  </div>
                  <div className="space-y-1 text-sm">
                    <div className="flex justify-between">
                      <span className="text-gray-600">Balance:</span>
                      <span className="font-medium">
                        ${envelope.currentBalance.toFixed(2)}
                      </span>
                    </div>
                    <div className="flex justify-between">
                      <span className="text-gray-600">Budget:</span>
                      <span className="font-medium">
                        ${envelope.monthlyBudget.toFixed(2)}
                      </span>
                    </div>
                  </div>
                  <div className="mt-2">
                    <div className="bg-gray-200 rounded-full h-2">
                      <div
                        className={`h-2 rounded-full ${
                          envelope.status === "critical"
                            ? "bg-red-500"
                            : envelope.status === "warning"
                              ? "bg-yellow-500"
                              : envelope.status === "overfunded"
                                ? "bg-blue-500"
                                : "bg-green-500"
                        }`}
                        style={{
                          width: `${Math.min(100, envelope.healthScore)}%`,
                        }}
                      />
                    </div>
                  </div>
                </div>
              ))}
            </div>
          </div>

          {/* Budget vs Actual */}
          <div className="glassmorphism rounded-xl p-6">
            <h3 className="text-lg font-semibold text-gray-900 mb-4">
              Budget vs Actual Spending
            </h3>
            <ResponsiveContainer width="100%" height={400}>
              <BarChart data={budgetVsActual} layout="horizontal">
                <CartesianGrid strokeDasharray="3 3" stroke="#e5e7eb" />
                <XAxis type="number" stroke="#6b7280" />
                <YAxis
                  dataKey="name"
                  type="category"
                  stroke="#6b7280"
                  width={100}
                />
                <Tooltip content={<CustomTooltip />} />
                <Legend />
                <Bar dataKey="budgeted" fill="#a855f7" name="Budgeted" />
                <Bar dataKey="actual" fill="#06b6d4" name="Actual" />
              </BarChart>
            </ResponsiveContainer>
          </div>
        </div>
      )}

      {activeTab === "categories" && (
        <div className="grid grid-cols-1 lg:grid-cols-2 gap-6">
          {/* Category Breakdown Pie Chart */}
          <div className="glassmorphism rounded-xl p-6">
            <h3 className="text-lg font-semibold text-gray-900 mb-4">
              Spending by Category
            </h3>
            <ResponsiveContainer width="100%" height={400}>
              <PieChart>
                <Pie
                  data={categoryBreakdown}
                  cx="50%"
                  cy="50%"
                  outerRadius={120}
                  fill="#8884d8"
                  dataKey="amount"
                  label={({ name, percent }) =>
                    `${name} ${(percent * 100).toFixed(0)}%`
                  }
                >
                  {categoryBreakdown.map((_, index) => (
                    <Cell
                      key={`cell-${index}`}
                      fill={chartColors[index % chartColors.length]}
                    />
                  ))}
                </Pie>
                <Tooltip content={<CustomTooltip />} />
              </PieChart>
            </ResponsiveContainer>
          </div>

          {/* Category Details Table */}
          <div className="glassmorphism rounded-xl p-6">
            <h3 className="text-lg font-semibold text-gray-900 mb-4">
              Category Details
            </h3>
            <div className="space-y-3 max-h-96 overflow-y-auto">
              {categoryBreakdown.map((category, index) => (
                <div
                  key={index}
                  className="flex items-center justify-between p-3 bg-white/40 rounded-lg"
                >
                  <div className="flex items-center">
                    <div
                      className="w-4 h-4 rounded-full mr-3"
                      style={{
                        backgroundColor:
                          chartColors[index % chartColors.length],
                      }}
                    />
                    <div>
                      <div className="font-medium text-gray-900">
                        {category.name}
                      </div>
                      <div className="text-sm text-gray-600">
                        {category.count} transactions
                      </div>
                    </div>
                  </div>
                  <div className="text-right">
                    <div className="font-bold text-gray-900">
                      ${category.amount.toFixed(2)}
                    </div>
                    <div className="text-sm text-gray-600">
                      {(
                        (category.amount / metrics.totalExpenses) *
                        100
                      ).toFixed(1)}
                      %
                    </div>
                  </div>
                </div>
              ))}
            </div>
          </div>
        </div>
      )}
    </div>
  );
};

export default ChartsAnalytics;<|MERGE_RESOLUTION|>--- conflicted
+++ resolved
@@ -120,16 +120,11 @@
         grouped[monthKey].net =
           grouped[monthKey].income - grouped[monthKey].expenses;
         grouped[monthKey].transactionCount++;
-<<<<<<< HEAD
       } catch {
-        console.warn("Error processing transaction in monthlyTrends:", transaction);
-=======
-      } catch (error) {
         console.warn(
           "Error processing transaction in monthlyTrends:",
           transaction,
         );
->>>>>>> 0587330d
         return;
       }
     });
