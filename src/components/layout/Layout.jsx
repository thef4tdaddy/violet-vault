// src/components/layout/Layout.jsx
import React, { useState, useEffect, useCallback, useMemo, Suspense, lazy } from "react";
import useAuthStore from "../../stores/authStore";
import useOptimizedBudgetStore from "../../stores/optimizedBudgetStore"; // Import optimized store
import { BudgetProvider } from "../../contexts/BudgetContext";
import { useBudget } from "../../hooks/useBudget";
import UserSetup from "../auth/UserSetup";
import Header from "../ui/Header";
import TeamActivitySync from "../sync/TeamActivitySync";
import LoadingSpinner from "../ui/LoadingSpinner";
import { encryptionUtils } from "../../utils/encryption";
import FirebaseSync from "../../utils/firebaseSync";
import logger from "../../utils/logger";
import { getVersionInfo } from "../../utils/version";
import {
  DollarSign,
  Wallet,
  TrendingUp,
  Calendar,
  Target,
  CreditCard,
  Sparkles,
  BookOpen,
  BarChart3,
} from "lucide-react";

// Lazy load heavy components for better performance
const PaycheckProcessor = lazy(() => import("../budgeting/PaycheckProcessor"));
const EnvelopeGrid = lazy(() => import("../../new/UnifiedEnvelopeManager"));
const SmartEnvelopeSuggestions = lazy(() => import("../budgeting/SmartEnvelopeSuggestions"));
const BillManager = lazy(() => import("../../new/UnifiedBillTracker"));
const SavingsGoals = lazy(() => import("../savings/SavingsGoals"));
const Dashboard = lazy(() => import("./Dashboard"));
const TransactionLedger = lazy(() => import("../transactions/TransactionLedger"));
const ChartsAndAnalytics = lazy(() => import("../analytics/ChartsAndAnalytics"));
const SupplementalAccounts = lazy(() => import("../accounts/SupplementalAccounts"));

const Layout = () => {
  logger.debug("Layout component is running");

<<<<<<< HEAD
  const {
    isUnlocked,
    encryptionKey,
    currentUser,
    login,
    logout,
    budgetId,
    salt,
    changePassword,
  } = useAuth();
=======
  const { isUnlocked, encryptionKey, currentUser, login, logout, budgetId, salt } = useAuthStore();

  // Add online/offline status detection
  useEffect(() => {
    // Get the action from the store
    const { setOnlineStatus } = useOptimizedBudgetStore.getState();

    // Handler for when the browser goes online
    const handleOnline = () => {
      logger.info("Network status: Online");
      setOnlineStatus(true);
    };

    // Handler for when the browser goes offline
    const handleOffline = () => {
      logger.info("Network status: Offline");
      setOnlineStatus(false);
    };

    // Add the event listeners
    window.addEventListener("online", handleOnline);
    window.addEventListener("offline", handleOffline);

    // Set the initial status when the component mounts
    setOnlineStatus(navigator.onLine);

    // Cleanup function to remove listeners when the component unmounts
    return () => {
      window.removeEventListener("online", handleOnline);
      window.removeEventListener("offline", handleOffline);
    };
  }, []); // Empty dependency array ensures this runs only once
>>>>>>> 3c17582f

  const firebaseSync = useMemo(() => new FirebaseSync(), []);

  logger.auth("Auth hook values", {
    isUnlocked,
    hasCurrentUser: !!currentUser,
    hasBudgetId: !!budgetId,
  });
  const [activeUsers, setActiveUsers] = useState([]);
  const [recentActivity, setRecentActivity] = useState([]);
  const [syncConflicts, setSyncConflicts] = useState(null);

  // Handle activity updates from MainContent
  const handleActivityUpdate = useCallback(({ users, activity }) => {
    setActiveUsers(users);
    setRecentActivity(activity);
  }, []);
  const handleSetup = async (userData) => {
    logger.auth("Layout handleSetup called", { hasUserData: !!userData });
    try {
      // Generate budgetId from password for cross-device sync
      const { encryptionUtils } = await import("../../utils/encryption");
      const userDataWithId = {
        ...userData,
        budgetId: userData.budgetId || encryptionUtils.generateBudgetId(userData.password),
      };

      logger.auth("Calling login", {
        hasUserData: !!userDataWithId,
        hasPassword: !!userData.password,
        budgetId: userDataWithId.budgetId,
      });
      const result = await login(userData.password, userDataWithId);
      logger.auth("Login result", { success: !!result });

      if (result.success) {
        console.log("✅ Setup completed successfully");
      } else {
        console.error("❌ Setup failed:", result.error);
        alert(`Setup failed: ${result.error}`);
      }
    } catch (error) {
      console.error("❌ Setup error:", error);
      alert(`Setup error: ${error.message}`);
    }
  };

  const handleLogout = () => {
    logout();
  };

  const handleChangePassword = async (oldPass, newPass) => {
    const result = await changePassword(oldPass, newPass);
    if (!result.success) {
      alert(`Password change failed: ${result.error}`);
    } else {
      alert("Password updated successfully.");
    }
  };

  const exportData = async () => {
    try {
      console.log("📁 Starting export process...");

      // Get current data from localStorage
      const savedData = localStorage.getItem("envelopeBudgetData");
      if (!savedData) {
        alert("No data found to export");
        return;
      }

      // Decrypt the data
      const { encryptedData, iv } = JSON.parse(savedData);
      const decryptedData = await encryptionUtils.decrypt(encryptedData, encryptionKey, iv);

      // Normalize transactions for unified structure
      const allTransactions = Array.isArray(decryptedData.allTransactions)
        ? decryptedData.allTransactions
        : [...(decryptedData.transactions || []), ...(decryptedData.bills || [])];
      const transactions = allTransactions.filter((t) => !t.type || t.type === "transaction");

      // Prepare export data with metadata
      const exportData = {
        ...decryptedData,
        transactions,
        allTransactions,
        exportMetadata: {
          exportedBy: currentUser?.userName || "Unknown User",
          exportDate: new Date().toISOString(),
          appVersion: "1.0.0",
          dataVersion: "1.0",
        },
      };

      // Create and download the file
      const dataStr = JSON.stringify(exportData, null, 2);
      const dataBlob = new Blob([dataStr], { type: "application/json" });

      const url = URL.createObjectURL(dataBlob);
      const link = document.createElement("a");
      link.href = url;

      const timestamp = new Date().toISOString().replace(/[:.]/g, "-").slice(0, 19);
      link.download = `VioletVault Budget Backup ${timestamp}.json`;

      document.body.appendChild(link);
      link.click();
      document.body.removeChild(link);
      URL.revokeObjectURL(url);

      console.log("✅ Data exported successfully!");
      alert(
        `Successfully exported your budget data!\n\nEnvelopes: ${exportData.envelopes?.length || 0}\nBills: ${exportData.bills?.length || 0}\nTransactions: ${exportData.allTransactions?.length || 0}`
      );
    } catch (error) {
      console.error("❌ Export failed:", error);
      alert(`Export failed: ${error.message}`);
    }
  };

  const importData = async (event) => {
    const file = event.target.files[0];
    if (!file) return;

    try {
      console.log("📁 Starting import process...");

      // Read the file
      const fileContent = await new Promise((resolve, reject) => {
        const reader = new FileReader();
        reader.onload = (e) => resolve(e.target.result);
        reader.onerror = reject;
        reader.readAsText(file);
      });

      // Parse JSON
      const importedData = JSON.parse(fileContent);
      console.log("✅ File parsed successfully:", {
        envelopes: importedData.envelopes?.length || 0,
        bills: importedData.bills?.length || 0,
        savingsGoals: importedData.savingsGoals?.length || 0,
        allTransactions: importedData.allTransactions?.length || 0,
      });

      // Build unified transaction list if missing
      const unifiedAllTransactions = Array.isArray(importedData.allTransactions)
        ? importedData.allTransactions
        : [...(importedData.transactions || []), ...(importedData.bills || [])];
      const unifiedTransactions = unifiedAllTransactions.filter(
        (t) => !t.type || t.type === "transaction"
      );

      // Validate the data structure
      if (!importedData.envelopes || !Array.isArray(importedData.envelopes)) {
        throw new Error("Invalid backup file: missing or invalid envelopes data");
      }

      // Confirm import with user
      const confirmed = confirm(
        `Import ${importedData.envelopes?.length || 0} envelopes, ${importedData.bills?.length || 0} bills, and ${importedData.allTransactions?.length || 0} transactions?\n\nThis will replace your current data.`
      );

      if (!confirmed) {
        console.log("Import cancelled by user");
        return;
      }

      // Create backup of current data before import
      try {
        const currentData = localStorage.getItem("envelopeBudgetData");
        if (currentData) {
          const timestamp = new Date().toISOString().replace(/[:.]/g, "-");
          localStorage.setItem(`envelopeBudgetData_backup_${timestamp}`, currentData);
          console.log("✅ Current data backed up");
        }
      } catch (backupError) {
        console.warn("⚠️ Failed to create backup:", backupError);
      }

      // Prepare the data for loading - ensure user information is preserved
      console.log("🔍 Current auth state during import:", {
        hasCurrentUser: !!currentUser,
        currentUserName: currentUser?.userName,
        hasBudgetId: !!budgetId,
        importedUser: importedData.currentUser,
        exportedBy: importedData.exportedBy,
      });

      let processedCurrentUser;
      try {
        processedCurrentUser = importedData.currentUser ||
          currentUser || {
            id: `user_${Date.now()}`,
            userName: importedData.exportedBy || "Imported User",
            userColor: "#a855f7",
            budgetId: budgetId,
          };
      } catch (userError) {
        console.error("❌ Error creating user:", userError);
        processedCurrentUser = {
          id: `user_${Date.now()}`,
          userName: "Imported User",
          userColor: "#a855f7",
          budgetId: budgetId,
        };
      }

      const dataToLoad = {
        // Budget data from import
        envelopes: importedData.envelopes || [],
        bills: importedData.bills || [],
        savingsGoals: importedData.savingsGoals || [],
        supplementalAccounts: importedData.supplementalAccounts || [],
        unassignedCash: importedData.unassignedCash || 0,
        biweeklyAllocation: importedData.biweeklyAllocation || 0,
        paycheckHistory: importedData.paycheckHistory || [],
        actualBalance: importedData.actualBalance || 0,
        transactions: unifiedTransactions,
        allTransactions: unifiedAllTransactions,
        // Use the processed currentUser
        currentUser: processedCurrentUser,
        // Add any other imported metadata
        ...(importedData.exportMetadata && {
          importMetadata: {
            ...importedData.exportMetadata,
            importedAt: new Date().toISOString(),
            importedBy: currentUser?.userName,
          },
        }),
      };

      console.log("📋 Prepared data for saving:", {
        envelopes: dataToLoad.envelopes.length,
        bills: dataToLoad.bills.length,
        savingsGoals: dataToLoad.savingsGoals.length,
        transactions: dataToLoad.allTransactions.length,
        hasCurrentUser: !!dataToLoad.currentUser,
        currentUserBudgetId: dataToLoad.currentUser?.budgetId,
        currentUserName: dataToLoad.currentUser?.userName,
        currentUserSource: importedData.currentUser
          ? "imported"
          : currentUser
            ? "session"
            : "created",
      });

      // Encrypt and save the imported data
      console.log("🔐 Encrypting and saving imported data...");
      const encrypted = await encryptionUtils.encrypt(dataToLoad, encryptionKey);

      const saveData = {
        encryptedData: encrypted.data,
        salt: Array.from(salt),
        iv: encrypted.iv,
      };

      localStorage.setItem("envelopeBudgetData", JSON.stringify(saveData));

      // Verify the save worked
      const verification = localStorage.getItem("envelopeBudgetData");
      if (!verification) {
        throw new Error("Failed to save data to localStorage");
      }

      // Test decryption to ensure data integrity
      console.log("🔍 Verifying data integrity...");
      const { encryptedData: testEncrypted, iv: testIv } = JSON.parse(verification);
      const testDecrypted = await encryptionUtils.decrypt(testEncrypted, encryptionKey, testIv);

      console.log("✅ Data integrity verified:", {
        envelopes: testDecrypted.envelopes?.length || 0,
        bills: testDecrypted.bills?.length || 0,
        savingsGoals: testDecrypted.savingsGoals?.length || 0,
        allTransactions: testDecrypted.allTransactions?.length || 0,
        hasCurrentUser: !!testDecrypted.currentUser,
        budgetId: testDecrypted.currentUser?.budgetId,
      });

      console.log("✅ Data imported and saved successfully!");

      // Data is saved to localStorage - BudgetContext will load it automatically
      console.log("📝 Data saved to localStorage - BudgetContext should load it automatically");

      console.log("🎉 Data import completed successfully!");

      // Show success message - data should load automatically
      alert(
        `Successfully imported data!\n\nEnvelopes: ${dataToLoad.envelopes.length}\nBills: ${dataToLoad.bills.length}\nTransactions: ${dataToLoad.allTransactions.length}\n\nData saved to localStorage. If it doesn't appear, try the Force Load Data button.`
      );

      return dataToLoad;
    } catch (error) {
      console.error("❌ Import failed:", error);
      console.error("❌ Import error details:", {
        message: error.message,
        stack: error.stack,
        name: error.name,
      });

      alert(`Import failed: ${error.message}`);
    }

    // Clear the file input
    event.target.value = "";
  };

  const resetEncryptionAndStartFresh = async () => {
    if (
      confirm("This will permanently delete all your budget data and cannot be undone. Continue?")
    ) {
      try {
        // Clear all localStorage data
        localStorage.removeItem("envelopeBudgetData");

        // Clear any backup data that might exist
        const keysToRemove = [];
        for (let i = 0; i < localStorage.length; i++) {
          const key = localStorage.key(i);
          if (key && key.includes("envelopeBudgetData")) {
            keysToRemove.push(key);
          }
        }
        keysToRemove.forEach((key) => localStorage.removeItem(key));

        // Clear any cached Firebase data
        try {
          await firebaseSync?.clearAllData?.();
        } catch (syncError) {
          console.warn("Could not clear cloud data:", syncError);
        }

        logout();
        alert("All data has been cleared. You can now set up a new budget with a fresh password.");
      } catch (error) {
        console.error("Failed to reset encryption:", error);
        alert("Failed to clear all data. Please try refreshing the page.");
      }
    }
  };

  const resolveConflict = () => {
    // Implementation for conflict resolution
    setSyncConflicts(null);
  };

  if (!isUnlocked || !currentUser) {
    return <UserSetup onSetupComplete={handleSetup} />;
  }

  logger.budgetSync("Rendering BudgetProvider with props", {
    hasEncryptionKey: !!encryptionKey,
    hasCurrentUser: !!currentUser,
    hasBudgetId: !!budgetId,
    hasSalt: !!salt,
    currentUser: currentUser,
  });
  logger.budgetSync("budgetId value", { budgetId });

  return (
    <>
      <BudgetProvider
        encryptionKey={encryptionKey}
        currentUser={currentUser}
        budgetId={budgetId}
        salt={salt}
      >
        <MainContent
          currentUser={currentUser}
          encryptionKey={encryptionKey}
          budgetId={budgetId}
          onUserChange={handleLogout}
          onExport={exportData}
          onImport={importData}
          onLogout={handleLogout}
          onResetEncryption={resetEncryptionAndStartFresh}
          onActivityUpdate={handleActivityUpdate}
          activeUsers={activeUsers}
          recentActivity={recentActivity}
          syncConflicts={syncConflicts}
          onResolveConflict={resolveConflict}
          setSyncConflicts={setSyncConflicts}
          firebaseSync={firebaseSync}
        />
      </BudgetProvider>
    </>
  );
};

const MainContent = ({
  currentUser,
  onUserChange,
  onExport,
  onActivityUpdate,
  onImport,
  onLogout,
  onResetEncryption,
  activeUsers: _activeUsers, // eslint-disable-line no-unused-vars
  recentActivity: _recentActivity, // eslint-disable-line no-unused-vars
  syncConflicts,
  onResolveConflict,
  setSyncConflicts,
}) => {
  const budget = useBudget();
  const [activeView, setActiveView] = useState("dashboard");

  // Handle import by saving data then loading into context
  const handleImport = async (event) => {
    const data = await onImport(event);
    if (data) {
      budget.loadData(data);
    }
  };

  const {
    envelopes,
    savingsGoals,
    unassignedCash,
    biweeklyAllocation,
    isOnline,
    isSyncing,
    lastSyncTime: _lastSyncTime,
    syncError: _syncError,
    getActiveUsers,
    getRecentActivity,
  } = budget;

  // Update activity data from Firebase sync
  useEffect(() => {
    if (getActiveUsers && getRecentActivity) {
      const updateActivityData = () => {
        try {
          const users = getActiveUsers();
          const activity = getRecentActivity();
          console.log("🔄 Updating activity data:", {
            users: users?.length || 0,
            activity: activity?.length || 0,
          });
          // Pass activity data up to Layout component via props
          if (onActivityUpdate) {
            onActivityUpdate({ users: users || [], activity: activity || [] });
          }
        } catch (error) {
          console.error("Failed to get activity data:", error);
        }
      };

      // Update immediately
      updateActivityData();

      // Update periodically to catch changes
      const interval = setInterval(updateActivityData, 5000);
      return () => clearInterval(interval);
    }
  }, [getActiveUsers, getRecentActivity, isSyncing, onActivityUpdate]);

  // Calculate totals
  const totalEnvelopeBalance = Array.isArray(envelopes)
    ? envelopes.reduce((sum, env) => sum + env.currentBalance, 0)
    : 0;
  const totalSavingsBalance = Array.isArray(savingsGoals)
    ? savingsGoals.reduce((sum, goal) => sum + goal.currentAmount, 0)
    : 0;
  const totalCash = totalEnvelopeBalance + totalSavingsBalance + unassignedCash;

  return (
    <div className="min-h-screen bg-gradient-to-br from-purple-400 via-purple-500 to-indigo-600 p-4 sm:px-6 md:px-8 overflow-x-hidden">
      <div className="max-w-7xl mx-auto relative">
        <div className="relative z-50">
          <Header
            currentUser={currentUser}
            onUserChange={onUserChange}
            onExport={onExport}
            onImport={handleImport}
            onLogout={onLogout}
            onChangePassword={handleChangePassword}
            onResetEncryption={() => {
              // Reset the budget context data first
              budget.resetAllData();
              // Then call the original reset function (clears localStorage and calls logout)
              onResetEncryption();
            }}
          />
        </div>

        {/* Team Activity & Sync - Temporarily disabled to prevent browser crashes */}
        {/* <TeamActivitySync
          activeUsers={activeUsers}
          recentActivity={recentActivity}
          currentUser={currentUser}
          isOnline={isOnline}
          isSyncing={isSyncing}
          lastSyncTime={lastSyncTime}
          syncError={syncError}
        />
        */}

        {/* Navigation Tabs */}
        <div className="glassmorphism rounded-3xl mb-6 shadow-xl border border-white/20">
          <nav className="flex justify-center overflow-x-auto flex-wrap">
            <NavButton
              key="dashboard"
              active={activeView === "dashboard"}
              onClick={() => setActiveView("dashboard")}
              icon={CreditCard}
              label="Dashboard"
            />
            <NavButton
              key="envelopes"
              active={activeView === "envelopes"}
              onClick={() => setActiveView("envelopes")}
              icon={Wallet}
              label="Envelopes"
            />
            <NavButton
              key="savings"
              active={activeView === "savings"}
              onClick={() => setActiveView("savings")}
              icon={Target}
              label="Savings Goals"
            />
            <NavButton
              key="supplemental"
              active={activeView === "supplemental"}
              onClick={() => setActiveView("supplemental")}
              icon={CreditCard}
              label="Supplemental"
            />
            <NavButton
              key="paycheck"
              active={activeView === "paycheck"}
              onClick={() => setActiveView("paycheck")}
              icon={DollarSign}
              label="Add Paycheck"
            />
            <NavButton
              key="bills"
              active={activeView === "bills"}
              onClick={() => setActiveView("bills")}
              icon={Calendar}
              label="Manage Bills"
            />
            <NavButton
              key="transactions"
              active={activeView === "transactions"}
              onClick={() => setActiveView("transactions")}
              icon={BookOpen}
              label="Transactions"
            />
            <NavButton
              key="analytics"
              active={activeView === "analytics"}
              onClick={() => setActiveView("analytics")}
              icon={BarChart3}
              label="Analytics"
            />
          </nav>
        </div>

        {/* Summary Cards */}
        <div className="grid grid-cols-1 sm:grid-cols-2 lg:grid-cols-4 gap-6 mb-8">
          <SummaryCard
            key="total-cash"
            icon={Wallet}
            label="Total Cash"
            value={totalCash}
            color="purple"
          />
          <SummaryCard
            key="unassigned-cash"
            icon={TrendingUp}
            label="Unassigned Cash"
            value={unassignedCash}
            color="emerald"
          />
          <SummaryCard
            key="savings-total"
            icon={Target}
            label="Savings Total"
            value={totalSavingsBalance}
            color="cyan"
          />
          <SummaryCard
            key="biweekly-need"
            icon={DollarSign}
            label="Biweekly Need"
            value={biweeklyAllocation}
            color="amber"
          />
        </div>

        {/* Main Content */}
        <ViewRenderer activeView={activeView} budget={budget} currentUser={currentUser} />

        {/* Loading/Syncing Overlay */}
        {isSyncing && (
          <div className="fixed bottom-4 right-4 glassmorphism rounded-2xl p-4 z-50">
            <div className="flex items-center space-x-3">
              <div className="animate-spin h-5 w-5 border-2 border-purple-500/30 border-t-purple-500 rounded-full"></div>
              <span className="text-sm font-medium text-gray-700">Syncing...</span>
            </div>
          </div>
        )}

        {/* Offline Indicator */}
        {!isOnline && (
          <div className="fixed bottom-4 left-4 bg-amber-500 text-white rounded-2xl p-4 z-50">
            <div className="flex items-center space-x-3">
              <div className="w-2 h-2 bg-white rounded-full animate-pulse"></div>
              <span className="text-sm font-medium">Offline - Changes saved locally</span>
            </div>
          </div>
        )}

        {/* Conflict Resolution Modal */}
        {syncConflicts?.hasConflict && (
          <div className="fixed inset-0 bg-black/50 backdrop-blur-sm flex items-center justify-center p-4 z-50">
            <div className="glassmorphism rounded-3xl p-8 w-full max-w-md">
              <div className="text-center">
                <div className="relative mx-auto mb-6 w-16 h-16">
                  <div className="absolute inset-0 bg-amber-500 rounded-2xl blur-lg opacity-30"></div>
                  <div className="relative bg-amber-500 p-4 rounded-2xl">
                    <Sparkles className="h-8 w-8 text-white" />
                  </div>
                </div>

                <h3 className="text-xl font-bold text-gray-900 mb-4">Sync Conflict Detected</h3>
                <p className="text-gray-600 mb-6">
                  <strong>{syncConflicts.cloudUser?.userName}</strong> made changes on another
                  device. Would you like to load their latest changes?
                </p>

                <div className="flex gap-3">
                  <button
                    onClick={() => setSyncConflicts(null)}
                    className="flex-1 btn btn-secondary rounded-2xl py-3"
                  >
                    Keep Mine
                  </button>
                  <button
                    onClick={onResolveConflict}
                    className="flex-1 btn btn-primary rounded-2xl py-3"
                  >
                    Load Theirs
                  </button>
                </div>
              </div>
            </div>
          </div>
        )}

        {/* Version Footer */}
        <div className="mt-8 text-center">
          <div className="glassmorphism rounded-2xl p-4 max-w-md mx-auto">
            <p className="text-sm text-gray-600">
              <span className="font-semibold text-purple-600">{getVersionInfo().displayName}</span>{" "}
              v{getVersionInfo().version}
            </p>
            <p className="text-xs text-gray-500 mt-1">Built with ❤️ for secure budgeting</p>
          </div>
        </div>
      </div>
    </div>
  );
};

const NavButton = (
  { active, onClick, icon: Icon, label } // eslint-disable-line no-unused-vars
) => (
  <button
    onClick={onClick}
    className={`px-8 py-5 text-sm font-semibold border-b-2 transition-all ${
      active
        ? "border-purple-500 text-purple-600 bg-purple-50/50"
        : "border-transparent text-gray-600 hover:text-purple-600 hover:bg-purple-50/30"
    }`}
  >
    <Icon className="h-5 w-5 inline mr-3" />
    {label}
  </button>
);

const SummaryCard = ({ icon: Icon, label, value, color }) => {
  // eslint-disable-line no-unused-vars
  const colorClasses = {
    purple: "bg-purple-500",
    emerald: "bg-emerald-500",
    cyan: "bg-cyan-500",
    amber: "bg-amber-500",
  };

  const textColorClasses = {
    purple: "text-gray-900",
    emerald: "text-emerald-600",
    cyan: "text-cyan-600",
    amber: "text-amber-600",
  };

  return (
    <div className="glassmorphism rounded-3xl p-6">
      <div className="flex items-center">
        <div className="relative mr-4">
          <div
            className={`absolute inset-0 ${colorClasses[color]} rounded-2xl blur-lg opacity-30`}
          ></div>
          <div className={`relative ${colorClasses[color]} p-3 rounded-2xl`}>
            <Icon className="h-6 w-6 text-white" />
          </div>
        </div>
        <div>
          <p className="text-sm font-semibold text-gray-600 mb-1">{label}</p>
          <p className={`text-2xl font-bold ${textColorClasses[color]}`}>${value.toFixed(2)}</p>
        </div>
      </div>
    </div>
  );
};

const ViewRenderer = ({ activeView, budget, currentUser }) => {
  const {
    envelopes,
    bills,
    savingsGoals,
    supplementalAccounts,
    unassignedCash,
    biweeklyAllocation,
    paycheckHistory,
    actualBalance,
    transactions,
    allTransactions: rawAllTransactions,
    setActualBalance,
    reconcileTransaction,
    addSavingsGoal,
    updateSavingsGoal,
    deleteSavingsGoal,
    addEnvelope,
    updateEnvelope,
    processPaycheck,
    setAllTransactions,
    setTransactions,
  } = budget;

  // Filter out null/undefined transactions to prevent runtime errors
  const allTransactions = (rawAllTransactions || []).filter((t) => t && typeof t === "object");
  const safeTransactions = (transactions || []).filter(
    (t) => t && typeof t === "object" && typeof t.amount === "number"
  );

  const views = {
    dashboard: (
      <Dashboard
        envelopes={envelopes}
        savingsGoals={savingsGoals}
        unassignedCash={unassignedCash}
        actualBalance={actualBalance}
        onUpdateActualBalance={setActualBalance}
        onReconcileTransaction={reconcileTransaction}
        transactions={safeTransactions}
      />
    ),
    envelopes: (
      <div className="space-y-6">
        <SmartEnvelopeSuggestions
          transactions={safeTransactions}
          envelopes={envelopes}
          onCreateEnvelope={addEnvelope}
          onUpdateEnvelope={updateEnvelope}
          dateRange="6months"
          minAmount={50}
          minTransactions={3}
        />
        <EnvelopeGrid />
      </div>
    ),
    savings: (
      <SavingsGoals
        savingsGoals={savingsGoals}
        unassignedCash={unassignedCash}
        onAddGoal={addSavingsGoal}
        onUpdateGoal={updateSavingsGoal}
        onDeleteGoal={deleteSavingsGoal}
        onDistributeToGoals={() => {}} // Will be implemented
      />
    ),
    supplemental: (
      <SupplementalAccounts
        supplementalAccounts={supplementalAccounts}
        onAddAccount={() => {}} // Will be implemented
        onUpdateAccount={() => {}} // Will be implemented
        onDeleteAccount={() => {}} // Will be implemented
        currentUser={currentUser}
      />
    ),
    paycheck: (
      <PaycheckProcessor
        biweeklyAllocation={biweeklyAllocation}
        envelopes={envelopes}
        paycheckHistory={paycheckHistory}
        onProcessPaycheck={processPaycheck}
        currentUser={currentUser}
      />
    ),
    bills: (
      <BillManager
        transactions={allTransactions}
        envelopes={envelopes}
        onPayBill={(updatedBill) => {
          // Update the bill in allTransactions
          const updatedTransactions = allTransactions.map((t) =>
            t.id === updatedBill.id ? updatedBill : t
          );
          setAllTransactions(updatedTransactions);
        }}
        onUpdateBill={(updatedBill) => {
          // Update the bill in allTransactions
          const updatedTransactions = allTransactions.map((t) =>
            t.id === updatedBill.id ? updatedBill : t
          );
          setAllTransactions(updatedTransactions);
        }}
        onCreateRecurringBill={(newBill) => {
          // Add new bill to allTransactions
          const billTransaction = {
            ...newBill,
            id: `bill_${Date.now()}`,
            type: "recurring_bill",
            date: new Date().toISOString().split("T")[0],
            isPaid: false,
            source: "manual",
          };
          setAllTransactions([...allTransactions, billTransaction]);
        }}
        onSearchNewBills={async () => {
          try {
            // This would integrate with email parsing or other bill detection services
            // For now, we'll show a placeholder notification
            alert(
              "Bill search feature would integrate with email parsing services to automatically detect new bills from your inbox."
            );
          } catch (error) {
            console.error("Failed to search for new bills:", error);
            alert("Failed to search for new bills. Please try again.");
          }
        }}
        onError={(error) => {
          console.error("Bill management error:", error);
          alert(`Error: ${error.message || error}`);
        }}
      />
    ),
    transactions: (
      <TransactionLedger
        transactions={allTransactions}
        envelopes={envelopes}
        onAddTransaction={() => {}} // Will be implemented
        onUpdateTransaction={() => {}} // Will be implemented
        onDeleteTransaction={() => {}} // Will be implemented
        onBulkImport={(newTransactions) => {
          console.log("🔄 onBulkImport called with transactions:", newTransactions.length);
          const updatedAllTransactions = [...allTransactions, ...newTransactions];
          const updatedTransactions = [...safeTransactions, ...newTransactions];
          setAllTransactions(updatedAllTransactions);
          setTransactions(updatedTransactions);
          console.log(
            "💾 Bulk import complete. Total transactions:",
            updatedAllTransactions.length
          );
        }}
        currentUser={currentUser}
      />
    ),
    analytics: (
      <ChartsAndAnalytics
        transactions={allTransactions}
        envelopes={envelopes}
        bills={bills}
        paycheckHistory={paycheckHistory}
        savingsGoals={savingsGoals}
        currentUser={currentUser}
      />
    ),
  };

  return (
    <Suspense fallback={<LoadingSpinner message={`Loading ${activeView}...`} />}>
      {views[activeView]}
    </Suspense>
  );
};

export default Layout;<|MERGE_RESOLUTION|>--- conflicted
+++ resolved
@@ -38,19 +38,7 @@
 const Layout = () => {
   logger.debug("Layout component is running");
 
-<<<<<<< HEAD
-  const {
-    isUnlocked,
-    encryptionKey,
-    currentUser,
-    login,
-    logout,
-    budgetId,
-    salt,
-    changePassword,
-  } = useAuth();
-=======
-  const { isUnlocked, encryptionKey, currentUser, login, logout, budgetId, salt } = useAuthStore();
+  const { isUnlocked, encryptionKey, currentUser, login, logout, budgetId, salt, changePassword } = useAuthStore();
 
   // Add online/offline status detection
   useEffect(() => {
@@ -81,8 +69,7 @@
       window.removeEventListener("online", handleOnline);
       window.removeEventListener("offline", handleOffline);
     };
-  }, []); // Empty dependency array ensures this runs only once
->>>>>>> 3c17582f
+  }, []);
 
   const firebaseSync = useMemo(() => new FirebaseSync(), []);
 
