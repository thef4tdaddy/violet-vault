// src/components/Layout.jsx
import React, { useState, useEffect, Suspense, lazy } from "react";
import { useAuth } from "../../contexts/AuthContext";
import { BudgetProvider, useBudget } from "../../contexts/BudgetContext";
import UserSetup from "../auth/UserSetup";
import Header from "../ui/Header";
import TeamActivitySync from "../sync/TeamActivitySync";
import LoadingSpinner from "../ui/LoadingSpinner";
import useEnvelopeSystem from "../budgeting/EnvelopeSystem";
import { encryptionUtils } from "../../utils/encryption";
import {
  DollarSign,
  Wallet,
  TrendingUp,
  Calendar,
  Target,
  CreditCard,
  Sparkles,
  BookOpen,
  BarChart3,
} from "lucide-react";

// Lazy load heavy components for better performance
const PaycheckProcessor = lazy(() => import("../budgeting/PaycheckProcessor"));
const EnvelopeGrid = lazy(() => import("../budgeting/EnvelopeGrid"));
const BillManager = lazy(() => import("../bills/BillManager"));
const SavingsGoals = lazy(() => import("../savings/SavingsGoals"));
const Dashboard = lazy(() => import("./Dashboard"));
const TransactionLedger = lazy(
  () => import("../transactions/TransactionLedger")
);
const ChartsAndAnalytics = lazy(
  () => import("../analytics/ChartsAndAnalytics")
);
const SupplementalAccounts = lazy(
  () => import("../accounts/SupplementalAccounts")
);

const Layout = () => {
  console.log("🚀 Layout component is running");

  const {
    isUnlocked,
    encryptionKey,
    currentUser,
    login,
    logout,
    updateUser,
    budgetId,
    salt,
  } = useAuth();

  console.log("🔍 Layout: Auth hook values", {
    isUnlocked,
    hasCurrentUser: !!currentUser,
    hasBudgetId: !!budgetId,
  });
  const [activeUsers, setActiveUsers] = useState([]);
  const [recentActivity, setRecentActivity] = useState([]);
  const [syncConflicts, setSyncConflicts] = useState(null);

  const handleSetup = async (userData, password) => {
    try {
      // Generate budgetId if not present
      const userDataWithId = {
        ...userData,
        budgetId:
          userData.budgetId ||
          `budget_${Date.now()}_${Math.random().toString(36).substr(2, 9)}`,
      };

      const result = await login(password, userDataWithId);
      if (result.success) {
        console.log("✅ Setup completed successfully");
      } else {
        console.error("❌ Setup failed:", result.error);
      }
    } catch (error) {
      console.error("❌ Setup error:", error);
    }
  };

  const handleLogout = () => {
    logout();
  };

  const exportData = async () => {
    try {
      console.log("📁 Starting export process...");

      // Get current data from localStorage
      const savedData = localStorage.getItem("envelopeBudgetData");
      if (!savedData) {
        alert("No data found to export");
        return;
      }

      // Decrypt the data
      const { encryptedData, iv } = JSON.parse(savedData);
      const decryptedData = await encryptionUtils.decrypt(
        encryptedData,
        encryptionKey,
        iv
      );

      // Prepare export data with metadata
      const exportData = {
        ...decryptedData,
        exportMetadata: {
          exportedBy: currentUser?.userName || "Unknown User",
          exportDate: new Date().toISOString(),
          appVersion: "1.0.0",
          dataVersion: "1.0",
        },
      };

      // Create and download the file
      const dataStr = JSON.stringify(exportData, null, 2);
      const dataBlob = new Blob([dataStr], { type: "application/json" });

      const url = URL.createObjectURL(dataBlob);
      const link = document.createElement("a");
      link.href = url;

      const timestamp = new Date()
        .toISOString()
        .replace(/[:.]/g, "-")
        .slice(0, 19);
      link.download = `VioletVault Budget Backup ${timestamp}.json`;

      document.body.appendChild(link);
      link.click();
      document.body.removeChild(link);
      URL.revokeObjectURL(url);

      console.log("✅ Data exported successfully!");
      alert(
        `Successfully exported your budget data!\n\nEnvelopes: ${exportData.envelopes?.length || 0}\nBills: ${exportData.bills?.length || 0}\nTransactions: ${exportData.allTransactions?.length || 0}`
      );
    } catch (error) {
      console.error("❌ Export failed:", error);
      alert(`Export failed: ${error.message}`);
    }
  };

  const importData = async (event, setDebugInfo) => {
    const file = event.target.files[0];
    if (!file) return;

    try {
      console.log("📁 Starting import process...");

      // Read the file
      const fileContent = await new Promise((resolve, reject) => {
        const reader = new FileReader();
        reader.onload = (e) => resolve(e.target.result);
        reader.onerror = reject;
        reader.readAsText(file);
      });

      // Parse JSON
      const importedData = JSON.parse(fileContent);
      console.log("✅ File parsed successfully:", {
        envelopes: importedData.envelopes?.length || 0,
        bills: importedData.bills?.length || 0,
        savingsGoals: importedData.savingsGoals?.length || 0,
        allTransactions: importedData.allTransactions?.length || 0,
      });

      // Add debug info to UI for import process
      if (setDebugInfo) {
        setDebugInfo({
          success: true,
          stage: "import_parsed",
          topLevelKeys: Object.keys(importedData),
          envelopesLength: importedData.envelopes?.length || 0,
          billsLength: importedData.bills?.length || 0,
          savingsGoalsLength: importedData.savingsGoals?.length || 0,
          allTransactionsLength: importedData.allTransactions?.length || 0,
          unassignedCash: importedData.unassignedCash || 0,
          hasCurrentUser: !!importedData.currentUser,
          userName: importedData.currentUser?.userName || 'None',
          firstEnvelope: importedData.envelopes?.[0] ? {
            id: importedData.envelopes[0].id,
            name: importedData.envelopes[0].name,
            amount: importedData.envelopes[0].amount,
            currentBalance: importedData.envelopes[0].currentBalance
          } : null,
          firstBill: importedData.bills?.[0] ? {
            id: importedData.bills[0].id,
            name: importedData.bills[0].name,
            amount: importedData.bills[0].amount
          } : null
        });
      }

      // Validate the data structure
      if (!importedData.envelopes || !Array.isArray(importedData.envelopes)) {
        throw new Error(
          "Invalid backup file: missing or invalid envelopes data"
        );
      }

      // Confirm import with user
      const confirmed = confirm(
        `Import ${importedData.envelopes?.length || 0} envelopes, ${importedData.bills?.length || 0} bills, and ${importedData.allTransactions?.length || 0} transactions?\n\nThis will replace your current data.`
      );

      if (!confirmed) {
        console.log("Import cancelled by user");
        return;
      }

      // Create backup of current data before import
      try {
        const currentData = localStorage.getItem("envelopeBudgetData");
        if (currentData) {
          const timestamp = new Date().toISOString().replace(/[:.]/g, "-");
          localStorage.setItem(
            `envelopeBudgetData_backup_${timestamp}`,
            currentData
          );
          console.log("✅ Current data backed up");
        }
      } catch (backupError) {
        console.warn("⚠️ Failed to create backup:", backupError);
      }

      // Prepare the data for loading - ensure user information is preserved
      const dataToLoad = {
        // Budget data from import
        envelopes: importedData.envelopes || [],
        bills: importedData.bills || [],
        savingsGoals: importedData.savingsGoals || [],
        supplementalAccounts: importedData.supplementalAccounts || [],
        unassignedCash: importedData.unassignedCash || 0,
        biweeklyAllocation: importedData.biweeklyAllocation || 0,
        paycheckHistory: importedData.paycheckHistory || [],
        actualBalance: importedData.actualBalance || 0,
        transactions: importedData.transactions || [],
        allTransactions: importedData.allTransactions || [],
        // Preserve current user info (critical for login)
        currentUser: currentUser,
        // Add any other imported metadata
        ...(importedData.exportMetadata && {
          importMetadata: {
            ...importedData.exportMetadata,
            importedAt: new Date().toISOString(),
            importedBy: currentUser?.userName,
          },
        }),
      };

      console.log("📋 Prepared data for saving:", {
        envelopes: dataToLoad.envelopes.length,
        bills: dataToLoad.bills.length,
        savingsGoals: dataToLoad.savingsGoals.length,
        transactions: dataToLoad.allTransactions.length,
        hasCurrentUser: !!dataToLoad.currentUser,
        currentUserBudgetId: dataToLoad.currentUser?.budgetId,
      });

      // Encrypt and save the imported data
      console.log("🔐 Encrypting and saving imported data...");
      const encrypted = await encryptionUtils.encrypt(
        dataToLoad,
        encryptionKey
      );

      const saveData = {
        encryptedData: encrypted.data,
        salt: Array.from(salt),
        iv: encrypted.iv,
      };

      localStorage.setItem("envelopeBudgetData", JSON.stringify(saveData));

      // Verify the save worked
      const verification = localStorage.getItem("envelopeBudgetData");
      if (!verification) {
        throw new Error("Failed to save data to localStorage");
      }

      // Test decryption to ensure data integrity
      console.log("🔍 Verifying data integrity...");
      const { encryptedData: testEncrypted, iv: testIv } =
        JSON.parse(verification);
      const testDecrypted = await encryptionUtils.decrypt(
        testEncrypted,
        encryptionKey,
        testIv
      );

      console.log("✅ Data integrity verified:", {
        envelopes: testDecrypted.envelopes?.length || 0,
        bills: testDecrypted.bills?.length || 0,
        savingsGoals: testDecrypted.savingsGoals?.length || 0,
        hasCurrentUser: !!testDecrypted.currentUser,
        budgetId: testDecrypted.currentUser?.budgetId,
      });

      console.log("✅ Data imported and saved successfully!");

      // Show success message and reload
      alert(
        `Successfully imported data!\n\nEnvelopes: ${dataToLoad.envelopes.length}\nBills: ${dataToLoad.bills.length}\nTransactions: ${dataToLoad.allTransactions.length}\n\nPage will refresh to load the imported data.`
      );

      // Refresh the page to load the new data
      setTimeout(() => {
        window.location.reload();
      }, 1000);
    } catch (error) {
      console.error("❌ Import failed:", error);
      alert(
        `Import failed: ${error.message}\n\nPlease ensure you're uploading a valid VioletVault backup file.`
      );
    }

    // Clear the file input
    event.target.value = "";
  };

  const resetEncryptionAndStartFresh = async () => {
    if (
      confirm(
        "This will permanently delete all your budget data and cannot be undone. Continue?"
      )
    ) {
      try {
        localStorage.removeItem("envelopeBudgetData");
        logout();
        alert(
          "All data has been cleared. You can now set up a new budget with a fresh password."
        );
      } catch (error) {
        console.error("Failed to reset encryption:", error);
        alert("Failed to clear all data. Please try refreshing the page.");
      }
    }
  };

  const resolveConflict = () => {
    // Implementation for conflict resolution
    setSyncConflicts(null);
  };

  if (!isUnlocked || !currentUser) {
    return <UserSetup onSetupComplete={handleSetup} />;
  }

  // Debug info - show in UI for live site debugging
  const debugInfo = (
    <div
      style={{
        position: "fixed",
        top: "10px",
        right: "10px",
        background: "rgba(0,0,0,0.8)",
        color: "white",
        padding: "10px",
        borderRadius: "8px",
        fontSize: "12px",
        zIndex: 9999,
        maxWidth: "300px",
      }}
    >
      <div>
        <strong>Debug Info:</strong>
      </div>
      <div>✅ Layout rendered</div>
      <div>User: {currentUser?.userName || "None"}</div>
      <div>BudgetId: {budgetId ? "✅" : "❌"}</div>
      <div>EncryptionKey: {encryptionKey ? "✅" : "❌"}</div>
    </div>
  );

  console.log("🏗️ Layout: Rendering BudgetProvider with props", {
    hasEncryptionKey: !!encryptionKey,
    hasCurrentUser: !!currentUser,
    hasBudgetId: !!budgetId,
    hasSalt: !!salt,
    currentUser: currentUser,
  });

  return (
    <>
      {debugInfo}
      <BudgetProvider
        encryptionKey={encryptionKey}
        currentUser={currentUser}
        budgetId={budgetId}
        salt={salt}
      >
        <MainContent
          currentUser={currentUser}
          encryptionKey={encryptionKey}
          budgetId={budgetId}
          onUserChange={handleLogout}
          onExport={exportData}
          onImport={(event, setDebugInfo) => importData(event, setDebugInfo)}
          onLogout={handleLogout}
          onResetEncryption={resetEncryptionAndStartFresh}
          activeUsers={activeUsers}
          recentActivity={recentActivity}
          syncConflicts={syncConflicts}
          onResolveConflict={resolveConflict}
        />
      </BudgetProvider>
    </>
  );
};

const MainContent = ({
  currentUser,
  encryptionKey,
  budgetId,
  onUserChange,
  onExport,
  onImport,
  onLogout,
  onResetEncryption,
  activeUsers,
  recentActivity,
  syncConflicts,
  onResolveConflict,
}) => {
  const budget = useBudget();
  const [activeView, setActiveView] = useState("dashboard");
  const [debugInfo, setDebugInfo] = useState(null);

  // Debug panel for live site
  const forceLoadData = async () => {
    try {
      console.log("🔄 Force loading data from localStorage...");
      const savedData = localStorage.getItem("envelopeBudgetData");

      if (!savedData) {
        alert("No data found in localStorage");
        return;
      }

      if (!encryptionKey || !currentUser || !budgetId) {
        alert("Missing authentication data");
        return;
      }

      const { salt: savedSalt, encryptedData, iv } = JSON.parse(savedData);
      const decryptedData = await encryptionUtils.decrypt(
        encryptedData,
        encryptionKey,
        iv
      );

      console.log("✅ Force load decrypted data:", {
        envelopes: decryptedData.envelopes?.length || 0,
        bills: decryptedData.bills?.length || 0,
        savingsGoals: decryptedData.savingsGoals?.length || 0,
      });

      // Use the loadData action to force load the data
      budget.loadData(decryptedData);

      // Refresh the page to ensure clean state
      setTimeout(() => {
        window.location.reload();
      }, 1000);

      alert("Data loaded! Page will refresh...");
    } catch (error) {
      console.error("❌ Force load failed:", error);
      alert("Failed to load data: " + error.message);
    }
  };

  const budgetDebugInfo = (
    <div
      style={{
        position: "fixed",
        top: "10px",
        left: "10px",
        background: "rgba(0,0,0,0.8)",
        color: "white",
        padding: "10px",
        borderRadius: "8px",
        fontSize: "12px",
        zIndex: 9999,
        maxWidth: "300px",
      }}
    >
      <div>
        <strong>Budget Debug:</strong>
      </div>
      <div>Envelopes: {budget.envelopes?.length || 0}</div>
      <div>Bills: {budget.bills?.length || 0}</div>
      <div>Savings: {budget.savingsGoals?.length || 0}</div>
      <div>Unassigned: ${budget.unassignedCash || 0}</div>
      <div>Debug: {JSON.stringify(budget._debug || {})}</div>
      <div
        style={{
          marginTop: "10px",
          display: "flex",
          flexDirection: "column",
          gap: "5px",
        }}
      >
        <button
          onClick={forceLoadData}
          style={{
            padding: "8px 12px",
            backgroundColor: "#ef4444",
            color: "white",
            border: "none",
            borderRadius: "4px",
            cursor: "pointer",
            fontSize: "11px",
          }}
        >
          Force Load Data
        </button>
        <button
          onClick={() => {
            const data = localStorage.getItem("envelopeBudgetData");
            if (data) {
              const parsed = JSON.parse(data);
              console.log("🔍 localStorage contents:", {
                hasEncryptedData: !!parsed.encryptedData,
                hasSalt: !!parsed.salt,
                hasIv: !!parsed.iv,
                encryptedDataLength: parsed.encryptedData?.length || 0,
              });
              alert(
                `localStorage data found:\nEncrypted: ${!!parsed.encryptedData}\nSalt: ${!!parsed.salt}\nIV: ${!!parsed.iv}\nData length: ${parsed.encryptedData?.length || 0}`
              );
            } else {
              console.log("❌ No data in localStorage");
              alert("No data found in localStorage");
            }
          }}
          style={{
            padding: "8px 12px",
            backgroundColor: "#3b82f6",
            color: "white",
            border: "none",
            borderRadius: "4px",
            cursor: "pointer",
            fontSize: "11px",
          }}
        >
          Check Storage
        </button>
        <button
          onClick={async () => {
            try {
              const data = localStorage.getItem("envelopeBudgetData");
              if (!data) {
                setDebugInfo("No localStorage data found");
                return;
              }

              const { encryptedData, iv } = JSON.parse(data);
              const decrypted = await encryptionUtils.decrypt(
                encryptedData,
                encryptionKey,
                iv
              );

              // Set debug info to display in UI
              setDebugInfo({
                success: true,
                topLevelKeys: Object.keys(decrypted),
                envelopesLength: decrypted.envelopes?.length || 0,
                billsLength: decrypted.bills?.length || 0,
                savingsGoalsLength: decrypted.savingsGoals?.length || 0,
                allTransactionsLength: decrypted.allTransactions?.length || 0,
                unassignedCash: decrypted.unassignedCash || 0,
                hasCurrentUser: !!decrypted.currentUser,
                userName: decrypted.currentUser?.userName || "None",
                firstEnvelope: decrypted.envelopes?.[0]
                  ? {
                      id: decrypted.envelopes[0].id,
                      name: decrypted.envelopes[0].name,
                      amount: decrypted.envelopes[0].amount,
                      currentBalance: decrypted.envelopes[0].currentBalance,
                    }
                  : null,
                firstBill: decrypted.bills?.[0]
                  ? {
                      id: decrypted.bills[0].id,
                      name: decrypted.bills[0].name,
                      amount: decrypted.bills[0].amount,
                    }
                  : null,
              });

              alert(
                `Manual decrypt worked!\nEnvelopes: ${decrypted.envelopes?.length || 0}\nBills: ${decrypted.bills?.length || 0}\nUser: ${decrypted.currentUser?.userName || "None"}\n\nCheck debug panel for details`
              );
            } catch (error) {
              setDebugInfo({
                success: false,
                error: error.message,
              });
              alert("Manual decrypt failed: " + error.message);
            }
          }}
          style={{
            padding: "8px 12px",
            backgroundColor: "#10b981",
            color: "white",
            border: "none",
            borderRadius: "4px",
            cursor: "pointer",
            fontSize: "11px",
          }}
        >
          Test Decrypt
        </button>
      </div>
    </div>
  );

  const {
    envelopes,
    bills,
    savingsGoals,
    supplementalAccounts,
    unassignedCash,
    biweeklyAllocation,
    paycheckHistory,
    actualBalance,
    transactions,
    allTransactions,
    isOnline,
    isSyncing,
    lastSyncTime,
    syncError,
  } = budget;

  // Calculate totals
  const totalEnvelopeBalance = envelopes.reduce(
    (sum, env) => sum + env.currentBalance,
    0
  );
  const totalSavingsBalance = savingsGoals.reduce(
    (sum, goal) => sum + goal.currentAmount,
    0
  );
  const totalCash = totalEnvelopeBalance + totalSavingsBalance + unassignedCash;

  // Debug display panel
  const debugDisplay = debugInfo && (
    <div
      style={{
        position: "fixed",
        bottom: "10px",
        left: "10px",
        background: "rgba(0,0,0,0.9)",
        color: "white",
        padding: "15px",
        borderRadius: "8px",
        fontSize: "11px",
        zIndex: 9999,
        maxWidth: "400px",
        maxHeight: "300px",
        overflow: "auto",
      }}
    >
      <div style={{ marginBottom: "10px" }}>
<<<<<<< HEAD
        <strong>{debugInfo.stage === 'import_parsed' ? 'Import Parse Results:' : 'Decrypt Test Results:'}</strong>
        <button 
=======
        <strong>Decrypt Test Results:</strong>
        <button
>>>>>>> d02f3dbc
          onClick={() => setDebugInfo(null)}
          style={{
            float: "right",
            background: "red",
            color: "white",
            border: "none",
            borderRadius: "3px",
            padding: "2px 6px",
            cursor: "pointer",
          }}
        >
          ✕
        </button>
      </div>
      {typeof debugInfo === "string" ? (
        <div>{debugInfo}</div>
      ) : debugInfo.success ? (
        <div>
          <div>
            <strong>Top Level Keys:</strong> {debugInfo.topLevelKeys.join(", ")}
          </div>
          <div>
            <strong>Envelopes:</strong> {debugInfo.envelopesLength}
          </div>
          <div>
            <strong>Bills:</strong> {debugInfo.billsLength}
          </div>
          <div>
            <strong>Savings Goals:</strong> {debugInfo.savingsGoalsLength}
          </div>
          <div>
            <strong>Transactions:</strong> {debugInfo.allTransactionsLength}
          </div>
          <div>
            <strong>Unassigned Cash:</strong> ${debugInfo.unassignedCash}
          </div>
          <div>
            <strong>User:</strong> {debugInfo.userName}
          </div>
          {debugInfo.firstEnvelope && (
            <div>
              <strong>First Envelope:</strong> {debugInfo.firstEnvelope.name} -
              ${debugInfo.firstEnvelope.currentBalance}
            </div>
          )}
          {debugInfo.firstBill && (
            <div>
              <strong>First Bill:</strong> {debugInfo.firstBill.name} - $
              {debugInfo.firstBill.amount}
            </div>
          )}
        </div>
      ) : (
        <div style={{ color: "red" }}>
          <strong>Error:</strong> {debugInfo.error}
        </div>
      )}
    </div>
  );

  return (
    <div className="min-h-screen bg-gradient-to-br from-purple-400 via-purple-500 to-indigo-600 p-4 sm:px-6 md:px-8 overflow-x-hidden">
      {budgetDebugInfo}
      {debugDisplay}
      <div className="max-w-7xl mx-auto relative z-10">
        <Header
          currentUser={currentUser}
          onUserChange={onUserChange}
          onExport={onExport}
          onImport={(event) => onImport(event, setDebugInfo)}
          onLogout={onLogout}
          onResetEncryption={onResetEncryption}
        />

        {/* Team Activity & Sync */}
        <TeamActivitySync
          activeUsers={activeUsers}
          recentActivity={recentActivity}
          currentUser={currentUser}
          isOnline={isOnline}
          isSyncing={isSyncing}
          lastSyncTime={lastSyncTime}
          syncError={syncError}
        />

        {/* Navigation Tabs */}
        <div className="glassmorphism rounded-3xl mb-6 shadow-xl border border-white/20">
          <nav className="flex justify-center overflow-x-auto flex-wrap">
            <NavButton
              active={activeView === "dashboard"}
              onClick={() => setActiveView("dashboard")}
              icon={CreditCard}
              label="Dashboard"
            />
            <NavButton
              active={activeView === "envelopes"}
              onClick={() => setActiveView("envelopes")}
              icon={Wallet}
              label="Envelopes"
            />
            <NavButton
              active={activeView === "savings"}
              onClick={() => setActiveView("savings")}
              icon={Target}
              label="Savings Goals"
            />
            <NavButton
              active={activeView === "supplemental"}
              onClick={() => setActiveView("supplemental")}
              icon={CreditCard}
              label="Supplemental"
            />
            <NavButton
              active={activeView === "paycheck"}
              onClick={() => setActiveView("paycheck")}
              icon={DollarSign}
              label="Add Paycheck"
            />
            <NavButton
              active={activeView === "bills"}
              onClick={() => setActiveView("bills")}
              icon={Calendar}
              label="Manage Bills"
            />
            <NavButton
              active={activeView === "transactions"}
              onClick={() => setActiveView("transactions")}
              icon={BookOpen}
              label="Transactions"
            />
            <NavButton
              active={activeView === "analytics"}
              onClick={() => setActiveView("analytics")}
              icon={BarChart3}
              label="Analytics"
            />
          </nav>
        </div>

        {/* Summary Cards */}
        <div className="grid grid-cols-1 sm:grid-cols-2 lg:grid-cols-4 gap-6 mb-8">
          <SummaryCard
            icon={Wallet}
            label="Total Cash"
            value={totalCash}
            color="purple"
          />
          <SummaryCard
            icon={TrendingUp}
            label="Unassigned Cash"
            value={unassignedCash}
            color="emerald"
          />
          <SummaryCard
            icon={Target}
            label="Savings Total"
            value={totalSavingsBalance}
            color="cyan"
          />
          <SummaryCard
            icon={DollarSign}
            label="Biweekly Need"
            value={biweeklyAllocation}
            color="amber"
          />
        </div>

        {/* Main Content */}
        <ViewRenderer
          activeView={activeView}
          budget={budget}
          currentUser={currentUser}
        />

        {/* Loading/Syncing Overlay */}
        {isSyncing && (
          <div className="fixed bottom-4 right-4 glassmorphism rounded-2xl p-4 z-50">
            <div className="flex items-center space-x-3">
              <div className="animate-spin h-5 w-5 border-2 border-purple-500/30 border-t-purple-500 rounded-full"></div>
              <span className="text-sm font-medium text-gray-700">
                Syncing...
              </span>
            </div>
          </div>
        )}

        {/* Offline Indicator */}
        {!isOnline && (
          <div className="fixed bottom-4 left-4 bg-amber-500 text-white rounded-2xl p-4 z-50">
            <div className="flex items-center space-x-3">
              <div className="w-2 h-2 bg-white rounded-full animate-pulse"></div>
              <span className="text-sm font-medium">
                Offline - Changes saved locally
              </span>
            </div>
          </div>
        )}

        {/* Conflict Resolution Modal */}
        {syncConflicts?.hasConflict && (
          <div className="fixed inset-0 bg-black/50 backdrop-blur-sm flex items-center justify-center p-4 z-50">
            <div className="glassmorphism rounded-3xl p-8 w-full max-w-md">
              <div className="text-center">
                <div className="relative mx-auto mb-6 w-16 h-16">
                  <div className="absolute inset-0 bg-amber-500 rounded-2xl blur-lg opacity-30"></div>
                  <div className="relative bg-amber-500 p-4 rounded-2xl">
                    <Sparkles className="h-8 w-8 text-white" />
                  </div>
                </div>

                <h3 className="text-xl font-bold text-gray-900 mb-4">
                  Sync Conflict Detected
                </h3>
                <p className="text-gray-600 mb-6">
                  <strong>{syncConflicts.cloudUser?.userName}</strong> made
                  changes on another device. Would you like to load their latest
                  changes?
                </p>

                <div className="flex gap-3">
                  <button
                    onClick={() => setSyncConflicts(null)}
                    className="flex-1 btn btn-secondary rounded-2xl py-3"
                  >
                    Keep Mine
                  </button>
                  <button
                    onClick={onResolveConflict}
                    className="flex-1 btn btn-primary rounded-2xl py-3"
                  >
                    Load Theirs
                  </button>
                </div>
              </div>
            </div>
          </div>
        )}
      </div>
    </div>
  );
};

const NavButton = ({ active, onClick, icon: Icon, label }) => (
  <button
    onClick={onClick}
    className={`px-8 py-5 text-sm font-semibold border-b-2 transition-all ${
      active
        ? "border-purple-500 text-purple-600 bg-purple-50/50"
        : "border-transparent text-gray-600 hover:text-purple-600 hover:bg-purple-50/30"
    }`}
  >
    <Icon className="h-5 w-5 inline mr-3" />
    {label}
  </button>
);

const SummaryCard = ({ icon: Icon, label, value, color }) => {
  const colorClasses = {
    purple: "bg-purple-500",
    emerald: "bg-emerald-500",
    cyan: "bg-cyan-500",
    amber: "bg-amber-500",
  };

  const textColorClasses = {
    purple: "text-gray-900",
    emerald: "text-emerald-600",
    cyan: "text-cyan-600",
    amber: "text-amber-600",
  };

  return (
    <div className="glassmorphism rounded-3xl p-6">
      <div className="flex items-center">
        <div className="relative mr-4">
          <div
            className={`absolute inset-0 ${colorClasses[color]} rounded-2xl blur-lg opacity-30`}
          ></div>
          <div className={`relative ${colorClasses[color]} p-3 rounded-2xl`}>
            <Icon className="h-6 w-6 text-white" />
          </div>
        </div>
        <div>
          <p className="text-sm font-semibold text-gray-600 mb-1">{label}</p>
          <p className={`text-2xl font-bold ${textColorClasses[color]}`}>
            ${value.toFixed(2)}
          </p>
        </div>
      </div>
    </div>
  );
};

const ViewRenderer = ({ activeView, budget, currentUser }) => {
  const {
    envelopes,
    bills,
    savingsGoals,
    supplementalAccounts,
    unassignedCash,
    biweeklyAllocation,
    paycheckHistory,
    actualBalance,
    transactions,
    allTransactions,
    setActualBalance,
    reconcileTransaction,
    addSavingsGoal,
    updateSavingsGoal,
    deleteSavingsGoal,
    setUnassignedCash,
    addBill,
    updateBill,
    deleteBill,
    processPaycheck,
  } = budget;

  // Use the envelope system hook for envelope operations
  const envelopeSystem = useEnvelopeSystem();

  const views = {
    dashboard: (
      <Dashboard
        envelopes={envelopes}
        savingsGoals={savingsGoals}
        unassignedCash={unassignedCash}
        actualBalance={actualBalance}
        onUpdateActualBalance={setActualBalance}
        onReconcileTransaction={reconcileTransaction}
        transactions={transactions}
      />
    ),
    envelopes: (
      <EnvelopeGrid
        envelopes={envelopes}
        unassignedCash={unassignedCash}
        onSpend={envelopeSystem.spendFromEnvelope}
        onTransfer={envelopeSystem.transferBetweenEnvelopes}
        onUpdateUnassigned={setUnassignedCash}
      />
    ),
    savings: (
      <SavingsGoals
        savingsGoals={savingsGoals}
        unassignedCash={unassignedCash}
        onAddGoal={addSavingsGoal}
        onUpdateGoal={updateSavingsGoal}
        onDeleteGoal={deleteSavingsGoal}
        onDistributeToGoals={() => {}} // Will be implemented
      />
    ),
    supplemental: (
      <SupplementalAccounts
        supplementalAccounts={supplementalAccounts}
        onAddAccount={() => {}} // Will be implemented
        onUpdateAccount={() => {}} // Will be implemented
        onDeleteAccount={() => {}} // Will be implemented
        currentUser={currentUser}
      />
    ),
    paycheck: (
      <PaycheckProcessor
        biweeklyAllocation={biweeklyAllocation}
        envelopes={envelopes}
        paycheckHistory={paycheckHistory}
        onProcessPaycheck={processPaycheck}
        currentUser={currentUser}
      />
    ),
    bills: (
      <BillManager
        bills={bills}
        onAddBill={addBill}
        onUpdateBill={updateBill}
        onDeleteBill={deleteBill}
      />
    ),
    transactions: (
      <TransactionLedger
        transactions={allTransactions}
        envelopes={envelopes}
        onAddTransaction={() => {}} // Will be implemented
        onUpdateTransaction={() => {}} // Will be implemented
        onDeleteTransaction={() => {}} // Will be implemented
        onBulkImport={() => {}} // Will be implemented
        currentUser={currentUser}
      />
    ),
    analytics: (
      <ChartsAndAnalytics
        transactions={allTransactions}
        envelopes={envelopes}
        bills={bills}
        paycheckHistory={paycheckHistory}
        savingsGoals={savingsGoals}
        currentUser={currentUser}
      />
    ),
  };

  return (
    <Suspense
      fallback={<LoadingSpinner message={`Loading ${activeView}...`} />}
    >
      {views[activeView]}
    </Suspense>
  );
};

export default Layout;<|MERGE_RESOLUTION|>--- conflicted
+++ resolved
@@ -667,13 +667,8 @@
       }}
     >
       <div style={{ marginBottom: "10px" }}>
-<<<<<<< HEAD
         <strong>{debugInfo.stage === 'import_parsed' ? 'Import Parse Results:' : 'Decrypt Test Results:'}</strong>
-        <button 
-=======
-        <strong>Decrypt Test Results:</strong>
         <button
->>>>>>> d02f3dbc
           onClick={() => setDebugInfo(null)}
           style={{
             float: "right",
