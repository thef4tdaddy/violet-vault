// src/components/layout/Layout.jsx
import React, { useState, useEffect, Suspense, lazy } from "react";
import { useAuth } from "../../contexts/AuthContext";
import { BudgetProvider, useBudget } from "../../contexts/BudgetContext";
import UserSetup from "../auth/UserSetup";
import Header from "../ui/Header";
import TeamActivitySync from "../sync/TeamActivitySync";
import LoadingSpinner from "../ui/LoadingSpinner";
import useEnvelopeSystem from "../budgeting/EnvelopeSystem";
import { encryptionUtils } from "../../utils/encryption";
import logger from "../../utils/logger";
import {
  DollarSign,
  Wallet,
  TrendingUp,
  Calendar,
  Target,
  CreditCard,
  Sparkles,
  BookOpen,
  BarChart3,
} from "lucide-react";

// Lazy load heavy components for better performance
const PaycheckProcessor = lazy(() => import("../budgeting/PaycheckProcessor"));
const EnvelopeGrid = lazy(() => import("../budgeting/EnvelopeGrid"));
const SmartEnvelopeSuggestions = lazy(
  () => import("../budgeting/SmartEnvelopeSuggestions"),
);
const BillManager = lazy(() => import("../bills/BillManager"));
const SavingsGoals = lazy(() => import("../savings/SavingsGoals"));
const Dashboard = lazy(() => import("./Dashboard"));
const TransactionLedger = lazy(
  () => import("../transactions/TransactionLedger"),
);
const ChartsAndAnalytics = lazy(
  () => import("../analytics/ChartsAndAnalytics"),
);
const SupplementalAccounts = lazy(
  () => import("../accounts/SupplementalAccounts"),
);

const Layout = () => {
  logger.debug("Layout component is running");

  const {
    isUnlocked,
    encryptionKey,
    currentUser,
    login,
    logout,
    budgetId,
    salt,
  } = useAuth();

  logger.auth("Auth hook values", {
    isUnlocked,
    hasCurrentUser: !!currentUser,
    hasBudgetId: !!budgetId,
  });
  const [activeUsers, setActiveUsers] = useState([]);
  const [recentActivity, setRecentActivity] = useState([]);
  const [syncConflicts, setSyncConflicts] = useState(null);

  // Handle activity updates from MainContent
  const handleActivityUpdate = ({ users, activity }) => {
    setActiveUsers(users);
    setRecentActivity(activity);
  };
  const handleSetup = async (userData) => {
    logger.auth("Layout handleSetup called", { hasUserData: !!userData });
    try {
      // Generate budgetId from password for cross-device sync
      const { encryptionUtils } = await import("../../utils/encryption");
      const userDataWithId = {
        ...userData,
        budgetId:
          userData.budgetId ||
          encryptionUtils.generateBudgetId(userData.password),
      };

      logger.auth("Calling login", {
        hasUserData: !!userDataWithId,
        hasPassword: !!userData.password,
        budgetId: userDataWithId.budgetId,
      });
      const result = await login(userData.password, userDataWithId);
      logger.auth("Login result", { success: !!result });

      if (result.success) {
        console.log("✅ Setup completed successfully");
      } else {
        console.error("❌ Setup failed:", result.error);
        alert(`Setup failed: ${result.error}`);
      }
    } catch (error) {
      console.error("❌ Setup error:", error);
      alert(`Setup error: ${error.message}`);
    }
  };

  const handleLogout = () => {
    logout();
  };

  const exportData = async () => {
    try {
      console.log("📁 Starting export process...");

      // Get current data from localStorage
      const savedData = localStorage.getItem("envelopeBudgetData");
      if (!savedData) {
        alert("No data found to export");
        return;
      }

      // Decrypt the data
      const { encryptedData, iv } = JSON.parse(savedData);
      const decryptedData = await encryptionUtils.decrypt(
        encryptedData,
        encryptionKey,
        iv,
      );

      // Prepare export data with metadata
      const exportData = {
        ...decryptedData,
        exportMetadata: {
          exportedBy: currentUser?.userName || "Unknown User",
          exportDate: new Date().toISOString(),
          appVersion: "1.0.0",
          dataVersion: "1.0",
        },
      };

      // Create and download the file
      const dataStr = JSON.stringify(exportData, null, 2);
      const dataBlob = new Blob([dataStr], { type: "application/json" });

      const url = URL.createObjectURL(dataBlob);
      const link = document.createElement("a");
      link.href = url;

      const timestamp = new Date()
        .toISOString()
        .replace(/[:.]/g, "-")
        .slice(0, 19);
      link.download = `VioletVault Budget Backup ${timestamp}.json`;

      document.body.appendChild(link);
      link.click();
      document.body.removeChild(link);
      URL.revokeObjectURL(url);

      console.log("✅ Data exported successfully!");
      alert(
        `Successfully exported your budget data!\n\nEnvelopes: ${exportData.envelopes?.length || 0}\nBills: ${exportData.bills?.length || 0}\nTransactions: ${exportData.allTransactions?.length || 0}`,
      );
    } catch (error) {
      console.error("❌ Export failed:", error);
      alert(`Export failed: ${error.message}`);
    }
  };

  const importData = async (event) => {
    const file = event.target.files[0];
    if (!file) return;

    try {
      console.log("📁 Starting import process...");

      // Read the file
      const fileContent = await new Promise((resolve, reject) => {
        const reader = new FileReader();
        reader.onload = (e) => resolve(e.target.result);
        reader.onerror = reject;
        reader.readAsText(file);
      });

      // Parse JSON
      const importedData = JSON.parse(fileContent);
      console.log("✅ File parsed successfully:", {
        envelopes: importedData.envelopes?.length || 0,
        bills: importedData.bills?.length || 0,
        savingsGoals: importedData.savingsGoals?.length || 0,
        allTransactions: importedData.allTransactions?.length || 0,
      });

      // Validate the data structure
      if (!importedData.envelopes || !Array.isArray(importedData.envelopes)) {
        throw new Error(
          "Invalid backup file: missing or invalid envelopes data",
        );
      }

      // Confirm import with user
      const confirmed = confirm(
        `Import ${importedData.envelopes?.length || 0} envelopes, ${importedData.bills?.length || 0} bills, and ${importedData.allTransactions?.length || 0} transactions?\n\nThis will replace your current data.`,
      );

      if (!confirmed) {
        console.log("Import cancelled by user");
        return;
      }

      // Create backup of current data before import
      try {
        const currentData = localStorage.getItem("envelopeBudgetData");
        if (currentData) {
          const timestamp = new Date().toISOString().replace(/[:.]/g, "-");
          localStorage.setItem(
            `envelopeBudgetData_backup_${timestamp}`,
            currentData,
          );
          console.log("✅ Current data backed up");
        }
      } catch (backupError) {
        console.warn("⚠️ Failed to create backup:", backupError);
      }

      // Prepare the data for loading - ensure user information is preserved
      console.log("🔍 Current auth state during import:", {
        hasCurrentUser: !!currentUser,
        currentUserName: currentUser?.userName,
        hasBudgetId: !!budgetId,
        importedUser: importedData.currentUser,
        exportedBy: importedData.exportedBy,
      });

      let processedCurrentUser;
      try {
        processedCurrentUser = importedData.currentUser ||
          currentUser || {
            id: `user_${Date.now()}`,
            userName: importedData.exportedBy || "Imported User",
            userColor: "#a855f7",
            budgetId: budgetId,
          };
      } catch (userError) {
        console.error("❌ Error creating user:", userError);
        processedCurrentUser = {
          id: `user_${Date.now()}`,
          userName: "Imported User",
          userColor: "#a855f7",
          budgetId: budgetId,
        };
      }

      const dataToLoad = {
        // Budget data from import
        envelopes: importedData.envelopes || [],
        bills: importedData.bills || [],
        savingsGoals: importedData.savingsGoals || [],
        supplementalAccounts: importedData.supplementalAccounts || [],
        unassignedCash: importedData.unassignedCash || 0,
        biweeklyAllocation: importedData.biweeklyAllocation || 0,
        paycheckHistory: importedData.paycheckHistory || [],
        actualBalance: importedData.actualBalance || 0,
        transactions: importedData.transactions || [],
        allTransactions: importedData.allTransactions || [],
        // Use the processed currentUser
        currentUser: processedCurrentUser,
        // Add any other imported metadata
        ...(importedData.exportMetadata && {
          importMetadata: {
            ...importedData.exportMetadata,
            importedAt: new Date().toISOString(),
            importedBy: currentUser?.userName,
          },
        }),
      };

      console.log("📋 Prepared data for saving:", {
        envelopes: dataToLoad.envelopes.length,
        bills: dataToLoad.bills.length,
        savingsGoals: dataToLoad.savingsGoals.length,
        transactions: dataToLoad.allTransactions.length,
        hasCurrentUser: !!dataToLoad.currentUser,
        currentUserBudgetId: dataToLoad.currentUser?.budgetId,
        currentUserName: dataToLoad.currentUser?.userName,
        currentUserSource: importedData.currentUser
          ? "imported"
          : currentUser
            ? "session"
            : "created",
      });

      // Encrypt and save the imported data
      console.log("🔐 Encrypting and saving imported data...");
      const encrypted = await encryptionUtils.encrypt(
        dataToLoad,
        encryptionKey,
      );

      const saveData = {
        encryptedData: encrypted.data,
        salt: Array.from(salt),
        iv: encrypted.iv,
      };

      localStorage.setItem("envelopeBudgetData", JSON.stringify(saveData));

      // Verify the save worked
      const verification = localStorage.getItem("envelopeBudgetData");
      if (!verification) {
        throw new Error("Failed to save data to localStorage");
      }

      // Test decryption to ensure data integrity
      console.log("🔍 Verifying data integrity...");
      const { encryptedData: testEncrypted, iv: testIv } =
        JSON.parse(verification);
      const testDecrypted = await encryptionUtils.decrypt(
        testEncrypted,
        encryptionKey,
        testIv,
      );

      console.log("✅ Data integrity verified:", {
        envelopes: testDecrypted.envelopes?.length || 0,
        bills: testDecrypted.bills?.length || 0,
        savingsGoals: testDecrypted.savingsGoals?.length || 0,
        hasCurrentUser: !!testDecrypted.currentUser,
        budgetId: testDecrypted.currentUser?.budgetId,
      });

      console.log("✅ Data imported and saved successfully!");

      // Data is saved to localStorage - BudgetContext will load it automatically
      console.log(
        "📝 Data saved to localStorage - BudgetContext should load it automatically",
      );

      console.log("🎉 Data import completed successfully!");

      // Show success message - data should load automatically
      alert(
        `Successfully imported data!\n\nEnvelopes: ${dataToLoad.envelopes.length}\nBills: ${dataToLoad.bills.length}\nTransactions: ${dataToLoad.allTransactions.length}\n\nData saved to localStorage. If it doesn't appear, try the Force Load Data button.`,
      );

      return dataToLoad;
    } catch (error) {
      console.error("❌ Import failed:", error);
      console.error("❌ Import error details:", {
        message: error.message,
        stack: error.stack,
        name: error.name,
      });

      alert(`Import failed: ${error.message}`);
    }

    // Clear the file input
    event.target.value = "";
  };

  const resetEncryptionAndStartFresh = async () => {
    if (
      confirm(
        "This will permanently delete all your budget data and cannot be undone. Continue?",
      )
    ) {
      try {
        localStorage.removeItem("envelopeBudgetData");
        logout();
        alert(
          "All data has been cleared. You can now set up a new budget with a fresh password.",
        );
      } catch (error) {
        console.error("Failed to reset encryption:", error);
        alert("Failed to clear all data. Please try refreshing the page.");
      }
    }
  };

  const resolveConflict = () => {
    // Implementation for conflict resolution
    setSyncConflicts(null);
  };

  if (!isUnlocked || !currentUser) {
    return <UserSetup onSetupComplete={handleSetup} />;
  }

  logger.budgetSync("Rendering BudgetProvider with props", {
    hasEncryptionKey: !!encryptionKey,
    hasCurrentUser: !!currentUser,
    hasBudgetId: !!budgetId,
    hasSalt: !!salt,
    currentUser: currentUser,
  });
  logger.budgetSync("budgetId value", { budgetId });

  return (
    <>
      <BudgetProvider
        encryptionKey={encryptionKey}
        currentUser={currentUser}
        budgetId={budgetId}
        salt={salt}
      >
        <MainContent
          currentUser={currentUser}
          encryptionKey={encryptionKey}
          budgetId={budgetId}
          onUserChange={handleLogout}
          onExport={exportData}
          onImport={importData}
          onLogout={handleLogout}
          onResetEncryption={resetEncryptionAndStartFresh}
          onActivityUpdate={handleActivityUpdate}
          activeUsers={activeUsers}
          recentActivity={recentActivity}
          syncConflicts={syncConflicts}
          onResolveConflict={resolveConflict}
          setSyncConflicts={setSyncConflicts}
        />
      </BudgetProvider>
    </>
  );
};

const MainContent = ({
  currentUser,
  onUserChange,
  onExport,
  onActivityUpdate,
  onImport,
  onLogout,
  onResetEncryption,
  activeUsers: _activeUsers,
  recentActivity: _recentActivity,
  syncConflicts,
  onResolveConflict,
  setSyncConflicts,
}) => {
  const budget = useBudget();
  const [activeView, setActiveView] = useState("dashboard");

  // Handle import by saving data then loading into context
  const handleImport = async (event) => {
    const data = await onImport(event);
    if (data) {
      budget.loadData(data);
    }
  };

  const {
    envelopes,
    savingsGoals,
    unassignedCash,
    biweeklyAllocation,
    isOnline,
    isSyncing,
    lastSyncTime: _lastSyncTime,
    syncError: _syncError,
    getActiveUsers,
    getRecentActivity,
  } = budget;

  // Update activity data from Firebase sync
  useEffect(() => {
    if (getActiveUsers && getRecentActivity) {
      const updateActivityData = () => {
        try {
          const users = getActiveUsers();
          const activity = getRecentActivity();
          console.log("🔄 Updating activity data:", {
            users: users?.length || 0,
            activity: activity?.length || 0,
          });
          // Pass activity data up to Layout component via props
          if (onActivityUpdate) {
            onActivityUpdate({ users: users || [], activity: activity || [] });
          }
        } catch (error) {
          console.error("Failed to get activity data:", error);
        }
      };

      // Update immediately
      updateActivityData();

      // Update periodically to catch changes
      const interval = setInterval(updateActivityData, 5000);
      return () => clearInterval(interval);
    }
  }, [getActiveUsers, getRecentActivity, isSyncing, onActivityUpdate]);

  // Calculate totals
  const totalEnvelopeBalance = Array.isArray(envelopes)
    ? envelopes.reduce((sum, env) => sum + env.currentBalance, 0)
    : 0;
  const totalSavingsBalance = Array.isArray(savingsGoals)
    ? savingsGoals.reduce((sum, goal) => sum + goal.currentAmount, 0)
    : 0;
  const totalCash = totalEnvelopeBalance + totalSavingsBalance + unassignedCash;

  return (
    <div className="min-h-screen bg-gradient-to-br from-purple-400 via-purple-500 to-indigo-600 p-4 sm:px-6 md:px-8 overflow-x-hidden">
      <div className="max-w-7xl mx-auto relative">
        <div className="relative z-50">
          <Header
            currentUser={currentUser}
            onUserChange={onUserChange}
            onExport={onExport}
            onImport={handleImport}
            onLogout={onLogout}
            onResetEncryption={onResetEncryption}
          />
        </div>

        {/* Team Activity & Sync - Temporarily disabled to prevent browser crashes */}
        {/* <TeamActivitySync
          activeUsers={activeUsers}
          recentActivity={recentActivity}
          currentUser={currentUser}
          isOnline={isOnline}
          isSyncing={isSyncing}
          lastSyncTime={lastSyncTime}
          syncError={syncError}
        />
        */}

        {/* Navigation Tabs */}
        <div className="glassmorphism rounded-3xl mb-6 shadow-xl border border-white/20">
          <nav className="flex justify-center overflow-x-auto flex-wrap">
            <NavButton
              key="dashboard"
              active={activeView === "dashboard"}
              onClick={() => setActiveView("dashboard")}
              icon={CreditCard}
              label="Dashboard"
            />
            <NavButton
              key="envelopes"
              active={activeView === "envelopes"}
              onClick={() => setActiveView("envelopes")}
              icon={Wallet}
              label="Envelopes"
            />
            <NavButton
              key="savings"
              active={activeView === "savings"}
              onClick={() => setActiveView("savings")}
              icon={Target}
              label="Savings Goals"
            />
            <NavButton
              key="supplemental"
              active={activeView === "supplemental"}
              onClick={() => setActiveView("supplemental")}
              icon={CreditCard}
              label="Supplemental"
            />
            <NavButton
              key="paycheck"
              active={activeView === "paycheck"}
              onClick={() => setActiveView("paycheck")}
              icon={DollarSign}
              label="Add Paycheck"
            />
            <NavButton
              key="bills"
              active={activeView === "bills"}
              onClick={() => setActiveView("bills")}
              icon={Calendar}
              label="Manage Bills"
            />
            <NavButton
              key="transactions"
              active={activeView === "transactions"}
              onClick={() => setActiveView("transactions")}
              icon={BookOpen}
              label="Transactions"
            />
            <NavButton
              key="analytics"
              active={activeView === "analytics"}
              onClick={() => setActiveView("analytics")}
              icon={BarChart3}
              label="Analytics"
            />
          </nav>
        </div>

        {/* Summary Cards */}
        <div className="grid grid-cols-1 sm:grid-cols-2 lg:grid-cols-4 gap-6 mb-8">
          <SummaryCard
            key="total-cash"
            icon={Wallet}
            label="Total Cash"
            value={totalCash}
            color="purple"
          />
          <SummaryCard
            key="unassigned-cash"
            icon={TrendingUp}
            label="Unassigned Cash"
            value={unassignedCash}
            color="emerald"
          />
          <SummaryCard
            key="savings-total"
            icon={Target}
            label="Savings Total"
            value={totalSavingsBalance}
            color="cyan"
          />
          <SummaryCard
            key="biweekly-need"
            icon={DollarSign}
            label="Biweekly Need"
            value={biweeklyAllocation}
            color="amber"
          />
        </div>

        {/* Main Content */}
        <ViewRenderer
          activeView={activeView}
          budget={budget}
          currentUser={currentUser}
        />

        {/* Loading/Syncing Overlay */}
        {isSyncing && (
          <div className="fixed bottom-4 right-4 glassmorphism rounded-2xl p-4 z-50">
            <div className="flex items-center space-x-3">
              <div className="animate-spin h-5 w-5 border-2 border-purple-500/30 border-t-purple-500 rounded-full"></div>
              <span className="text-sm font-medium text-gray-700">
                Syncing...
              </span>
            </div>
          </div>
        )}

        {/* Offline Indicator */}
        {!isOnline && (
          <div className="fixed bottom-4 left-4 bg-amber-500 text-white rounded-2xl p-4 z-50">
            <div className="flex items-center space-x-3">
              <div className="w-2 h-2 bg-white rounded-full animate-pulse"></div>
              <span className="text-sm font-medium">
                Offline - Changes saved locally
              </span>
            </div>
          </div>
        )}

        {/* Conflict Resolution Modal */}
        {syncConflicts?.hasConflict && (
          <div className="fixed inset-0 bg-black/50 backdrop-blur-sm flex items-center justify-center p-4 z-50">
            <div className="glassmorphism rounded-3xl p-8 w-full max-w-md">
              <div className="text-center">
                <div className="relative mx-auto mb-6 w-16 h-16">
                  <div className="absolute inset-0 bg-amber-500 rounded-2xl blur-lg opacity-30"></div>
                  <div className="relative bg-amber-500 p-4 rounded-2xl">
                    <Sparkles className="h-8 w-8 text-white" />
                  </div>
                </div>

                <h3 className="text-xl font-bold text-gray-900 mb-4">
                  Sync Conflict Detected
                </h3>
                <p className="text-gray-600 mb-6">
                  <strong>{syncConflicts.cloudUser?.userName}</strong> made
                  changes on another device. Would you like to load their latest
                  changes?
                </p>

                <div className="flex gap-3">
                  <button
                    onClick={() => setSyncConflicts(null)}
                    className="flex-1 btn btn-secondary rounded-2xl py-3"
                  >
                    Keep Mine
                  </button>
                  <button
                    onClick={onResolveConflict}
                    className="flex-1 btn btn-primary rounded-2xl py-3"
                  >
                    Load Theirs
                  </button>
                </div>
              </div>
            </div>
          </div>
        )}
      </div>
    </div>
  );
};

const NavButton = ({ active, onClick, icon: Icon, label }) => (
  <button
    onClick={onClick}
    className={`px-8 py-5 text-sm font-semibold border-b-2 transition-all ${
      active
        ? "border-purple-500 text-purple-600 bg-purple-50/50"
        : "border-transparent text-gray-600 hover:text-purple-600 hover:bg-purple-50/30"
    }`}
  >
    <Icon className="h-5 w-5 inline mr-3" />
    {label}
  </button>
);

const SummaryCard = ({ icon: Icon, label, value, color }) => {
  const colorClasses = {
    purple: "bg-purple-500",
    emerald: "bg-emerald-500",
    cyan: "bg-cyan-500",
    amber: "bg-amber-500",
  };

  const textColorClasses = {
    purple: "text-gray-900",
    emerald: "text-emerald-600",
    cyan: "text-cyan-600",
    amber: "text-amber-600",
  };

  return (
    <div className="glassmorphism rounded-3xl p-6">
      <div className="flex items-center">
        <div className="relative mr-4">
          <div
            className={`absolute inset-0 ${colorClasses[color]} rounded-2xl blur-lg opacity-30`}
          ></div>
          <div className={`relative ${colorClasses[color]} p-3 rounded-2xl`}>
            <Icon className="h-6 w-6 text-white" />
          </div>
        </div>
        <div>
          <p className="text-sm font-semibold text-gray-600 mb-1">{label}</p>
          <p className={`text-2xl font-bold ${textColorClasses[color]}`}>
            ${value.toFixed(2)}
          </p>
        </div>
      </div>
    </div>
  );
};

const ViewRenderer = ({ activeView, budget, currentUser }) => {
  const {
    envelopes,
    bills,
    savingsGoals,
    supplementalAccounts,
    unassignedCash,
    biweeklyAllocation,
    paycheckHistory,
    actualBalance,
    transactions,
    allTransactions,
    setActualBalance,
    reconcileTransaction,
    addSavingsGoal,
    updateSavingsGoal,
    deleteSavingsGoal,
    setUnassignedCash,
    addBill,
    updateBill,
    deleteBill,
    addEnvelope,
    processPaycheck,
    setAllTransactions,
    setTransactions,
  } = budget;

  const views = {
    dashboard: (
      <Dashboard
        envelopes={envelopes}
        savingsGoals={savingsGoals}
        unassignedCash={unassignedCash}
        actualBalance={actualBalance}
        onUpdateActualBalance={setActualBalance}
        onReconcileTransaction={reconcileTransaction}
        transactions={transactions}
      />
    ),
    envelopes: (
<<<<<<< HEAD
      <EnvelopeGrid
        envelopes={envelopes}
        unassignedCash={unassignedCash}
        onSpend={useEnvelopeSystem().spendFromEnvelope}
        onTransfer={useEnvelopeSystem().transferBetweenEnvelopes}
        onUpdateUnassigned={setUnassignedCash}
      />
=======
      <div className="space-y-6">
        <SmartEnvelopeSuggestions
          transactions={transactions}
          envelopes={envelopes}
          onCreateEnvelope={envelopeSystem.addEnvelope}
          onUpdateEnvelope={envelopeSystem.updateEnvelope}
          dateRange="6months"
          minAmount={50}
          minTransactions={3}
        />
        <EnvelopeGrid
          envelopes={envelopes}
          unassignedCash={unassignedCash}
          onSpend={envelopeSystem.spendFromEnvelope}
          onTransfer={envelopeSystem.transferBetweenEnvelopes}
          onUpdateUnassigned={setUnassignedCash}
          onAddEnvelope={envelopeSystem.addEnvelope}
          currentUser={currentUser}
        />
      </div>
>>>>>>> ee98cd87
    ),
    savings: (
      <SavingsGoals
        savingsGoals={savingsGoals}
        unassignedCash={unassignedCash}
        onAddGoal={addSavingsGoal}
        onUpdateGoal={updateSavingsGoal}
        onDeleteGoal={deleteSavingsGoal}
        onDistributeToGoals={() => {}} // Will be implemented
      />
    ),
    supplemental: (
      <SupplementalAccounts
        supplementalAccounts={supplementalAccounts}
        onAddAccount={() => {}} // Will be implemented
        onUpdateAccount={() => {}} // Will be implemented
        onDeleteAccount={() => {}} // Will be implemented
        currentUser={currentUser}
      />
    ),
    paycheck: (
      <PaycheckProcessor
        biweeklyAllocation={biweeklyAllocation}
        envelopes={envelopes}
        paycheckHistory={paycheckHistory}
        onProcessPaycheck={processPaycheck}
        currentUser={currentUser}
      />
    ),
    bills: (
      <BillManager
        bills={bills}
        onAddBill={addBill}
        onUpdateBill={updateBill}
        onDeleteBill={deleteBill}
        onAddEnvelope={addEnvelope}
      />
    ),
    transactions: (
      <TransactionLedger
        transactions={allTransactions}
        envelopes={envelopes}
        onAddTransaction={() => {}} // Will be implemented
        onUpdateTransaction={() => {}} // Will be implemented
        onDeleteTransaction={() => {}} // Will be implemented
        onBulkImport={(newTransactions) => {
          console.log(
            "🔄 onBulkImport called with transactions:",
            newTransactions.length,
          );
          const updatedAllTransactions = [
            ...allTransactions,
            ...newTransactions,
          ];
          const updatedTransactions = [...transactions, ...newTransactions];
          setAllTransactions(updatedAllTransactions);
          setTransactions(updatedTransactions);
          console.log(
            "💾 Bulk import complete. Total transactions:",
            updatedAllTransactions.length,
          );
        }}
        currentUser={currentUser}
      />
    ),
    analytics: (
      <ChartsAndAnalytics
        transactions={allTransactions}
        envelopes={envelopes}
        bills={bills}
        paycheckHistory={paycheckHistory}
        savingsGoals={savingsGoals}
        currentUser={currentUser}
      />
    ),
  };

  return (
    <Suspense
      fallback={<LoadingSpinner message={`Loading ${activeView}...`} />}
    >
      {views[activeView]}
    </Suspense>
  );
};

export default Layout;<|MERGE_RESOLUTION|>--- conflicted
+++ resolved
@@ -782,21 +782,12 @@
       />
     ),
     envelopes: (
-<<<<<<< HEAD
-      <EnvelopeGrid
-        envelopes={envelopes}
-        unassignedCash={unassignedCash}
-        onSpend={useEnvelopeSystem().spendFromEnvelope}
-        onTransfer={useEnvelopeSystem().transferBetweenEnvelopes}
-        onUpdateUnassigned={setUnassignedCash}
-      />
-=======
       <div className="space-y-6">
         <SmartEnvelopeSuggestions
           transactions={transactions}
           envelopes={envelopes}
-          onCreateEnvelope={envelopeSystem.addEnvelope}
-          onUpdateEnvelope={envelopeSystem.updateEnvelope}
+          onCreateEnvelope={addEnvelope}
+          onUpdateEnvelope={updateEnvelope}
           dateRange="6months"
           minAmount={50}
           minTransactions={3}
@@ -804,14 +795,13 @@
         <EnvelopeGrid
           envelopes={envelopes}
           unassignedCash={unassignedCash}
-          onSpend={envelopeSystem.spendFromEnvelope}
-          onTransfer={envelopeSystem.transferBetweenEnvelopes}
+          onSpend={useEnvelopeSystem().spendFromEnvelope}
+          onTransfer={useEnvelopeSystem().transferBetweenEnvelopes}
           onUpdateUnassigned={setUnassignedCash}
-          onAddEnvelope={envelopeSystem.addEnvelope}
+          onAddEnvelope={addEnvelope}
           currentUser={currentUser}
         />
       </div>
->>>>>>> ee98cd87
     ),
     savings: (
       <SavingsGoals
