import React, { useState, useEffect, useRef, useCallback, ReactNode } from "react";
import { useNavigate, useLocation } from "react-router-dom";
import { useBudgetStore, type UiStore } from "@/stores/ui/uiStore";
import { useAuthManager } from "@/hooks/auth/useAuthManager";
import { useLayoutData } from "@/hooks/layout";
import useDataManagement from "@/hooks/common/useDataManagement";
import usePasswordRotation from "@/hooks/auth/usePasswordRotation";
import useNetworkStatus from "@/hooks/common/useNetworkStatus";
import { useFirebaseSync } from "@/hooks/sync/useFirebaseSync";
import usePaydayPrediction from "@/hooks/budgeting/usePaydayPrediction";
import useDataInitialization from "@/hooks/common/useDataInitialization";
import { useMainLayoutHandlers } from "@/hooks/layout/useMainLayoutHandlers";
import { useSecurityWarning } from "@/hooks/layout/useSecurityWarning";
import { useCorruptionDetection } from "@/hooks/layout/useCorruptionDetection";
import { useMainContentModals } from "@/hooks/layout/useMainContentModals";
import AuthGateway from "@/components/auth/AuthGateway";
import Header from "@/components/ui/Header";
import { ToastContainer, type ToastItem } from "@/components/ui/Toast";
import { useToastStore } from "@/stores/ui/toastStore";
import logger from "@/utils/common/logger";
import { getVersionInfo } from "@/utils/common/version";
import NavigationTabs from "./NavigationTabs";
import SyncStatusIndicators from "@/components/sync/SyncStatusIndicators";
import ConflictResolutionModal from "@/components/sync/ConflictResolutionModal";
import SummaryCards from "./SummaryCards";
import BugReportButton from "@/components/feedback/BugReportButton";
import LockScreen from "@/components/security/LockScreen";
import SecuritySettings from "@/components/settings/SecuritySettings";
import SettingsDashboard from "@/components/settings/SettingsDashboard";
import OnboardingTutorial from "@/components/onboarding/OnboardingTutorial";
import OnboardingProgress from "@/components/onboarding/OnboardingProgress";
import { useOnboardingAutoComplete } from "@/hooks/common/useOnboardingAutoComplete";
import useOnboardingStore from "@/stores/ui/onboardingStore";
import { CorruptionRecoveryModal } from "@/components/modals/CorruptionRecoveryModal";
import PasswordRotationModal from "@/components/auth/PasswordRotationModal";
import LocalDataSecurityWarning from "@/components/security/LocalDataSecurityWarning";
import AppRoutes from "./AppRoutes";
import { viewToPathMap } from "./routeConfig";
import BottomNavigationBar from "@/components/mobile/BottomNavigationBar";
import { GlobalPullToRefreshProvider } from "@/components/mobile/GlobalPullToRefresh";
import {
  getUserForSync,
  extractLayoutData,
  extractAuthData,
  hasSecurityAcknowledgement,
} from "./MainLayoutHelpers";

// ============================================================================
// Type Definitions
// ============================================================================

interface FirebaseSyncService {
  start: (config: unknown) => void;
  forceSync: () => Promise<unknown>;
  isRunning: boolean;
}

interface MainLayoutProps {
  firebaseSync: FirebaseSyncService;
}

interface MainContentProps {
  currentUser: unknown;
  auth: unknown;
  layoutData: unknown;
  _onExport: () => void;
  _onImport: (event: React.ChangeEvent<HTMLInputElement>) => Promise<
    | {
        success: boolean;
        imported: {
          envelopes: number;
          bills: number;
          transactions: number;
          savingsGoals: number;
          debts: number;
          paycheckHistory: number;
          auditLog: number;
        };
      }
    | undefined
  >;
  onLogout: () => void;
  onResetEncryption: () => void;
  onChangePassword: (oldPassword: string, newPassword: string) => Promise<void>;
  firebaseSync: FirebaseSyncService;
  syncConflicts: unknown;
  onResolveConflict: () => void;
  setSyncConflicts: (conflicts: unknown) => void;
  rotationDue: boolean;
  isLocalOnlyMode: boolean;
  securityManager: unknown;
}

// ============================================================================
// Main Layout Component
// ============================================================================

const MainLayout = ({ firebaseSync }: MainLayoutProps): ReactNode => {
  const lastLogKeyRef = useRef<string | null>(null);

  // Navigation hooks
  const navigate = useNavigate();
  const location = useLocation();

  // Auth state
  const auth = useAuthManager();
  const { isUnlocked, user: currentUser, securityContext } = auth;

  // Extract handlers and security context
  const { isLocalOnlyMode, handleLogout, handleSetup, handleChangePassword, securityManager } =
    useMainLayoutHandlers(auth);

  // Data hooks
  useDataInitialization();
  const layoutData = useLayoutData();
  const { exportData, importData, resetEncryptionAndStartFresh } = useDataManagement();

  // Password rotation
  const {
    rotationDue,
    showRotationModal,
    newPassword,
    confirmPassword,
    setNewPassword,
    setConfirmPassword,
    handleRotationPasswordChange,
    dismissRotation,
  } = usePasswordRotation();

  // Network detection
  useNetworkStatus();

  // Sync conflicts state
  const [syncConflicts, setSyncConflicts] = useState<unknown>(null);

  // Toast notifications
  const toasts = useToastStore((state) => state.toasts);
  const removeToastById = useToastStore((state) => state.removeToast);
  const removeToast = useCallback(
    (id: string | number) => removeToastById(typeof id === "string" ? parseInt(id, 10) : id),
    [removeToastById]
  );

  // Log auth changes
  useEffect(() => {
    logger.auth("Auth hook values", {
      isUnlocked,
      hasCurrentUser: !!currentUser,
    });
  }, [isUnlocked, currentUser]);

  // Redirect to dashboard only if user just logged in and isn't on an app route yet
  useEffect(() => {
    if (isUnlocked && currentUser && !location.pathname.startsWith("/app")) {
      navigate("/app/dashboard");
    }
  }, [isUnlocked, currentUser, location.pathname, navigate]);

  // Log sync state changes
  const logKey = `${!!securityContext?.encryptionKey}-${!!currentUser}-${!!securityContext?.budgetId}`;
  useEffect(() => {
    if (lastLogKeyRef.current !== logKey) {
      logger.budgetSync("BudgetProvider state changed", {
        hasEncryptionKey: !!securityContext?.encryptionKey,
        hasCurrentUser: !!currentUser,
        hasBudgetId: !!securityContext?.budgetId,
      });
      lastLogKeyRef.current = logKey;
    }
  }, [logKey, securityContext?.encryptionKey, currentUser, securityContext?.budgetId]);

  // Handle auth gateway
  const shouldShowGateway = (auth as unknown as Record<string, unknown>)?.shouldShowAuthGateway as
    | (() => boolean)
    | undefined;
  if (shouldShowGateway?.() ?? !isAuthenticated(auth)) {
    return (
      <AuthGateway
        onSetupComplete={(payload) => Promise.resolve(handleSetup(payload))}
        onLocalOnlyReady={(_user) => {}}
      />
    );
  }

  return (
    <>
      <LockScreen />
      <MainContent
        currentUser={currentUser}
        auth={auth}
        layoutData={layoutData}
        _onExport={exportData}
        _onImport={importData}
        onLogout={handleLogout}
        onChangePassword={handleChangePassword}
        onResetEncryption={resetEncryptionAndStartFresh}
        syncConflicts={syncConflicts}
        onResolveConflict={() => setSyncConflicts(null)}
        setSyncConflicts={setSyncConflicts}
        firebaseSync={firebaseSync}
        rotationDue={rotationDue}
        isLocalOnlyMode={isLocalOnlyMode}
        securityManager={securityManager}
      />
      <PasswordRotationModal
        isOpen={showRotationModal}
        newPassword={newPassword}
        confirmPassword={confirmPassword}
        setNewPassword={setNewPassword}
        setConfirmPassword={setConfirmPassword}
        onSubmit={handleRotationPasswordChange}
        onClose={dismissRotation}
      />
      <ToastContainer toasts={toasts as ToastItem[]} removeToast={removeToast} />
    </>
  );
};

// ============================================================================
// Main Content Component
// ============================================================================

const MainContent = ({
  currentUser,
  auth,
  layoutData,
  _onExport,
  _onImport,
  onLogout,
  onResetEncryption,
  onChangePassword,
  firebaseSync,
  syncConflicts,
  onResolveConflict,
  setSyncConflicts,
  rotationDue,
  isLocalOnlyMode,
  securityManager,
}: MainContentProps): ReactNode => {
  const resetAllData = useBudgetStore((state: UiStore) => state.resetAllData);
  const navigate = useNavigate();
  const location = useLocation();

  // Onboarding state
  const isOnboarded = useOnboardingStore((state) => state.isOnboarded);

  // Extract layout data using helper
  const { budget, totalBiweeklyNeed, paycheckHistory } = extractLayoutData(layoutData);
  const normalizedTotalBiweeklyNeed =
    typeof totalBiweeklyNeed === "number" ? totalBiweeklyNeed : Number(totalBiweeklyNeed ?? 0);

  // Extract auth data using helper
  const { securityContext, isUnlocked: isUnlockedAuth } = extractAuthData(auth);

  // Navigation helper
  const setActiveView = (view: string): void => {
    const path = viewToPathMap[view as keyof typeof viewToPathMap] || "/";
    navigate(path);
  };

  // Modal state management
  const modals = useMainContentModals();

  // Security warning management using helper
  const { showSecurityWarning, setShowSecurityWarning } = useSecurityWarning({
    isUnlocked: isUnlockedAuth,
    currentUser,
    isOnboarded,
    hasAcknowledged: hasSecurityAcknowledgement(),
  });

  // Corruption detection management
  const { showCorruptionModal, setShowCorruptionModal } = useCorruptionDetection();

  // Firebase sync - use helper to extract user
  const userForSync = getUserForSync(currentUser);
  const { handleManualSync } = useFirebaseSync({
    firebaseSync,
    encryptionKey: (securityContext as Record<string, unknown>)?.encryptionKey as CryptoKey | null,
    budgetId: (securityContext as Record<string, unknown>)?.budgetId as string | null,
    currentUser: userForSync,
  });

  // Auto-complete onboarding
  useOnboardingAutoComplete();

  // UI state
  const isOnline = useBudgetStore((state: UiStore) => state.isOnline);
  const isSyncing = useBudgetStore(
    (state: UiStore & { isSyncing?: boolean }) => state.isSyncing ?? false
  );

  // Payday prediction
<<<<<<< HEAD
  usePaydayPrediction(paycheckHistory as UiStore["paycheckHistory"] | null, !!currentUser);
=======
  usePaydayPrediction(
    paycheckHistory as unknown as Array<{
      date: string | Date;
      amount: number;
      [key: string]: unknown;
    }> | null,
    !!currentUser
  );
>>>>>>> 677e2d3e

  const navigateToAuth = useCallback(() => {
    navigate("/auth" + location.search);
  }, [navigate, location.search]);

  const updateUserProfile = useCallback(
    (updates: unknown) => {
      (auth as { updateUser: (updates: unknown) => void }).updateUser(updates);
    },
    [auth]
  );

  const handleHideSecurityWarning = useCallback(
    () => setShowSecurityWarning(false),
    [setShowSecurityWarning]
  );
  const handleHideCorruption = useCallback(
    () => setShowCorruptionModal(false),
    [setShowCorruptionModal]
  );
  const clearSyncConflicts = useCallback(() => setSyncConflicts(null), [setSyncConflicts]);

  return (
    <GlobalPullToRefreshProvider>
      <OnboardingTutorial>
        <MainContentLayoutView
          currentUser={currentUser}
          isLocalOnlyMode={isLocalOnlyMode}
          isOnline={isOnline}
          isSyncing={isSyncing}
          rotationDue={rotationDue}
          showSecurityWarning={showSecurityWarning}
          onHideSecurityWarning={handleHideSecurityWarning}
          onManualSync={handleManualSync}
          onNavigateToAuth={navigateToAuth}
          onUpdateProfile={updateUserProfile}
          modals={modals}
          showCorruptionModal={showCorruptionModal}
          onHideCorruptionModal={handleHideCorruption}
          budget={budget}
          totalBiweeklyNeed={normalizedTotalBiweeklyNeed}
          setActiveView={setActiveView}
          syncConflicts={syncConflicts}
          onResolveConflict={onResolveConflict}
          onClearConflict={clearSyncConflicts}
          onExport={_onExport}
          onImport={_onImport}
          onLogout={onLogout}
          onResetEncryption={onResetEncryption}
          resetAllData={resetAllData}
          onChangePassword={onChangePassword}
          securityManager={securityManager}
        />
      </OnboardingTutorial>
    </GlobalPullToRefreshProvider>
  );
};

type MainContentModals = ReturnType<typeof useMainContentModals>;

interface MainContentLayoutViewProps {
  currentUser: unknown;
  isLocalOnlyMode: boolean;
  isOnline: boolean;
  isSyncing: boolean;
  rotationDue: boolean;
  showSecurityWarning: boolean;
  onHideSecurityWarning: () => void;
  onManualSync: () => void;
  onNavigateToAuth: () => void;
  onUpdateProfile: (updates: unknown) => void;
  modals: MainContentModals;
  showCorruptionModal: boolean;
  onHideCorruptionModal: () => void;
  budget: unknown;
  totalBiweeklyNeed: number;
  setActiveView: (view: string) => void;
  syncConflicts: unknown;
  onResolveConflict: () => void;
  onClearConflict: () => void;
  onExport: () => void;
  onImport: MainContentProps["_onImport"];
  onLogout: () => void;
  onResetEncryption: () => void;
  resetAllData: () => void;
  onChangePassword: MainContentProps["onChangePassword"];
  securityManager: unknown;
}

const MainContentLayoutView = ({
  currentUser,
  isLocalOnlyMode,
  isOnline,
  isSyncing,
  rotationDue,
  showSecurityWarning,
  onHideSecurityWarning,
  onManualSync,
  onNavigateToAuth,
  onUpdateProfile,
  modals,
  showCorruptionModal,
  onHideCorruptionModal,
  budget,
  totalBiweeklyNeed,
  setActiveView,
  syncConflicts,
  onResolveConflict,
  onClearConflict,
  onExport,
  onImport,
  onLogout,
  onResetEncryption,
  resetAllData,
  onChangePassword,
  securityManager,
}: MainContentLayoutViewProps) => {
  const { settings, security } = modals;

  return (
    <div className="min-h-screen overflow-x-hidden bg-gradient-to-br from-purple-400 via-purple-500 to-indigo-600 p-4 pb-20 sm:px-6 md:px-8 lg:pb-0">
      <div className="relative mx-auto max-w-7xl">
        <div className="relative z-10">
          <Header
            currentUser={currentUser}
            isLocalOnlyMode={isLocalOnlyMode}
            onUserChange={onNavigateToAuth}
            onUpdateProfile={onUpdateProfile}
            onShowSettings={(section) => settings.open(section)}
            onShowDataSettings={() => settings.open("general")}
          />
        </div>

        {rotationDue && (
          <div className="mb-4 rounded-lg border border-amber-300 bg-amber-100 p-4 text-center text-amber-700">
            Your password is over 90 days old. Please change it.
          </div>
        )}

        <NavigationTabs />
        <OnboardingProgress />
        <SummaryCards />

        <AppRoutes
          budget={(budget || {}) as Record<string, unknown>}
          currentUser={(currentUser || {}) as Record<string, unknown>}
          totalBiweeklyNeed={totalBiweeklyNeed}
          setActiveView={setActiveView}
        />

        <SyncStatusIndicators isOnline={isOnline} isSyncing={isSyncing} />
        <ConflictResolutionModal
          syncConflicts={
            Array.isArray(syncConflicts) && syncConflicts.length > 0
              ? (syncConflicts[0] as unknown as { hasConflict: boolean })
              : null
          }
          onResolveConflict={onResolveConflict}
          onDismiss={onClearConflict}
        />

        <BottomNavigationBar />

        {!showSecurityWarning && <BugReportButton />}

        <div className="mt-8 text-center">
          <div className="glassmorphism mx-auto max-w-md rounded-2xl border border-gray-800/20 p-4">
            <p className="text-sm text-gray-600">
              <span className="font-semibold text-purple-600">{getVersionInfo().displayName}</span>{" "}
              v{getVersionInfo().version}
            </p>
            <p className="mt-1 text-xs text-gray-500">Last updated: {getVersionInfo().buildDate}</p>
            <p className="mt-1 text-xs text-gray-500">Built with ❤️ for secure budgeting</p>
          </div>
        </div>
      </div>

      <SecuritySettings isOpen={security.isOpen} onClose={() => security.setOpen(false)} />

      {settings.isOpen && (
        <SettingsDashboard
          isOpen={settings.isOpen}
          onClose={() => settings.close()}
          initialSection={settings.initialSection}
          onExport={onExport}
          onImport={onImport as unknown as () => void}
          onLogout={onLogout}
          onResetEncryption={() => {
            resetAllData();
            onResetEncryption();
          }}
          onSync={onManualSync}
          onChangePassword={onChangePassword as unknown as (password: string) => void}
          currentUser={currentUser as { userName?: string; userColor?: string }}
          isLocalOnlyMode={isLocalOnlyMode}
          securityManager={securityManager}
          onUpdateProfile={onUpdateProfile}
        />
      )}

      <CorruptionRecoveryModal isOpen={showCorruptionModal} onClose={onHideCorruptionModal} />

      {showSecurityWarning && (
        <LocalDataSecurityWarning
          onClose={onHideSecurityWarning}
          onAcknowledge={onHideSecurityWarning}
        />
      )}
    </div>
  );
};

// ============================================================================
// Helper Functions
// ============================================================================

function isAuthenticated(auth: unknown): boolean {
  return (auth as Record<string, unknown>)?.isAuthenticated === true;
}

export default MainLayout;<|MERGE_RESOLUTION|>--- conflicted
+++ resolved
@@ -291,9 +291,6 @@
   );
 
   // Payday prediction
-<<<<<<< HEAD
-  usePaydayPrediction(paycheckHistory as UiStore["paycheckHistory"] | null, !!currentUser);
-=======
   usePaydayPrediction(
     paycheckHistory as unknown as Array<{
       date: string | Date;
@@ -302,7 +299,6 @@
     }> | null,
     !!currentUser
   );
->>>>>>> 677e2d3e
 
   const navigateToAuth = useCallback(() => {
     navigate("/auth" + location.search);
