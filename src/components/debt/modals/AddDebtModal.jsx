import React, { useState, useEffect } from "react";
import { X, CreditCard, Wallet, Receipt, Lock, Unlock, User, Clock } from "lucide-react";
import ConnectionDisplay, {
  ConnectionItem,
  ConnectionInfo,
} from "../../../components/ui/ConnectionDisplay";
import useEditLock from "../../../hooks/useEditLock";
import { initializeEditLocks } from "../../../services/editLockService";
import { useAuth } from "../../../stores/authStore";
import { DEBT_TYPES, DEBT_TYPE_CONFIG, PAYMENT_FREQUENCIES } from "../../../constants/debts";
import { useEnvelopes } from "../../../hooks/useEnvelopes";
import useBills from "../../../hooks/useBills";
import logger from "../../../utils/logger";

/**
 * Modal for adding new debts or editing existing ones
 * Pure UI component with form validation
 */
const AddDebtModal = ({ isOpen, onClose, onSubmit, debt = null }) => {
  const isEditMode = !!debt;

  // Get auth context for edit locking
  const { budgetId, currentUser } = useAuth();

  // Initialize edit lock service when modal opens
  useEffect(() => {
    if (isOpen && budgetId && currentUser) {
      initializeEditLocks(budgetId, currentUser);
    }
  }, [isOpen, budgetId, currentUser]);

  // Edit locking for the debt (only when editing existing debt)
  const {
    isLocked,
    isOwnLock,
    canEdit,
    lockedBy,
    timeRemaining,
    isExpired,
    releaseLock,
    breakLock,
    isLoading: lockLoading,
  } = useEditLock("debt", debt?.id, {
    autoAcquire: isOpen && debt?.id, // Only auto-acquire for edits
    autoRelease: true,
    showToasts: true,
  });

  // Get envelopes and bills for dropdown selection using TanStack Query
  const { envelopes = [] } = useEnvelopes();
  const { bills = [], isLoading: billsLoading } = useBills();
  const [formData, setFormData] = useState({
    name: debt?.name || "",
    creditor: debt?.creditor || "",
    type: debt?.type || DEBT_TYPES.PERSONAL,
    currentBalance: debt?.currentBalance?.toString() || "",
    originalBalance: debt?.originalBalance?.toString() || "",
    interestRate: debt?.interestRate?.toString() || "",
    minimumPayment: debt?.minimumPayment?.toString() || "",
    paymentFrequency: debt?.paymentFrequency || PAYMENT_FREQUENCIES.MONTHLY,
    paymentDueDate: debt?.paymentDueDate || "",
    notes: debt?.notes || "",
    // Connection fields
    paymentMethod: "create_new", // "create_new" or "connect_existing"
    createBill: !isEditMode, // Don't auto-create bill when editing
    envelopeId: debt?.envelopeId || "", // Envelope to fund payments from
    existingBillId: debt?.relatedBill?.id || "", // For connecting to existing bill
  });

  const [errors, setErrors] = useState({});
  const [isSubmitting, setIsSubmitting] = useState(false);

  // Find connected bill and envelope for this debt - MOVED BEFORE useEffect
  const connectedBill =
    isEditMode && debt?.id ? bills.find((bill) => bill.debtId === debt.id) : null;
  const connectedEnvelope = connectedBill
    ? envelopes.find((env) => env.id === connectedBill.envelopeId)
    : debt?.envelopeId
      ? envelopes.find((env) => env.id === debt.envelopeId)
      : null;

  // Update form data when debt prop changes
  React.useEffect(() => {
    if (debt) {
      // Determine payment method based on existing connections - SIMPLIFIED
      let paymentMethod = "create_new";
      if (connectedBill) {
        paymentMethod = "connect_existing_bill"; // Bill connection (uses bill's envelope)
      }

      setFormData({
        name: debt.name || "",
        creditor: debt.creditor || "",
        type: debt.type || DEBT_TYPES.PERSONAL,
        currentBalance: debt.currentBalance?.toString() || "",
        originalBalance: debt.originalBalance?.toString() || "",
        interestRate: debt.interestRate?.toString() || "",
        minimumPayment: debt.minimumPayment?.toString() || "",
        paymentFrequency: debt.paymentFrequency || PAYMENT_FREQUENCIES.MONTHLY,
        paymentDueDate: debt.paymentDueDate || "",
        notes: debt.notes || "",
        paymentMethod: paymentMethod,
        createBill: false, // Don't auto-create bill when editing
        envelopeId: debt.envelopeId || connectedEnvelope?.id || "",
        existingBillId: connectedBill?.id || "",
      });
    } else if (!debt && isOpen) {
      // Reset form for new debt
      setFormData({
        name: "",
        creditor: "",
        type: DEBT_TYPES.PERSONAL,
        currentBalance: "",
        originalBalance: "",
        interestRate: "",
        minimumPayment: "",
        paymentFrequency: PAYMENT_FREQUENCIES.MONTHLY,
        paymentDueDate: "",
        notes: "",
        paymentMethod: "create_new",
        createBill: true,
        envelopeId: "",
        existingBillId: "",
      });
    }
  }, [debt, isOpen, connectedBill, connectedEnvelope]);

  if (!isOpen) return null;

  const validateForm = () => {
    const newErrors = {};

    if (!formData.name.trim()) {
      newErrors.name = "Debt name is required";
    }

    if (!formData.creditor.trim()) {
      newErrors.creditor = "Creditor name is required";
    }

    if (!formData.currentBalance || parseFloat(formData.currentBalance) < 0) {
      newErrors.currentBalance = "Valid current balance is required";
    }

    if (formData.originalBalance && parseFloat(formData.originalBalance) < 0) {
      newErrors.originalBalance = "Original balance must be positive";
    }

    // Allow original balance to be less than current balance (e.g., for debt consolidation scenarios)
    // Remove this validation as it's too restrictive

    if (
      formData.interestRate &&
      (parseFloat(formData.interestRate) < 0 || parseFloat(formData.interestRate) > 100)
    ) {
      newErrors.interestRate = "Interest rate must be between 0 and 100";
    }

    if (!formData.minimumPayment || parseFloat(formData.minimumPayment) < 0) {
      newErrors.minimumPayment = "Valid minimum payment is required";
    }

    setErrors(newErrors);
    return Object.keys(newErrors).length === 0;
  };

  const handleSubmit = async (e) => {
    e.preventDefault();

    if (!validateForm()) return;

    setIsSubmitting(true);

    try {
      const debtData = {
        ...formData,
        currentBalance: parseFloat(formData.currentBalance),
        interestRate: parseFloat(formData.interestRate) || 0,
        minimumPayment: parseFloat(formData.minimumPayment),
        originalBalance: formData.originalBalance
          ? parseFloat(formData.originalBalance)
          : parseFloat(formData.currentBalance), // Default to current balance if not specified
        // Include connection data for the parent component to handle
        connectionData: {
          paymentMethod: formData.paymentMethod,
          createBill: formData.createBill,
          envelopeId: formData.envelopeId || "",
          existingBillId: formData.existingBillId || "",
          newEnvelopeName: formData.newEnvelopeName || "",
        },
      };

      if (isEditMode) {
        // For edit mode, pass debt ID and updates
        await onSubmit(debt.id, debtData);
      } else {
        // For add mode, just pass the debt data
        await onSubmit(debtData);
      }

      if (!isEditMode) {
        resetForm(); // Only reset form when adding new debt
      }
    } catch (error) {
      logger.error(`Error ${isEditMode ? "updating" : "creating"} debt:`, error);
      setErrors({
        submit: `Failed to ${isEditMode ? "update" : "create"} debt. Please try again.`,
      });
    } finally {
      setIsSubmitting(false);
    }
  };

  const resetForm = () => {
    setFormData({
      name: "",
      creditor: "",
      type: DEBT_TYPES.PERSONAL,
      currentBalance: "",
      originalBalance: "",
      interestRate: "",
      minimumPayment: "",
      paymentFrequency: PAYMENT_FREQUENCIES.MONTHLY,
      paymentDueDate: "",
      notes: "",
      paymentMethod: "create_new",
      createBill: true,
      envelopeId: "",
      existingBillId: "",
      newEnvelopeName: "",
    });
    setErrors({});
    setIsSubmitting(false);
  };

  const handleClose = () => {
    // Release lock when closing
    if (isOwnLock) {
      releaseLock();
    }
    resetForm();
    onClose();
  };

  return (
    <div className="fixed inset-0 bg-black/50 backdrop-blur-sm flex items-center justify-center p-4 z-50">
      <div className="bg-white rounded-2xl p-6 w-full max-w-2xl max-h-[90vh] overflow-y-auto shadow-2xl">
        {/* Header */}
        <div className="flex justify-between items-center mb-6">
          <div className="flex items-center gap-3 flex-1">
            <h3 className="text-xl font-semibold text-gray-900 flex items-center">
              <CreditCard className="h-5 w-5 mr-2 text-red-600" />
              {isEditMode ? "Edit Debt" : "Add New Debt"}
            </h3>
            {/* Edit Lock Status for existing debts */}
            {isEditMode && isLocked && (
              <div
                className={`flex items-center px-3 py-1 rounded-full text-xs font-medium ${
                  isOwnLock
                    ? "bg-purple-100 text-purple-800 border border-purple-200"
                    : "bg-red-100 text-red-800 border border-red-200"
                }`}
              >
                {isOwnLock ? (
                  <>
                    <Unlock className="h-3 w-3 mr-1" />
                    You're Editing
                  </>
                ) : (
                  <>
                    <Lock className="h-3 w-3 mr-1" />
                    <User className="h-3 w-3 mr-1" />
                    {lockedBy}
                  </>
                )}
              </div>
            )}
            {isEditMode && lockLoading && (
              <div className="bg-purple-100 text-purple-800 border border-purple-200 px-3 py-1 rounded-full text-xs font-medium flex items-center">
                <div className="animate-spin rounded-full h-3 w-3 border border-yellow-600 border-t-transparent mr-1" />
                Acquiring Lock...
              </div>
            )}
          </div>
          <div className="flex items-center gap-2">
            {/* Lock Controls for expired locks */}
            {isEditMode && isLocked && !isOwnLock && isExpired && (
              <button
                onClick={breakLock}
                className="bg-red-100 hover:bg-red-200 text-red-800 px-3 py-1 rounded-lg text-xs font-medium transition-colors flex items-center"
              >
                <Unlock className="h-3 w-3 mr-1" />
                Break Lock
              </button>
            )}
            <button
              onClick={handleClose}
              className="text-gray-400 hover:text-gray-600 transition-colors"
            >
              <X className="h-6 w-6" />
            </button>
          </div>
        </div>

        {/* Lock Warning Banner for existing debts */}
        {isEditMode && isLocked && !canEdit && (
          <div className="bg-red-50 border-l-4 border-red-400 p-4 mb-6">
            <div className="flex items-center">
              <Lock className="h-5 w-5 text-red-400 mr-3" />
              <div>
                <h3 className="text-sm font-medium text-red-800">Currently Being Edited</h3>
                <p className="text-sm text-red-700 mt-1">
                  {lockedBy} is currently editing this debt.
                  {isExpired
                    ? "The lock has expired and can be broken."
                    : `Lock expires in ${Math.ceil(timeRemaining / 1000)} seconds.`}
                </p>
                {isExpired && (
                  <button
                    onClick={breakLock}
                    className="mt-2 bg-red-600 hover:bg-red-700 text-white px-3 py-1 rounded text-xs font-medium transition-colors"
                  >
                    Break Lock & Take Control
                  </button>
                )}
              </div>
            </div>
          </div>
        )}

        {/* Form */}
        <form onSubmit={handleSubmit} className="space-y-6">
          {/* Basic Information */}
          <div className="space-y-4">
            <h4 className="font-medium text-gray-900">Basic Information</h4>

            <div className="grid grid-cols-1 md:grid-cols-2 gap-4">
              <div>
                <label className="block text-sm font-medium text-gray-700 mb-2">Debt Name *</label>
                <input
                  type="text"
                  value={formData.name}
                  onChange={(e) => setFormData({ ...formData, name: e.target.value })}
                  className="w-full px-4 py-3 border border-gray-300 rounded-xl focus:ring-2 focus:ring-red-500 focus:border-transparent"
                  placeholder="e.g., Car Loan, Credit Card"
                />
                {errors.name && <p className="mt-1 text-sm text-red-600">{errors.name}</p>}
              </div>

              <div>
                <label className="block text-sm font-medium text-gray-700 mb-2">Creditor *</label>
                <input
                  type="text"
                  value={formData.creditor}
                  onChange={(e) => setFormData({ ...formData, creditor: e.target.value })}
                  className="w-full px-4 py-3 border border-gray-300 rounded-xl focus:ring-2 focus:ring-red-500 focus:border-transparent"
                  placeholder="e.g., Chase Bank, Capital One"
                />
                {errors.creditor && <p className="mt-1 text-sm text-red-600">{errors.creditor}</p>}
              </div>
            </div>

            <div>
              <label className="block text-sm font-medium text-gray-700 mb-2">Debt Type</label>
              <select
                value={formData.type}
                onChange={(e) => setFormData({ ...formData, type: e.target.value })}
                className="w-full px-4 py-3 border border-gray-300 rounded-xl focus:ring-2 focus:ring-red-500 focus:border-transparent"
              >
                {Object.values(DEBT_TYPES).map((type) => {
                  const config = DEBT_TYPE_CONFIG[type];
                  return (
                    <option key={type} value={type}>
                      {config?.name || type}
                    </option>
                  );
                })}
              </select>
            </div>
          </div>

          {/* Financial Details */}
          <div className="space-y-4">
            <h4 className="font-medium text-gray-900">Financial Details</h4>

            <div className="grid grid-cols-1 md:grid-cols-2 gap-4">
              <div>
                <label className="block text-sm font-medium text-gray-700 mb-2">
                  Current Balance *
                </label>
                <input
                  type="number"
                  step="0.01"
                  min="0"
                  value={formData.currentBalance}
                  onChange={(e) => setFormData({ ...formData, currentBalance: e.target.value })}
                  className="w-full px-4 py-3 border border-gray-300 rounded-xl focus:ring-2 focus:ring-red-500 focus:border-transparent"
                  placeholder="0.00"
                />
                {errors.currentBalance && (
                  <p className="mt-1 text-sm text-red-600">{errors.currentBalance}</p>
                )}
              </div>

              <div>
                <label className="block text-sm font-medium text-gray-700 mb-2">
                  Original Balance (Optional)
                </label>
                <input
                  type="number"
                  step="0.01"
                  min="0"
                  value={formData.originalBalance}
                  onChange={(e) =>
                    setFormData({
                      ...formData,
                      originalBalance: e.target.value,
                    })
                  }
                  className="w-full px-4 py-3 border border-gray-300 rounded-xl focus:ring-2 focus:ring-red-500 focus:border-transparent"
                  placeholder="Leave blank to auto-fill"
                />
                {errors.originalBalance && (
                  <p className="mt-1 text-sm text-red-600">{errors.originalBalance}</p>
                )}
              </div>
            </div>

            <div className="grid grid-cols-1 md:grid-cols-2 gap-4">
              <div>
                <label className="block text-sm font-medium text-gray-700 mb-2">
                  Minimum Payment *
                </label>
                <input
                  type="number"
                  step="0.01"
                  min="0"
                  value={formData.minimumPayment}
                  onChange={(e) => setFormData({ ...formData, minimumPayment: e.target.value })}
                  className="w-full px-4 py-3 border border-gray-300 rounded-xl focus:ring-2 focus:ring-red-500 focus:border-transparent"
                  placeholder="0.00"
                />
                {errors.minimumPayment && (
                  <p className="mt-1 text-sm text-red-600">{errors.minimumPayment}</p>
                )}
              </div>
            </div>

            <div className="grid grid-cols-1 md:grid-cols-2 gap-4">
              <div>
                <label className="block text-sm font-medium text-gray-700 mb-2">
                  Interest Rate (APR %)
                </label>
                <input
                  type="number"
                  step="0.01"
                  min="0"
                  max="100"
                  value={formData.interestRate}
                  onChange={(e) => setFormData({ ...formData, interestRate: e.target.value })}
                  className="w-full px-4 py-3 border border-gray-300 rounded-xl focus:ring-2 focus:ring-red-500 focus:border-transparent"
                  placeholder="0.00"
                />
                {errors.interestRate && (
                  <p className="mt-1 text-sm text-red-600">{errors.interestRate}</p>
                )}
              </div>

              <div>
                <label className="block text-sm font-medium text-gray-700 mb-2">
                  Payment Frequency
                </label>
                <select
                  value={formData.paymentFrequency}
                  onChange={(e) =>
                    setFormData({
                      ...formData,
                      paymentFrequency: e.target.value,
                    })
                  }
                  className="w-full px-4 py-3 border border-gray-300 rounded-xl focus:ring-2 focus:ring-red-500 focus:border-transparent"
                >
                  {Object.values(PAYMENT_FREQUENCIES).map((frequency) => (
                    <option key={frequency} value={frequency}>
                      {frequency.charAt(0).toUpperCase() + frequency.slice(1)}
                    </option>
                  ))}
                </select>
              </div>
            </div>

            <div>
              <label className="block text-sm font-medium text-gray-700 mb-2">
                Next Payment Due Date
              </label>
              <input
                type="date"
                value={formData.paymentDueDate}
                onChange={(e) => setFormData({ ...formData, paymentDueDate: e.target.value })}
                className="w-full px-4 py-3 border border-gray-300 rounded-xl focus:ring-2 focus:ring-red-500 focus:border-transparent"
              />
            </div>
          </div>

          {/* Connected Status Display - Using Shared Component */}
          <ConnectionDisplay
            title="Connected to Payment System"
            icon={Receipt}
            theme="purple"
            isVisible={isEditMode && (connectedBill || connectedEnvelope)}
            onDisconnect={() => {
              // Clear connections and reset to disconnected state
              setFormData({
                ...formData,
                paymentMethod: "create_new",
                existingBillId: "",
                envelopeId: "",
              });
            }}
          >
            <div className="space-y-3">
              {connectedBill && (
                <ConnectionItem
                  icon={Receipt}
                  title="Connected Bill"
                  details={`${connectedBill.name} • $${connectedBill.amount?.toFixed(2) || "0.00"}${
                    connectedBill.dueDate
                      ? ` • Due: ${new Date(connectedBill.dueDate).toLocaleDateString()}`
                      : ""
                  }`}
                  badge="Auto-synced"
                  theme="purple"
                />
              )}

              {connectedEnvelope && (
                <ConnectionItem
                  icon={Wallet}
                  title="Connected Envelope"
                  details={`${connectedEnvelope.name} • $${connectedEnvelope.currentBalance?.toFixed(2) || "0.00"} available`}
                  badge="Funding source"
                  theme="purple"
                />
              )}
            </div>

<<<<<<< HEAD
            <ConnectionInfo>
              📝 <strong>Connected!</strong> This debt is linked to your payment system. Changes to
=======
            <ConnectionInfo theme="purple">
              💜 <strong>Connected!</strong> This debt is linked to your payment system. Changes to
>>>>>>> 51412cd2
              the bill's due date or amount will sync automatically. Use the disconnect button above
              to change connections.
            </ConnectionInfo>
          </ConnectionDisplay>

          {/* Envelope & Bill Integration - Hide when connected */}
          {!(isEditMode && (connectedBill || connectedEnvelope)) && (
            <div className="space-y-4">
              <h4 className="font-medium text-gray-900 flex items-center">
                <Wallet className="h-4 w-4 mr-2 text-purple-600" />
                Payment Setup
              </h4>

              {/* Payment Method Radio Buttons - SIMPLIFIED UX */}
              <div className="space-y-2">
                {/* Create New Option */}
                <div className="glassmorphism border-2 border-white/20 rounded-xl p-3">
                  <div className="grid grid-cols-[auto_1fr] gap-3 items-start">
                    <input
                      type="radio"
                      id="create_new"
                      name="paymentMethod"
                      value="create_new"
                      checked={formData.paymentMethod === "create_new"}
                      onChange={(e) =>
                        setFormData({
                          ...formData,
                          paymentMethod: e.target.value,
                        })
                      }
                      className="w-4 h-4 text-purple-600 mt-0.5 justify-self-start"
                    />
                    <div>
                      <div className="flex items-center mb-1">
                        <Receipt className="h-4 w-4 mr-2 text-blue-600" />
                        <span className="font-medium text-sm">Create new envelope and bill</span>
                      </div>
                      <p className="text-xs text-gray-600 leading-tight">
                        Automatically create a new envelope and bill for this debt payment
                      </p>
                    </div>
                  </div>
                </div>

                {/* Connect Existing Bill Option - AUTO-USES BILL'S ENVELOPE */}
                <div className="glassmorphism border-2 border-white/20 rounded-xl p-3">
                  <div className="grid grid-cols-[auto_1fr] gap-3 items-start">
                    <input
                      type="radio"
                      id="connect_existing_bill"
                      name="paymentMethod"
                      value="connect_existing_bill"
                      checked={formData.paymentMethod === "connect_existing_bill"}
                      onChange={(e) =>
                        setFormData({
                          ...formData,
                          paymentMethod: e.target.value,
                        })
                      }
                      className="w-4 h-4 text-blue-600 mt-0.5 justify-self-start"
                    />
                    <div>
                      <div className="flex items-center mb-1">
                        <Receipt className="h-4 w-4 mr-2 text-blue-600" />
                        <span className="font-medium text-sm">Connect to existing bill</span>
                      </div>
                      <p className="text-xs text-gray-600 leading-tight">
                        Link to an existing bill and automatically use its envelope for funding
                      </p>
                    </div>
                  </div>
                </div>
              </div>

              {/* Create New: Envelope Name Input */}
              {formData.paymentMethod === "create_new" && (
                <div className="space-y-4 pl-7 border-l-2 border-blue-200">
                  <div>
                    <label className="block text-sm font-medium text-gray-700 mb-2">
                      New Envelope Name
                    </label>
                    <input
                      type="text"
                      value={formData.newEnvelopeName || ""}
                      onChange={(e) =>
                        setFormData({
                          ...formData,
                          newEnvelopeName: e.target.value,
                        })
                      }
                      className="w-full px-4 py-3 border border-gray-300 rounded-xl focus:ring-2 focus:ring-red-500 focus:border-transparent"
                      placeholder={formData.name ? `${formData.name} Payment` : "Debt Payment"}
                    />
                    <p className="mt-1 text-xs text-gray-500">
                      A new envelope will be created to fund this debt's payments
                    </p>
                  </div>
                </div>
              )}

              {/* Connect Existing Bill: Bill Selection - AUTO-USES BILL'S ENVELOPE */}
              {formData.paymentMethod === "connect_existing_bill" && (
                <div className="space-y-4 pl-7 border-l-2 border-blue-200">
                  <div>
                    <label className="block text-sm font-medium text-gray-700 mb-2">
                      Existing Bill
                    </label>
                    <select
                      value={formData.existingBillId}
                      onChange={(e) =>
                        setFormData({
                          ...formData,
                          existingBillId: e.target.value,
                        })
                      }
                      className="w-full px-4 py-3 border border-gray-300 rounded-xl focus:ring-2 focus:ring-red-500 focus:border-transparent"
                      disabled={billsLoading}
                    >
                      <option value="">
                        {billsLoading ? "Loading bills..." : "Select existing bill..."}
                      </option>
                      {!billsLoading &&
                        bills
                          .filter((bill) => !bill.debtId) // Only show bills not already linked to debts
                          .map((bill) => (
                            <option key={bill.id} value={bill.id}>
                              📋 {bill.name} (${bill.amount?.toFixed(2) || "0.00"}
                              {bill.dueDate &&
                                ` • Due: ${new Date(bill.dueDate).toLocaleDateString()}`}
                              )
                            </option>
                          ))}
                    </select>
                    <p className="mt-1 text-xs text-gray-500">
                      Choose which existing bill to link to this debt. The bill's due date, amount,
                      and envelope will sync automatically.
                    </p>
                  </div>
                </div>
              )}
            </div>
          )}

          {/* Notes */}
          <div>
            <label className="block text-sm font-medium text-gray-700 mb-2">Notes (Optional)</label>
            <textarea
              value={formData.notes}
              onChange={(e) => setFormData({ ...formData, notes: e.target.value })}
              rows={3}
              className="w-full px-4 py-3 border border-gray-300 rounded-xl focus:ring-2 focus:ring-red-500 focus:border-transparent"
              placeholder="Additional notes about this debt..."
            />
          </div>

          {/* Submit Error */}
          {errors.submit && (
            <div className="text-sm text-red-600 bg-red-50 border border-red-200 rounded-lg p-3">
              {errors.submit}
            </div>
          )}

          {/* Actions */}
          <div className="flex flex-col sm:flex-row gap-3 pt-4">
            <button
              type="button"
              onClick={handleClose}
              className="flex-1 px-6 py-3 text-gray-700 border border-gray-300 rounded-xl hover:bg-gray-50 transition-colors"
              disabled={isSubmitting}
            >
              Cancel
            </button>
            <button
              type="submit"
              disabled={isSubmitting || (isEditMode && !canEdit)}
              className="flex-1 px-6 py-3 bg-red-600 text-white rounded-xl hover:bg-red-700 disabled:opacity-50 disabled:cursor-not-allowed transition-colors flex items-center justify-center"
            >
              {isEditMode && !canEdit ? (
                <>
                  <Lock className="h-4 w-4 mr-2" />
                  Locked by {lockedBy}
                </>
              ) : isSubmitting ? (
                isEditMode ? (
                  "Updating..."
                ) : (
                  "Adding..."
                )
              ) : isEditMode ? (
                "Update Debt"
              ) : (
                "Add Debt"
              )}
            </button>
          </div>
        </form>
      </div>
    </div>
  );
};

export default AddDebtModal;<|MERGE_RESOLUTION|>--- conflicted
+++ resolved
@@ -544,13 +544,8 @@
               )}
             </div>
 
-<<<<<<< HEAD
-            <ConnectionInfo>
-              📝 <strong>Connected!</strong> This debt is linked to your payment system. Changes to
-=======
             <ConnectionInfo theme="purple">
               💜 <strong>Connected!</strong> This debt is linked to your payment system. Changes to
->>>>>>> 51412cd2
               the bill's due date or amount will sync automatically. Use the disconnect button above
               to change connections.
             </ConnectionInfo>
