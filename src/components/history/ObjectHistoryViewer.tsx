import React, { useState, useEffect, createElement } from "react";
<<<<<<< HEAD
import { Button } from "@/components/ui";
=======
>>>>>>> 5ab64744
import { useBudgetCommits } from "@/hooks/budgeting/useBudgetHistoryQuery";
import { getIcon } from "@/utils";
import {
  CommitCard,
  ViewerHeader,
  EmptyHistoryState,
  LoadingState,
} from "./ObjectHistoryViewerHelpers";

interface ObjectHistoryViewerProps {
  objectId: string;
  objectType: string;
  objectName: string;
  onClose: () => void;
}

/**
 * ObjectHistoryViewer - Shows history for a specific envelope, transaction, etc.
 */
interface BudgetCommit {
  id?: string;
  hash: string;
  message: string;
  author?: string;
  timestamp?: string;
  changes?: Array<Record<string, unknown>>;
  deviceFingerprint?: string;
  parentHash?: string;
}

const ObjectHistoryViewer = ({
  objectId,
  objectType,
  objectName,
  onClose,
}: ObjectHistoryViewerProps) => {
  const { data: allCommits = [], isLoading } = useBudgetCommits();

  const [relevantHistory, setRelevantHistory] = useState<BudgetCommit[]>([]);
  const [expandedCommits, setExpandedCommits] = useState<Set<string>>(new Set());

  // Load history filtered for this specific object
  useEffect(() => {
    if (!allCommits.length || isLoading) return;

    // Filter for commits that likely affected this specific object
    const objectHistory = allCommits.filter((commit) => {
      // For now, include all commits as we need commit details to filter properly
      // This could be optimized later by adding object-specific tracking
      return (
        commit.message &&
        (commit.message.toLowerCase().includes(objectType.toLowerCase()) ||
          commit.message.includes(objectId) ||
          commit.message.toLowerCase().includes(objectName?.toLowerCase() || ""))
      );
    });

    setRelevantHistory(objectHistory.slice(0, 20)); // Limit to 20 most recent
  }, [allCommits, isLoading, objectId, objectType, objectName]);

  const toggleCommitExpanded = (commitHash: string) => {
    setExpandedCommits((prev) => {
      const next = new Set(prev);
      if (next.has(commitHash)) {
        next.delete(commitHash);
      } else {
        next.add(commitHash);
      }
      return next;
    });
  };

  return (
    <div className="fixed inset-0 bg-black bg-opacity-50 flex items-center justify-center p-4 z-50">
      <div className="bg-white rounded-xl w-full max-w-4xl max-h-[90vh] overflow-y-auto">
        <div className="p-6">
          {/* Header */}
          <ViewerHeader objectType={objectType} objectName={objectName} onClose={onClose} />

          {/* Loading State */}
          {isLoading && <LoadingState />}

          {/* No History */}
          {!isLoading && relevantHistory.length === 0 && (
            <EmptyHistoryState objectType={objectType} />
          )}

          {/* History List */}
          {!isLoading && relevantHistory.length > 0 && (
            <div className="space-y-4">
              <div className="bg-blue-50 p-3 rounded-lg">
                <div className="flex items-center">
                  {createElement(getIcon("GitCommit"), {
                    className: "h-4 w-4 text-blue-600 mr-2",
                  })}
                  <div className="text-sm text-blue-800">
                    <strong>Found {relevantHistory.length} related changes</strong> for this{" "}
                    {objectType.toLowerCase()}
                  </div>
                </div>
              </div>

              <div className="space-y-3">
                {relevantHistory.map((commit) => (
                  <CommitCard
                    key={commit.hash}
                    commit={commit}
                    isExpanded={expandedCommits.has(commit.hash)}
                    onToggleExpanded={toggleCommitExpanded}
                  />
                ))}
              </div>
            </div>
          )}
        </div>
      </div>
    </div>
  );
};

export default ObjectHistoryViewer;<|MERGE_RESOLUTION|>--- conflicted
+++ resolved
@@ -1,8 +1,4 @@
 import React, { useState, useEffect, createElement } from "react";
-<<<<<<< HEAD
-import { Button } from "@/components/ui";
-=======
->>>>>>> 5ab64744
 import { useBudgetCommits } from "@/hooks/budgeting/useBudgetHistoryQuery";
 import { getIcon } from "@/utils";
 import {
