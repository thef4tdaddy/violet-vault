/**
 * BillManager Component - Refactored for Issue #152 & #835
 *
 * UI-only component using useBillManager hook for business logic
 * Reduced from 1,156 LOC to ~400 LOC by extracting business logic
 */
import { useBillManager } from "../../hooks/bills/useBillManager";
import { useBillManagerUI } from "../../hooks/bills/useBillManagerUI";
import useEditLock from "../../hooks/common/useEditLock";
import { useAuthManager } from "../../hooks/auth/useAuthManager";
import BillManagerHeader from "./BillManagerHeader";
import BillSummaryCards from "./BillSummaryCards";
import BillViewTabs from "./BillViewTabs";
import BillTable from "./BillTable";
import BillManagerModals from "./BillManagerModals";

// Loading component
const BillManagerLoading = ({ className }) => (
  <div className={`animate-pulse ${className}`}>
    <div className="space-y-4">
      <div className="h-12 bg-gray-200 rounded"></div>
      <div className="h-64 bg-gray-200 rounded"></div>
    </div>
  </div>
);

const BillManager = ({
  transactions: propTransactions = [],
  envelopes: propEnvelopes = [],
  onUpdateBill: _onUpdateBill,
  onCreateRecurringBill: _onCreateRecurringBill,
  onSearchNewBills: _onSearchNewBills,
  onError,
  className = "",
}) => {
  // Use the extracted business logic hook
  const {
    // Data
    bills,
    categorizedBills,
    filteredBills,
    totals,
    envelopes: _envelopes,

    // UI State
    selectedBills,
    viewMode,
    isSearching,
    showBillDetail,
    showAddBillModal,
    editingBill,
    showBulkUpdateModal,
    showDiscoveryModal,
    discoveredBills,
    historyBill,
    filterOptions,
    isLoading,

    // Actions
    searchNewBills,
    handleAddDiscoveredBills,
    handleBulkUpdate,
    setSelectedBills,
    setViewMode,
    setShowBillDetail,
    setShowAddBillModal,
    setEditingBill,
    setShowBulkUpdateModal,
    setShowDiscoveryModal,
    setHistoryBill,
    setFilterOptions,

    // Bill operations
    billOperations,
    addBill,
    updateBill,
    deleteBill,
  } = useBillManager({
    propTransactions,
    propEnvelopes,
  });

  // UI logic hook
  const {
    viewModes,
    toggleBillSelection,
    selectAllBills,
    clearSelection,
    selectionState,
    handleAddNewBill,
    handleEditBill,
    handleCloseModal,
    getBillDisplayData,
  } = useBillManagerUI({
    bills,
    categorizedBills,
    filteredBills,
    selectedBills,
    setSelectedBills,
    setShowAddBillModal,
    setEditingBill,
    setHistoryBill,
  });

  // Edit lock for collaborative editing
  const {
    securityContext: { budgetId },
    user: currentUser,
  } = useAuthManager();
  const { isLocked: isEditLocked, lockedBy } = useEditLock(
    `bills-${budgetId}`,
    currentUser?.userName || "User"
  );
  
  const currentEditor = lockedBy;

  // Loading state
  if (isLoading) {
    return <BillManagerLoading className={className} />;
  }

  return (
    <div
      className={`rounded-lg p-6 space-y-6 border-2 border-black bg-purple-100/40 backdrop-blur-sm ${className}`}
    >
      {/* Header with Actions */}
      <BillManagerHeader
        isEditLocked={isEditLocked}
        currentEditor={currentEditor}
        isSearching={isSearching}
        searchNewBills={searchNewBills}
        handleAddNewBill={handleAddNewBill}
      />

      {/* Summary Cards */}
      <BillSummaryCards totals={totals} />

      {/* View Tabs and Filters */}
      <BillViewTabs
        viewModes={viewModes}
        viewMode={viewMode}
        setViewMode={setViewMode}
        filterOptions={filterOptions}
        setFilterOptions={setFilterOptions}
      />

      {/* Bills Table */}
      <BillTable
        filteredBills={filteredBills}
        selectionState={selectionState}
        clearSelection={clearSelection}
        selectAllBills={selectAllBills}
        toggleBillSelection={toggleBillSelection}
        setShowBulkUpdateModal={setShowBulkUpdateModal}
        setShowBillDetail={setShowBillDetail}
        getBillDisplayData={getBillDisplayData}
        billOperations={billOperations}
        categorizedBills={categorizedBills}
        viewMode={viewMode}
      />

      {/* Modals */}
<<<<<<< HEAD
      <BillManagerModals
        showAddBillModal={showAddBillModal}
        showBulkUpdateModal={showBulkUpdateModal}
        showDiscoveryModal={showDiscoveryModal}
        showBillDetail={showBillDetail}
        historyBill={historyBill}
        editingBill={editingBill}
        bills={bills}
        envelopes={envelopes}
        selectedBills={selectedBills}
        discoveredBills={discoveredBills}
        handleCloseModal={handleCloseModal}
        setShowBulkUpdateModal={setShowBulkUpdateModal}
        setShowDiscoveryModal={setShowDiscoveryModal}
        setShowBillDetail={setShowBillDetail}
        setHistoryBill={setHistoryBill}
        handleEditBill={handleEditBill}
        addBill={addBill}
        updateBill={updateBill}
        deleteBill={deleteBill}
        handleBulkUpdate={handleBulkUpdate}
        handleAddDiscoveredBills={handleAddDiscoveredBills}
        billOperations={billOperations}
        onError={onError}
      />
=======
      {showAddBillModal && (
        <AddBillModal
          isOpen={showAddBillModal}
          onClose={handleCloseModal}
          editingBill={editingBill}
          onAddBill={addBill}
          onUpdateBill={updateBill}
          onDeleteBill={deleteBill}
          onError={onError}
        />
      )}

      {showBulkUpdateModal && (
        <BulkBillUpdateModal
          isOpen={showBulkUpdateModal}
          onClose={() => setShowBulkUpdateModal(false)}
          selectedBills={Array.from(selectedBills)
            .map((id) => bills.find((b) => b.id === id))
            .filter(Boolean)}
          onUpdateBills={handleBulkUpdate}
          onError={onError}
        />
      )}

      {showDiscoveryModal && (
        <BillDiscoveryModal
          isOpen={showDiscoveryModal}
          onClose={() => {
            setShowDiscoveryModal(false);
          }}
          discoveredBills={discoveredBills}
          onAddBills={handleAddDiscoveredBills}
          onError={onError}
        />
      )}

      {showBillDetail && (
        <BillDetailModal
          bill={showBillDetail}
          isOpen={!!showBillDetail}
          onClose={() => setShowBillDetail(null)}
          onDelete={deleteBill}
          onMarkPaid={billOperations.handlePayBill}
          onEdit={(bill) => {
            setShowBillDetail(null);
            handleEditBill(bill);
          }}
          onCreateRecurring={(bill) => {
            // Handle making a one-time bill recurring
            // TODO: Implement recurring bill functionality
            logger.warn("Recurring bill creation not yet implemented:", bill.name);
          }}
        />
      )}

      {historyBill && (
        <ObjectHistoryViewer
          onClose={() => setHistoryBill(null)}
          objectId={historyBill.id}
          objectType="bill"
          objectName={historyBill.name}
        />
      )}
>>>>>>> ebf402c4
    </div>
  );
};

export default BillManager;<|MERGE_RESOLUTION|>--- conflicted
+++ resolved
@@ -160,7 +160,6 @@
       />
 
       {/* Modals */}
-<<<<<<< HEAD
       <BillManagerModals
         showAddBillModal={showAddBillModal}
         showBulkUpdateModal={showBulkUpdateModal}
@@ -186,71 +185,6 @@
         billOperations={billOperations}
         onError={onError}
       />
-=======
-      {showAddBillModal && (
-        <AddBillModal
-          isOpen={showAddBillModal}
-          onClose={handleCloseModal}
-          editingBill={editingBill}
-          onAddBill={addBill}
-          onUpdateBill={updateBill}
-          onDeleteBill={deleteBill}
-          onError={onError}
-        />
-      )}
-
-      {showBulkUpdateModal && (
-        <BulkBillUpdateModal
-          isOpen={showBulkUpdateModal}
-          onClose={() => setShowBulkUpdateModal(false)}
-          selectedBills={Array.from(selectedBills)
-            .map((id) => bills.find((b) => b.id === id))
-            .filter(Boolean)}
-          onUpdateBills={handleBulkUpdate}
-          onError={onError}
-        />
-      )}
-
-      {showDiscoveryModal && (
-        <BillDiscoveryModal
-          isOpen={showDiscoveryModal}
-          onClose={() => {
-            setShowDiscoveryModal(false);
-          }}
-          discoveredBills={discoveredBills}
-          onAddBills={handleAddDiscoveredBills}
-          onError={onError}
-        />
-      )}
-
-      {showBillDetail && (
-        <BillDetailModal
-          bill={showBillDetail}
-          isOpen={!!showBillDetail}
-          onClose={() => setShowBillDetail(null)}
-          onDelete={deleteBill}
-          onMarkPaid={billOperations.handlePayBill}
-          onEdit={(bill) => {
-            setShowBillDetail(null);
-            handleEditBill(bill);
-          }}
-          onCreateRecurring={(bill) => {
-            // Handle making a one-time bill recurring
-            // TODO: Implement recurring bill functionality
-            logger.warn("Recurring bill creation not yet implemented:", bill.name);
-          }}
-        />
-      )}
-
-      {historyBill && (
-        <ObjectHistoryViewer
-          onClose={() => setHistoryBill(null)}
-          objectId={historyBill.id}
-          objectType="bill"
-          objectName={historyBill.name}
-        />
-      )}
->>>>>>> ebf402c4
     </div>
   );
 };
