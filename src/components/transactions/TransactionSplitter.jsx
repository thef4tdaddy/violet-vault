--- conflicted
+++ resolved
@@ -95,8 +95,6 @@
       ]);
     }
   }, [transaction, findEnvelopeForCategory]);
-<<<<<<< HEAD
-=======
 
   // Initialize split allocations when modal opens
   useEffect(() => {
@@ -104,7 +102,6 @@
       initializeSplits();
     }
   }, [isOpen, transaction, initializeSplits]);
->>>>>>> d328e1bc
 
   // Add new split allocation
   const addSplitAllocation = () => {
@@ -154,22 +151,6 @@
     setSplitAllocations((prev) => prev.filter((split) => split.id !== id));
   };
 
-<<<<<<< HEAD
-  // Find envelope by category name
-  const findEnvelopeForCategory = useCallback(
-    (categoryName) => {
-      if (!categoryName) return null;
-      return envelopes.find(
-        (env) =>
-          env.name.toLowerCase() === categoryName.toLowerCase() ||
-          env.category?.toLowerCase() === categoryName.toLowerCase()
-      );
-    },
-    [envelopes]
-  );
-
-=======
->>>>>>> d328e1bc
   // Calculate split totals and validation
   const calculateSplitTotals = () => {
     if (!transaction || transaction.amount === null || transaction.amount === undefined) {
