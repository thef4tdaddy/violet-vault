--- conflicted
+++ resolved
@@ -15,10 +15,6 @@
   }),
 }));
 
-<<<<<<< HEAD
-vi.mock("./EnvelopeSummaryCards", () => ({
-  default: ({ totals }) => <div data-testid="envelope-summary">Total: ${totals?.total || 0}</div>,
-=======
 vi.mock("@/hooks/budgeting/useEnvelopes", () => ({
   useEnvelopes: vi.fn(() => ({
     envelopes: [],
@@ -27,7 +23,6 @@
     deleteEnvelope: vi.fn(),
     isLoading: false,
   })),
->>>>>>> e01e4512
 }));
 
 vi.mock("@/hooks/bills/useBills", () => ({
@@ -37,13 +32,8 @@
   })),
 }));
 
-<<<<<<< HEAD
-vi.mock("@/components/ui", () => ({
-  Button: ({ children, onClick }) => <button onClick={onClick}>{children}</button>,
-=======
 vi.mock("@/utils/budgeting", () => ({
   calculateBiweeklyNeeds: vi.fn(() => 0),
->>>>>>> e01e4512
 }));
 
 vi.mock("@/utils/common/logger", () => ({
@@ -118,42 +108,15 @@
         isLoading: false,
       });
 
-<<<<<<< HEAD
-  describe("Envelope Actions", () => {
-    it("should call onCreateEnvelope when creating envelope", async () => {
-      const mockOnCreateEnvelope = vi.fn();
-
-      render(<EnvelopeSystem {...defaultProps} onCreateEnvelope={mockOnCreateEnvelope} />);
-
-      // Assuming there's a create button
-      const createButtons = screen.queryAllByText(/create/i);
-      if (createButtons.length > 0) {
-        await userEvent.click(createButtons[0]);
-        // The actual call might happen in a modal or form
-      }
-    });
-
-    it("should call onUpdateEnvelope when updating envelope", async () => {
-      const mockOnUpdateEnvelope = vi.fn();
-
-      render(<EnvelopeSystem {...defaultProps} onUpdateEnvelope={mockOnUpdateEnvelope} />);
-=======
       const { result } = renderHook(() => useEnvelopeSystem());
 
       const envelopeData = { name: "Test", monthlyAmount: 100 };
       const response = await result.current.createEnvelope(envelopeData);
->>>>>>> e01e4512
 
       expect(response.success).toBe(false);
       expect(response.error).toBe("Create failed");
     });
 
-<<<<<<< HEAD
-    it("should call onDeleteEnvelope when deleting envelope", async () => {
-      const mockOnDeleteEnvelope = vi.fn();
-
-      render(<EnvelopeSystem {...defaultProps} onDeleteEnvelope={mockOnDeleteEnvelope} />);
-=======
     it("should update envelope successfully", async () => {
       const mockUpdateEnvelope = vi.fn().mockResolvedValue(undefined);
       const { useEnvelopes } = await import("@/hooks/budgeting/useEnvelopes");
@@ -166,30 +129,9 @@
       });
 
       const { result } = renderHook(() => useEnvelopeSystem());
->>>>>>> e01e4512
 
       const response = await result.current.updateEnvelope("env1", { name: "Updated" });
 
-<<<<<<< HEAD
-  describe("Unassigned Cash", () => {
-    it("should display unassigned cash amount", async () => {
-      render(<EnvelopeSystem {...defaultProps} unassignedCash={250} />);
-
-      // Unassigned cash should be shown somewhere in the component
-      // The exact location depends on implementation
-    });
-
-    it("should handle zero unassigned cash", async () => {
-      render(<EnvelopeSystem {...defaultProps} unassignedCash={0} />);
-
-      expect(screen.getByTestId("envelope-grid")).toBeInTheDocument();
-    });
-
-    it("should handle negative unassigned cash", async () => {
-      render(<EnvelopeSystem {...defaultProps} unassignedCash={-100} />);
-
-      expect(screen.getByTestId("envelope-grid")).toBeInTheDocument();
-=======
       expect(response.success).toBe(true);
       expect(mockUpdateEnvelope).toHaveBeenCalledWith({ id: "env1", updates: { name: "Updated" } });
     });
@@ -211,7 +153,6 @@
 
       expect(response.success).toBe(true);
       expect(mockDeleteEnvelope).toHaveBeenCalledWith("env1", false);
->>>>>>> e01e4512
     });
   });
 
@@ -236,16 +177,11 @@
       expect(result.current.envelopes).toEqual(mockEnvelopes);
     });
 
-<<<<<<< HEAD
-    it("should handle envelopes with zero balance", async () => {
-      const envelopes = [{ id: "1", name: "Empty", balance: 0 }];
-=======
     it("should integrate bills from useBills hook", () => {
       const mockBills = [
         { id: "1", name: "Rent", amount: 1000 },
         { id: "2", name: "Electric", amount: 100 },
       ];
->>>>>>> e01e4512
 
       const useBills = require("@/hooks/bills/useBills").default;
       (useBills as ReturnType<typeof vi.fn>).mockReturnValue({
@@ -253,24 +189,9 @@
         isLoading: false,
       });
 
-<<<<<<< HEAD
-  describe("Props Validation", () => {
-    it("should handle missing required props gracefully", async () => {
-      // @ts-expect-error Testing missing props
-      render(<EnvelopeSystem />);
-
-      // Should still render something even without props
-    });
-
-    it("should handle null envelope values", async () => {
-      render(<EnvelopeSystem {...defaultProps} envelopes={null} />);
-
-      expect(screen.getByTestId("envelope-grid")).toBeInTheDocument();
-=======
       const { result } = renderHook(() => useEnvelopeSystem());
 
       expect(result.current.bills).toEqual(mockBills);
->>>>>>> e01e4512
     });
 
     it("should report loading state correctly", () => {
