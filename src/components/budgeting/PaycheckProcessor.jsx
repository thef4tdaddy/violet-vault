--- conflicted
+++ resolved
@@ -9,11 +9,7 @@
   Clock,
   CheckCircle,
 } from "lucide-react";
-<<<<<<< HEAD
 import { BILL_CATEGORIES, ENVELOPE_TYPES } from "../../constants/categories";
-=======
-import { BILL_CATEGORIES } from "../../constants/categories";
->>>>>>> ca441a83
 
 const PaycheckProcessor = ({
   envelopes = [],
@@ -41,16 +37,11 @@
       };
     }
 
-<<<<<<< HEAD
     // Calculate how much each envelope needs (bill and variable envelopes with auto-allocate enabled)
-=======
-    // Calculate how much each BILL envelope needs (only bill envelopes with auto-allocate enabled)
->>>>>>> ca441a83
     let remainingAmount = amount;
     const allocations = {};
     let totalAllocated = 0;
 
-<<<<<<< HEAD
     // Filter to bill envelopes with auto-allocate enabled
     const billEnvelopes = envelopes.filter(
       (envelope) =>
@@ -87,18 +78,6 @@
       const needed = Math.max(
         0,
         biweeklyTarget - envelope.currentBalance,
-=======
-    // Filter to only bill envelopes that have auto-allocate enabled
-    const billEnvelopes = envelopes.filter(
-      (envelope) =>
-        envelope.autoAllocate && BILL_CATEGORIES.includes(envelope.category)
-    );
-
-    billEnvelopes.forEach((envelope) => {
-      const needed = Math.max(
-        0,
-        envelope.biweeklyAllocation - envelope.currentBalance
->>>>>>> ca441a83
       );
       const allocation = Math.min(needed, remainingAmount);
 
@@ -116,13 +95,8 @@
       totalAllocated,
       leftoverAmount: remainingAmount,
       summary: `$${totalAllocated.toFixed(
-<<<<<<< HEAD
         2,
       )} to envelopes (bills + variable), $${remainingAmount.toFixed(2)} to unassigned`,
-=======
-        2
-      )} to bill envelopes, $${remainingAmount.toFixed(2)} to unassigned`,
->>>>>>> ca441a83
     };
   };
 
@@ -228,11 +202,7 @@
                       </span>
                     </div>
                     <p className="text-sm text-gray-600">
-<<<<<<< HEAD
                       Fill up bill and variable expense envelopes based on their funding needs, then
-=======
-                      Fill up bill envelopes based on their biweekly needs, then
->>>>>>> ca441a83
                       put leftovers in unassigned cash
                     </p>
                   </div>
@@ -311,15 +281,6 @@
                 <p className="text-sm mt-2">
                   See exactly where your money will go
                 </p>
-<<<<<<< HEAD
-=======
-                <p className="text-lg font-medium">
-                  Enter amount and click "Preview Allocation"
-                </p>
-                <p className="text-sm mt-2">
-                  See exactly where your money will go
-                </p>
->>>>>>> ca441a83
               </div>
             ) : (
               <div className="space-y-6">
@@ -328,12 +289,6 @@
                     <span className="font-semibold text-gray-700">
                       Total Paycheck:
                     </span>
-<<<<<<< HEAD
-=======
-                    <span className="font-semibold text-gray-700">
-                      Total Paycheck:
-                    </span>
->>>>>>> ca441a83
                     <span className="text-2xl font-bold text-emerald-600">
                       ${preview.totalAmount.toFixed(2)}
                     </span>
@@ -354,49 +309,7 @@
                           const allocation =
                             preview.allocations[envelope.id] || 0;
                           if (allocation === 0) return null;
-<<<<<<< HEAD
-
-=======
-                          {
-                            preview.mode === "allocate" &&
-                              Object.keys(preview.allocations).length > 0 && (
-                                <div className="glassmorphism rounded-2xl p-6 border border-white/20">
-                                  <h4 className="font-semibold mb-4 text-purple-900">
-                                    Envelope Allocations:
-                                  </h4>
-                                  <div className="space-y-3">
-                                    {envelopes.map((envelope) => {
-                                      const allocation =
-                                        preview.allocations[envelope.id] || 0;
-                                      if (allocation === 0) return null;
-
-                                      return (
-                                        <div
-                                          key={envelope.id}
-                                          className="flex justify-between items-center p-3 bg-purple-50 rounded-xl"
-                                        >
-                                          <div className="flex items-center">
-                                            <div
-                                              className="w-3 h-3 rounded-full mr-3"
-                                              style={{
-                                                backgroundColor: envelope.color,
-                                              }}
-                                            />
-                                            <span className="font-medium text-gray-900">
-                                              {envelope.name}
-                                            </span>
-                                          </div>
-                                          <span className="font-bold text-purple-600">
-                                            ${allocation.toFixed(2)}
-                                          </span>
-                                        </div>
-                                      );
-                                    })}
-                                  </div>
-                                </div>
-                              );
-                          }
->>>>>>> ca441a83
+
                           return (
                             <div
                               key={envelope.id}
@@ -430,15 +343,6 @@
                       <div className="text-sm opacity-75 mt-1">
                         Available for manual allocation
                       </div>
-<<<<<<< HEAD
-=======
-                      <span className="font-medium opacity-90">
-                        Unassigned Cash:
-                      </span>
-                      <div className="text-sm opacity-75 mt-1">
-                        Available for manual allocation
-                      </div>
->>>>>>> ca441a83
                     </div>
                     <span className="text-2xl font-bold">
                       +${preview.leftoverAmount.toFixed(2)}
@@ -480,24 +384,12 @@
                     <div className="font-semibold text-gray-900 text-lg">
                       {paycheck.payerName}
                     </div>
-<<<<<<< HEAD
-=======
-                    <div className="font-semibold text-gray-900 text-lg">
-                      {paycheck.payerName}
-                    </div>
->>>>>>> ca441a83
                     <div className="text-sm text-gray-600">
                       {new Date(paycheck.date).toLocaleDateString()} •
                       <span className="ml-1 font-medium">
                         {paycheck.mode === "allocate"
                           ? "Auto-allocated"
                           : "To unassigned"}
-<<<<<<< HEAD
-=======
-                        {paycheck.mode === "allocate"
-                          ? "Auto-allocated"
-                          : "To unassigned"}
->>>>>>> ca441a83
                       </span>
                     </div>
                   </div>
