--- conflicted
+++ resolved
@@ -39,13 +39,7 @@
   const currentTheme = themes[theme] || themes.purple;
 
   return (
-<<<<<<< HEAD
-    <div
-      className={`bg-gradient-to-r from-green-50 to-blue-50 border-2 border-green-300 rounded-xl p-6 mb-4 ${className}`}
-    >
-=======
     <div className={`${currentTheme.container} rounded-xl p-6 mb-4 ${className}`}>
->>>>>>> c4c6dfde
       <div className="flex items-center justify-between mb-4">
         <label className={`block text-lg font-bold ${currentTheme.titleText} flex items-center`}>
           {IconComponent && <IconComponent className={`h-6 w-6 mr-3 ${currentTheme.iconColor}`} />}
@@ -115,11 +109,7 @@
         <div className={`font-medium ${currentTheme.titleColor}`}>{title}</div>
         {details && <div className={`text-sm ${currentTheme.detailColor}`}>{details}</div>}
       </div>
-<<<<<<< HEAD
-      {badge && <div className={badgeColors[badgeColor] || badgeColors.green}>{badge}</div>}
-=======
       {badge && <div className={badgeColors[badgeColor] || badgeColors.purple}>{badge}</div>}
->>>>>>> c4c6dfde
     </div>
   );
 };
