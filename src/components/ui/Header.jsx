import { useState, memo, useCallback } from "react";
<<<<<<< HEAD
import { Upload, Download, AlertTriangle, RefreshCw, Cloud, Key } from "lucide-react";
=======
import {
  Upload,
  Download,
  AlertTriangle,
  RefreshCw,
  Cloud,
  Key,
} from "lucide-react";
>>>>>>> db7f8ba7
import UserIndicator from "../auth/UserIndicator";
import logoWithText from "../../assets/Shield Text Logo.webp";
import ChangePasswordModal from "../auth/ChangePasswordModal";

const LOCAL_ONLY_MODE = import.meta.env.VITE_LOCAL_ONLY_MODE === "true";

const Header = memo(
  ({
    onExport,
    onImport,
    onLogout,
    onResetEncryption,
    onSync,
    onChangePassword,
    currentUser,
    onUserChange,
    onUpdateProfile,
  }) => {
    const [showResetModal, setShowResetModal] = useState(false);
    const [showPasswordModal, setShowPasswordModal] = useState(false);

    const handleToggleResetModal = useCallback(() => {
      setShowResetModal((prev) => !prev);
    }, []);

    const handleTogglePasswordModal = useCallback(() => {
      setShowPasswordModal((prev) => !prev);
    }, []);
    return (
      <div
        className="rounded-3xl mb-6 py-2 backdrop-blur-md border border-white/20 shadow-2xl"
        style={{
          background: "rgba(255, 254, 255, 0.95)", // Using your logo's white #fffeff
          boxShadow: "0 25px 50px -12px rgba(0, 0, 0, 0.25)",
        }}
      >
        <div className="flex flex-col items-center text-center">
          {/* Logo and tagline */}
          <div className="flex flex-col items-center w-full -my-2">
            <img
              src={logoWithText}
              alt="VioletVault Logo"
              loading="lazy"
              className="h-40 sm:h-52 md:h-64 lg:h-72 xl:h-80 2xl:h-96 w-auto max-w-full object-contain"
              style={{
                imageRendering: "high-quality",
              }}
            />
            <p className="text-gray-600 text-sm font-medium -mt-6">
              Encryption First, Family Budgeting Management
            </p>
          </div>

          {/* Buttons row */}
          <div className="flex items-center justify-center flex-wrap gap-4 pt-2 pb-4 px-4">
            <UserIndicator
              currentUser={currentUser}
              onUserChange={onUserChange}
              onUpdateProfile={onUpdateProfile}
            />

            <div className="flex gap-3 items-center justify-center">
              <input
                type="file"
                accept=".json"
                onChange={onImport}
                className="hidden"
                id="import-data"
              />
              <label
                htmlFor="import-data"
                className="btn btn-secondary flex items-center cursor-pointer rounded-2xl px-4 py-2 font-medium hover:shadow-lg transition-all"
              >
                <Upload className="h-4 w-4 mr-2" />
                Import
              </label>

              <button
                onClick={onExport}
                className="btn btn-secondary flex items-center rounded-2xl px-4 py-2 font-medium hover:shadow-lg transition-all"
              >
                <Download className="h-4 w-4 mr-2" />
                Export
              </button>

              <button
                onClick={handleTogglePasswordModal}
                className="btn btn-secondary flex items-center rounded-2xl px-4 py-2 font-medium hover:shadow-lg transition-all"
              >
                <Key className="h-4 w-4 mr-2" />
                Change Password
              </button>

              {LOCAL_ONLY_MODE && (
                <button
                  onClick={onSync}
                  className="btn btn-primary flex items-center rounded-2xl px-4 py-2 font-medium hover:shadow-lg transition-all"
                >
                  <Cloud className="h-4 w-4 mr-2" />
                  Sync to Cloud
                </button>
              )}

              <div className="relative" style={{ zIndex: 50 }}>
                <button
                  onClick={handleToggleResetModal}
                  className="btn text-amber-600 bg-amber-50 border border-amber-200 hover:bg-amber-100 hover:shadow-lg flex items-center rounded-2xl px-4 py-2 font-medium transition-all"
                >
                  <RefreshCw className="h-4 w-4 mr-2" />
                  Reset
                </button>
              </div>
            </div>
          </div>
        </div>

        {showResetModal && (
          <div
            className="fixed inset-0 bg-black/50 backdrop-blur-sm flex items-center justify-center p-4 z-50"
            onClick={() => setShowResetModal(false)}
          >
            <div
              className="glassmorphism rounded-3xl p-8 w-full max-w-sm"
              onClick={(e) => e.stopPropagation()}
            >
              <div className="flex items-start space-x-2 mb-4">
                <AlertTriangle className="h-5 w-5 text-amber-600 mt-0.5" />
                <div>
                  <div className="font-medium text-amber-800">
                    Reset Options
                  </div>
                  <div className="text-sm text-amber-600 mt-1">
                    Choose your reset option
                  </div>
                </div>
              </div>

              <div className="space-y-3">
                <button
                  onClick={() => {
                    setShowResetModal(false);
                    onLogout();
                  }}
                  className="w-full text-left px-3 py-2 text-sm rounded-lg hover:bg-gray-50 border border-gray-200"
                >
                  <div className="font-medium">Logout Only</div>
                  <div className="text-xs text-gray-500">
                    Keep your data, just logout
                  </div>
                </button>

                <button
                  onClick={() => {
                    setShowResetModal(false);
                    onResetEncryption();
                  }}
                  className="w-full text-left px-3 py-2 text-sm rounded-lg hover:bg-red-50 border border-red-200 text-red-600"
                >
                  <div className="font-medium">Clear All Data</div>
                  <div className="text-xs text-red-500">
                    Delete everything and start fresh
                  </div>
                </button>
              </div>
            </div>
          </div>
        )}

        {showPasswordModal && (
          <ChangePasswordModal
            isOpen={showPasswordModal}
            onClose={handleTogglePasswordModal}
            onChangePassword={onChangePassword}
          />
        )}
      </div>
    );
  },
);

export default Header;<|MERGE_RESOLUTION|>--- conflicted
+++ resolved
@@ -1,7 +1,4 @@
 import { useState, memo, useCallback } from "react";
-<<<<<<< HEAD
-import { Upload, Download, AlertTriangle, RefreshCw, Cloud, Key } from "lucide-react";
-=======
 import {
   Upload,
   Download,
@@ -10,7 +7,6 @@
   Cloud,
   Key,
 } from "lucide-react";
->>>>>>> db7f8ba7
 import UserIndicator from "../auth/UserIndicator";
 import logoWithText from "../../assets/Shield Text Logo.webp";
 import ChangePasswordModal from "../auth/ChangePasswordModal";
