import { useState, memo, useCallback } from "react";
import {
  Upload,
  Download,
  AlertTriangle,
  RefreshCw,
  Cloud,
  Key,
} from "lucide-react";
import UserIndicator from "../auth/UserIndicator";
import logoWithText from "../../assets/Shield Text Logo.webp";
import ChangePasswordModal from "../auth/ChangePasswordModal";

const LOCAL_ONLY_MODE = import.meta.env.VITE_LOCAL_ONLY_MODE === "true";

const Header = memo(
  ({
    onExport,
    onImport,
    onLogout,
    onResetEncryption,
    onSync,
    onChangePassword,
    currentUser,
    onUserChange,
    onUpdateProfile,
  }) => {
    const [showResetModal, setShowResetModal] = useState(false);
    const [showPasswordModal, setShowPasswordModal] = useState(false);

    const handleToggleResetModal = useCallback(() => {
      setShowResetModal((prev) => !prev);
    }, []);

    const handleTogglePasswordModal = useCallback(() => {
      setShowPasswordModal((prev) => !prev);
    }, []);
    return (
      <div
        className="rounded-3xl mb-6 py-2 backdrop-blur-md border border-white/20 shadow-2xl"
        style={{
          background: "rgba(255, 254, 255, 0.95)", // Using your logo's white #fffeff
          boxShadow: "0 25px 50px -12px rgba(0, 0, 0, 0.25)",
        }}
      >
        <div className="flex flex-col items-center text-center">
          {/* Logo and tagline */}
          <div className="flex flex-col items-center w-full -my-2">
            <img
              src={logoWithText}
              alt="VioletVault Logo"
              loading="lazy"
              className="h-40 sm:h-52 md:h-64 lg:h-72 xl:h-80 2xl:h-96 w-auto max-w-full object-contain"
              style={{
                imageRendering: "high-quality",
              }}
            />
            <p className="text-gray-600 text-sm font-medium -mt-6">
              Encryption First, Family Budgeting Management
            </p>
          </div>

          {/* Buttons row */}
          <div className="flex items-center justify-center flex-wrap gap-4 pt-2 pb-4 px-4">
<<<<<<< HEAD
=======
          <div className="flex items-center justify-center flex-wrap gap-4 pt-2 pb-4 px-4">
>>>>>>> ca441a83
            <UserIndicator
              currentUser={currentUser}
              onUserChange={onUserChange}
              onUpdateProfile={onUpdateProfile}
            />

            <div className="flex gap-3 items-center justify-center">
              <input
                type="file"
                accept=".json"
                onChange={onImport}
                className="hidden"
                id="import-data"
              />
              <label
                htmlFor="import-data"
                className="btn btn-secondary flex items-center cursor-pointer rounded-2xl px-4 py-2 font-medium hover:shadow-lg transition-all"
              >
                <Upload className="h-4 w-4 mr-2" />
                Import
              </label>

              <button
                onClick={onExport}
                className="btn btn-secondary flex items-center rounded-2xl px-4 py-2 font-medium hover:shadow-lg transition-all"
              >
                <Download className="h-4 w-4 mr-2" />
                Export
              </button>

              <button
                onClick={handleTogglePasswordModal}
                className="btn btn-secondary flex items-center rounded-2xl px-4 py-2 font-medium hover:shadow-lg transition-all"
              >
                <Key className="h-4 w-4 mr-2" />
                Change Password
              </button>

              {LOCAL_ONLY_MODE && (
                <button
                  onClick={onSync}
                  className="btn btn-primary flex items-center rounded-2xl px-4 py-2 font-medium hover:shadow-lg transition-all"
                >
                  <Cloud className="h-4 w-4 mr-2" />
                  Sync to Cloud
                </button>
              )}

              <div className="relative" style={{ zIndex: 50 }}>
                <button
                  onClick={handleToggleResetModal}
                  className="btn text-amber-600 bg-amber-50 border border-amber-200 hover:bg-amber-100 hover:shadow-lg flex items-center rounded-2xl px-4 py-2 font-medium transition-all"
                >
                  <RefreshCw className="h-4 w-4 mr-2" />
                  Reset
                </button>
              </div>
            </div>
          </div>
        </div>

        {showResetModal && (
          <div
            className="fixed inset-0 bg-black/50 backdrop-blur-sm flex items-center justify-center p-4 z-50"
            onClick={() => setShowResetModal(false)}
          >
            <div
              className="glassmorphism rounded-3xl p-8 w-full max-w-sm"
              onClick={(e) => e.stopPropagation()}
            >
              <div className="flex items-start space-x-2 mb-4">
                <AlertTriangle className="h-5 w-5 text-amber-600 mt-0.5" />
                <div>
                  <div className="font-medium text-amber-800">
                    Reset Options
                  </div>
                  <div className="text-sm text-amber-600 mt-1">
                    Choose your reset option
                  </div>
                </div>
              </div>

              <div className="space-y-3">
                <button
                  onClick={() => {
                    setShowResetModal(false);
                    onLogout();
                  }}
                  className="w-full text-left px-3 py-2 text-sm rounded-lg hover:bg-gray-50 border border-gray-200"
                >
                  <div className="font-medium">Logout Only</div>
                  <div className="text-xs text-gray-500">
                    Keep your data, just logout
                  </div>
                </button>

                <button
                  onClick={() => {
                    setShowResetModal(false);
                    onResetEncryption();
                  }}
                  className="w-full text-left px-3 py-2 text-sm rounded-lg hover:bg-red-50 border border-red-200 text-red-600"
                >
                  <div className="font-medium">Clear All Data</div>
                  <div className="text-xs text-red-500">
                    Delete everything and start fresh
                  </div>
                </button>
              </div>
            </div>
          </div>
        )}

        {showPasswordModal && (
          <ChangePasswordModal
            isOpen={showPasswordModal}
            onClose={handleTogglePasswordModal}
            onChangePassword={onChangePassword}
          />
        )}
      </div>
    );
  },
);

export default Header;<|MERGE_RESOLUTION|>--- conflicted
+++ resolved
@@ -62,10 +62,6 @@
 
           {/* Buttons row */}
           <div className="flex items-center justify-center flex-wrap gap-4 pt-2 pb-4 px-4">
-<<<<<<< HEAD
-=======
-          <div className="flex items-center justify-center flex-wrap gap-4 pt-2 pb-4 px-4">
->>>>>>> ca441a83
             <UserIndicator
               currentUser={currentUser}
               onUserChange={onUserChange}
