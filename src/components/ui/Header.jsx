--- conflicted
+++ resolved
@@ -1,13 +1,15 @@
 import React, { useState, memo, useCallback } from "react";
-import { Upload, Download, LogOut, AlertTriangle, RefreshCw } from "lucide-react";
+import {
+  Upload,
+  Download,
+  LogOut,
+  AlertTriangle,
+  RefreshCw,
+} from "lucide-react";
 import UserIndicator from "../auth/UserIndicator";
 import logoWithText from "../../assets/Logo with Text Final.png";
 
 const Header = memo(
-<<<<<<< HEAD
-  ({ onExport, onImport, onLogout, onResetEncryption, currentUser, onUserChange }) => {
-    const [showResetMenu, setShowResetMenu] = useState(false);
-=======
   ({
     onExport,
     onImport,
@@ -17,26 +19,10 @@
     onUserChange,
   }) => {
     const [showResetModal, setShowResetModal] = useState(false);
->>>>>>> 8255bffd
 
     const handleToggleResetModal = useCallback(() => {
       setShowResetModal((prev) => !prev);
     }, []);
-<<<<<<< HEAD
-
-    // Close menu when clicking outside
-    React.useEffect(() => {
-      const handleClickOutside = (event) => {
-        if (showResetMenu && !event.target.closest(".reset-menu-container")) {
-          setShowResetMenu(false);
-        }
-      };
-
-      document.addEventListener("mousedown", handleClickOutside);
-      return () => document.removeEventListener("mousedown", handleClickOutside);
-    }, [showResetMenu]);
-=======
->>>>>>> 8255bffd
     return (
       <div className="glassmorphism rounded-3xl p-6 mb-6">
         <div className="flex flex-col items-center text-center space-y-6">
@@ -59,7 +45,10 @@
 
           {/* Buttons row */}
           <div className="flex items-center justify-center flex-wrap gap-4">
-            <UserIndicator currentUser={currentUser} onUserChange={onUserChange} />
+            <UserIndicator
+              currentUser={currentUser}
+              onUserChange={onUserChange}
+            />
 
             <div className="flex gap-3 items-center justify-center">
               <input
@@ -77,7 +66,10 @@
                 Import
               </label>
 
-              <button onClick={onExport} className="btn btn-secondary flex items-center rounded-xl">
+              <button
+                onClick={onExport}
+                className="btn btn-secondary flex items-center rounded-xl"
+              >
                 <Download className="h-4 w-4 mr-2" />
                 Export
               </button>
@@ -115,42 +107,6 @@
                 </div>
               </div>
 
-<<<<<<< HEAD
-                {showResetMenu && (
-                  <div
-                    className="absolute glassmorphism rounded-xl border shadow-xl"
-                    style={{
-                      right: "0",
-                      top: "100%",
-                      marginTop: "0.5rem",
-                      width: "256px",
-                      zIndex: 9999,
-                      borderColor: "rgba(255, 255, 255, 0.2)",
-                    }}
-                  >
-                    <div className="p-4">
-                      <div className="flex items-start space-x-2 mb-3">
-                        <AlertTriangle className="h-5 w-5 text-amber-600 mt-0.5" />
-                        <div>
-                          <div className="font-medium text-amber-800">Reset Options</div>
-                          <div className="text-sm text-amber-600 mt-1">
-                            Choose your reset option
-                          </div>
-                        </div>
-                      </div>
-
-                      <div className="space-y-2">
-                        <button
-                          onClick={() => {
-                            setShowResetMenu(false);
-                            onLogout();
-                          }}
-                          className="w-full text-left px-3 py-2 text-sm rounded-lg hover:bg-gray-50 border border-gray-200"
-                        >
-                          <div className="font-medium">Logout Only</div>
-                          <div className="text-xs text-gray-500">Keep your data, just logout</div>
-                        </button>
-=======
               <div className="space-y-3">
                 <button
                   onClick={() => {
@@ -164,7 +120,6 @@
                     Keep your data, just logout
                   </div>
                 </button>
->>>>>>> 8255bffd
 
                 <button
                   onClick={() => {
@@ -184,7 +139,7 @@
         )}
       </div>
     );
-  }
+  },
 );
 
 export default Header;