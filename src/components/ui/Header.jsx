import React, { useState, memo, useCallback } from "react";
import { Upload, Download, LogOut, AlertTriangle, RefreshCw, Cloud, Key } from "lucide-react";
import UserIndicator from "../auth/UserIndicator";
import logoWithText from "../../assets/Shield Text Logo.webp";
import ChangePasswordModal from "../auth/ChangePasswordModal";

const LOCAL_ONLY_MODE = import.meta.env.VITE_LOCAL_ONLY_MODE === "true";

const Header = memo(
  ({
    onExport,
    onImport,
    onLogout,
    onResetEncryption,
    onSync,
    onChangePassword,
    currentUser,
    onUserChange,
    onUpdateProfile,
  }) => {
    const [showResetModal, setShowResetModal] = useState(false);
    const [showPasswordModal, setShowPasswordModal] = useState(false);

    const handleToggleResetModal = useCallback(() => {
      setShowResetModal((prev) => !prev);
    }, []);

    const handleTogglePasswordModal = useCallback(() => {
      setShowPasswordModal((prev) => !prev);
    }, []);
    return (
      <div className="glassmorphism rounded-3xl p-6 mb-6">
        <div className="flex flex-col items-center text-center space-y-6">
          {/* Logo and tagline */}
          <div className="flex flex-col items-center">
            <img
              src={logoWithText}
              alt="VioletVault Logo"
<<<<<<< HEAD
              className="h-48 sm:h-64 md:h-80 lg:h-96 xl:h-[28rem] 2xl:h-[32rem] w-auto max-w-full object-contain"
=======
              loading="lazy"
              className="w-full h-auto object-contain max-w-xs sm:max-w-sm md:max-w-md lg:max-w-lg xl:max-w-2xl"
              style={{
                imageRendering: "high-quality",
              }}
>>>>>>> 229867e8
            />
            <p className="text-gray-600 text-sm mt-3 font-medium">
              Encryption First, Family Budgeting Management
            </p>
          </div>

          {/* Buttons row */}
          <div className="flex items-center justify-center flex-wrap gap-4">
            <UserIndicator
              currentUser={currentUser}
              onUserChange={onUserChange}
              onUpdateProfile={onUpdateProfile}
            />

            <div className="flex gap-3 items-center justify-center">
              <input
                type="file"
                accept=".json"
                onChange={onImport}
                className="hidden"
                id="import-data"
              />
              <label
                htmlFor="import-data"
                className="btn btn-secondary flex items-center cursor-pointer rounded-xl"
              >
                <Upload className="h-4 w-4 mr-2" />
                Import
              </label>

              <button onClick={onExport} className="btn btn-secondary flex items-center rounded-xl">
                <Download className="h-4 w-4 mr-2" />
                Export
              </button>

              <button
                onClick={handleTogglePasswordModal}
                className="btn btn-secondary flex items-center rounded-xl"
              >
                <Key className="h-4 w-4 mr-2" />
                Change Password
              </button>

              {LOCAL_ONLY_MODE && (
                <button onClick={onSync} className="btn btn-primary flex items-center rounded-xl">
                  <Cloud className="h-4 w-4 mr-2" />
                  Sync to Cloud
                </button>
              )}

              <div className="relative" style={{ zIndex: 50 }}>
                <button
                  onClick={handleToggleResetModal}
                  className="btn text-amber-600 bg-amber-50 border border-amber-200 hover:bg-amber-100 flex items-center rounded-xl"
                >
                  <RefreshCw className="h-4 w-4 mr-2" />
                  Reset
                </button>
              </div>
            </div>
          </div>
        </div>
        {showResetModal && (
          <div
            className="fixed inset-0 bg-black/50 backdrop-blur-sm flex items-center justify-center p-4 z-50"
            onClick={() => setShowResetModal(false)}
          >
            <div
              className="glassmorphism rounded-3xl p-8 w-full max-w-sm"
              onClick={(e) => e.stopPropagation()}
            >
              <div className="flex items-start space-x-2 mb-4">
                <AlertTriangle className="h-5 w-5 text-amber-600 mt-0.5" />
                <div>
                  <div className="font-medium text-amber-800">Reset Options</div>
                  <div className="text-sm text-amber-600 mt-1">Choose your reset option</div>
                </div>
              </div>

              <div className="space-y-3">
                <button
                  onClick={() => {
                    setShowResetModal(false);
                    onLogout();
                  }}
                  className="w-full text-left px-3 py-2 text-sm rounded-lg hover:bg-gray-50 border border-gray-200"
                >
                  <div className="font-medium">Logout Only</div>
                  <div className="text-xs text-gray-500">Keep your data, just logout</div>
                </button>

                <button
                  onClick={() => {
                    setShowResetModal(false);
                    onResetEncryption();
                  }}
                  className="w-full text-left px-3 py-2 text-sm rounded-lg hover:bg-red-50 border border-red-200 text-red-600"
                >
                  <div className="font-medium">Clear All Data</div>
                  <div className="text-xs text-red-500">Delete everything and start fresh</div>
                </button>
              </div>
            </div>
          </div>
        )}
        {showPasswordModal && (
          <ChangePasswordModal
            isOpen={showPasswordModal}
            onClose={handleTogglePasswordModal}
            onChangePassword={onChangePassword}
          />
        )}
      </div>
    );
  }
);

export default Header;<|MERGE_RESOLUTION|>--- conflicted
+++ resolved
@@ -36,15 +36,11 @@
             <img
               src={logoWithText}
               alt="VioletVault Logo"
-<<<<<<< HEAD
+              loading="lazy"
               className="h-48 sm:h-64 md:h-80 lg:h-96 xl:h-[28rem] 2xl:h-[32rem] w-auto max-w-full object-contain"
-=======
-              loading="lazy"
-              className="w-full h-auto object-contain max-w-xs sm:max-w-sm md:max-w-md lg:max-w-lg xl:max-w-2xl"
               style={{
                 imageRendering: "high-quality",
               }}
->>>>>>> 229867e8
             />
             <p className="text-gray-600 text-sm mt-3 font-medium">
               Encryption First, Family Budgeting Management
