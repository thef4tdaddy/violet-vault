import React, { useState, useRef, useEffect } from "react";
import { getIcon } from "@/utils";

// Format number as currency
const formatNumber = (num: number | undefined, formatCurrency: boolean): string => {
  if (!formatCurrency) return num?.toFixed(2) || "0.00";
  return new Intl.NumberFormat("en-US", {
    style: "currency",
    currency: "USD",
  }).format(num || 0);
};

interface ConfirmationViewProps {
  value: number;
  pendingValue: number;
  bgClass: string;
  className: string;
  formatCurrency: boolean;
  onConfirm: (value: number) => void;
  onCancel: () => void;
}

// Confirmation view for large balance changes
const ConfirmationView: React.FC<ConfirmationViewProps> = ({
  value,
  pendingValue,
  bgClass,
  className,
  formatCurrency,
  onConfirm,
  onCancel,
}) => {
<<<<<<< HEAD
  const currentValue = parseFloat(value) || 0;
=======
  const currentValue = value || 0;
>>>>>>> e01e4512
  const changeAmount = pendingValue - currentValue;
  const isIncrease = changeAmount > 0;

  return (
    <div className={`${bgClass} rounded-lg p-6 border-2 border-yellow-300 ${className}`}>
      <div className="flex items-center justify-between mb-4">
        <h3 className="font-medium text-yellow-800 flex items-center gap-2">
          {React.createElement(getIcon("AlertTriangle"), {
            className: "h-5 w-5",
          })}
          Confirm Large Change
        </h3>
      </div>

      <div className="space-y-4">
        <div className="text-sm text-yellow-700">
          <p>You're about to {isIncrease ? "increase" : "decrease"} your balance by:</p>
          <p className="font-bold text-lg">
            {isIncrease ? "+" : ""}
            {formatNumber(changeAmount, formatCurrency)}
          </p>
          <p className="mt-2">
            From: {formatNumber(currentValue, formatCurrency)} → To:{" "}
            {formatNumber(pendingValue, formatCurrency)}
          </p>
        </div>

        <div className="flex gap-2">
          <button
            onClick={() => onConfirm(pendingValue)}
            className="flex items-center gap-1 px-3 py-2 bg-green-600 text-white rounded-md hover:bg-green-700 text-sm"
          >
            {React.createElement(getIcon("Check"), { className: "h-4 w-4" })}
            Confirm
          </button>
          <button
            onClick={onCancel}
            className="flex items-center gap-1 px-3 py-2 bg-red-600 text-white rounded-md hover:bg-red-700 text-sm"
          >
            {React.createElement(getIcon("X"), { className: "h-4 w-4" })}
            Cancel
          </button>
        </div>
      </div>
    </div>
  );
};

interface EditViewProps {
  title: string;
  isManuallySet: boolean;
  editValue: string;
  bgClass: string;
  className: string;
  inputRef: React.RefObject<HTMLInputElement>;
  onInputChange: (e: React.ChangeEvent<HTMLInputElement>) => void;
  onKeyPress: (e: React.KeyboardEvent<HTMLInputElement>) => void;
  onSave: () => void;
  onCancel: () => void;
}

// Edit mode view
const EditView: React.FC<EditViewProps> = ({
  title,
  isManuallySet,
  editValue,
  bgClass,
  className,
  inputRef,
  onInputChange,
  onKeyPress,
  onSave,
  onCancel,
}) => (
  <div className={`${bgClass} rounded-lg p-6 ${className}`}>
    <div className="flex items-center justify-between mb-4">
      <h3 className="font-medium text-gray-700">
        {title} {isManuallySet && <span className="text-xs text-gray-500">(Manual)</span>}
      </h3>
    </div>

    <div className="space-y-3">
      <div className="flex items-center gap-2">
        <input
          ref={inputRef}
          type="text"
          value={editValue}
          onChange={onInputChange}
          onKeyDown={onKeyPress}
          className="flex-1 text-2xl font-bold bg-white border border-gray-300 rounded px-3 py-2 focus:outline-none focus:ring-2 focus:ring-blue-500"
          placeholder="0.00"
        />
        <div className="flex gap-1">
          <button
            onClick={onSave}
            className="p-2 bg-green-600 text-white rounded-md hover:bg-green-700"
            title="Save"
          >
            {React.createElement(getIcon("Check"), {
              className: "h-4 w-4",
            })}
          </button>
          <button
            onClick={onCancel}
            className="p-2 bg-red-600 text-white rounded-md hover:bg-red-700"
            title="Cancel"
          >
            {React.createElement(getIcon("X"), { className: "h-4 w-4" })}
          </button>
        </div>
      </div>
      <p className="text-sm text-gray-600">
        Enter amount and press Enter to save, or Escape to cancel
      </p>
    </div>
  </div>
);

interface DisplayViewProps {
  title: string;
  isManuallySet: boolean;
  value: number;
  subtitle: string;
  bgClass: string;
  hoverClass: string;
  className: string;
  colorClass: string;
  formatCurrency: boolean;
  onClick: () => void;
}

// Display mode view
const DisplayView: React.FC<DisplayViewProps> = ({
  title,
  isManuallySet,
  value,
  subtitle,
  bgClass,
  hoverClass,
  className,
  colorClass,
  formatCurrency,
  onClick,
}) => (
  <div
    className={`${bgClass} rounded-lg p-6 cursor-pointer transition-colors ${hoverClass} group ${className}`}
    onClick={onClick}
  >
    <div className="flex items-center justify-between mb-4">
      <h3 className="font-medium text-gray-700 flex items-center gap-2">
        {title}
        {isManuallySet && <span className="text-xs text-gray-500">(Manual)</span>}
        {React.createElement(getIcon("Edit3"), {
          className: "h-4 w-4 opacity-0 group-hover:opacity-50 transition-opacity",
        })}
      </h3>
    </div>

    <div className="space-y-3">
      <div className={`text-2xl font-bold ${colorClass} flex items-center justify-between`}>
        {formatNumber(value, formatCurrency)}
        <div className="opacity-0 group-hover:opacity-50 transition-opacity">
          {React.createElement(getIcon("Edit3"), { className: "h-5 w-5" })}
        </div>
      </div>
      <p className="text-sm text-gray-600 group-hover:text-gray-800">{subtitle}</p>
    </div>
  </div>
);

const EditableBalance = ({
  value,
  onChange,
  title = "Balance",
  subtitle = "Click to edit",
  className = "",
  colorClass = "text-blue-900",
  bgClass = "bg-blue-50",
  hoverClass = "hover:bg-blue-100",
  isManuallySet = false,
  confirmThreshold = 1000,
  formatCurrency = true,
}) => {
  const [isEditing, setIsEditing] = useState(false);
  const [editValue, setEditValue] = useState(value?.toString() || "0");
  const [showConfirmation, setShowConfirmation] = useState(false);
  const [pendingValue, setPendingValue] = useState(null);
  const inputRef = useRef(null);

  useEffect(() => {
    setEditValue(value?.toString() || "0");
  }, [value]);

  useEffect(() => {
    if (isEditing && inputRef.current) {
      inputRef.current.focus();
      inputRef.current.select();
    }
  }, [isEditing]);

  const handleStartEdit = () => {
    setIsEditing(true);
    setEditValue(String(value || 0));
  };

  const handleCancel = () => {
    setIsEditing(false);
    setEditValue(value?.toString() || "0");
    setShowConfirmation(false);
    setPendingValue(null);
  };

  const confirmSave = (newValue) => {
    onChange(newValue);
    setIsEditing(false);
    setShowConfirmation(false);
    setPendingValue(null);
  };

  const handleSave = () => {
    const newValue = parseFloat(editValue) || 0;
    const currentValue = parseFloat(value) || 0;
    const changeMagnitude = Math.abs(newValue - currentValue);

    if (changeMagnitude >= confirmThreshold) {
      setPendingValue(newValue);
      setShowConfirmation(true);
      return;
    }

    confirmSave(newValue);
  };

  const handleKeyPress = (e) => {
    if (e.key === "Enter") {
      handleSave();
    } else if (e.key === "Escape") {
      handleCancel();
    }
  };

  const handleInputChange = (e) => {
    const inputValue = e.target.value;
    if (inputValue === "" || /^-?\d*\.?\d*$/.test(inputValue)) {
      setEditValue(inputValue);
    }
  };

  if (showConfirmation) {
    return (
      <ConfirmationView
        value={value}
        pendingValue={pendingValue}
        bgClass={bgClass}
        className={className}
        formatCurrency={formatCurrency}
        onConfirm={confirmSave}
        onCancel={handleCancel}
      />
    );
  }

  if (isEditing) {
    return (
      <EditView
        title={title}
        isManuallySet={isManuallySet}
        editValue={editValue}
        bgClass={bgClass}
        className={className}
        inputRef={inputRef}
        onInputChange={handleInputChange}
        onKeyPress={handleKeyPress}
        onSave={handleSave}
        onCancel={handleCancel}
      />
    );
  }

  return (
    <DisplayView
      title={title}
      isManuallySet={isManuallySet}
      value={value}
      subtitle={subtitle}
      bgClass={bgClass}
      hoverClass={hoverClass}
      className={className}
      colorClass={colorClass}
      formatCurrency={formatCurrency}
      onClick={handleStartEdit}
    />
  );
};

export default EditableBalance;<|MERGE_RESOLUTION|>--- conflicted
+++ resolved
@@ -30,11 +30,7 @@
   onConfirm,
   onCancel,
 }) => {
-<<<<<<< HEAD
-  const currentValue = parseFloat(value) || 0;
-=======
   const currentValue = value || 0;
->>>>>>> e01e4512
   const changeAmount = pendingValue - currentValue;
   const isIncrease = changeAmount > 0;
 
