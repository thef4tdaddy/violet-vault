/**
 * Zod Schemas Barrel Export
 * Central export point for all domain validation schemas
 * Part of Issue #412: Domain Types & Zod Schemas for Finance Models
 */

// Auth Schemas & Types
export {
  AuthModeSchema,
  SetupStepSchema,
  UserDataSchema,
  UserDataPartialSchema,
  SecurityContextSchema,
  AuthStateSchema,
  AuthResultSchema,
  PasswordValidationResultSchema,
  LocalOnlyUserSchema,
  LocalOnlyModeResultSchema,
  JoinBudgetDataSchema,
  KeyDerivationResultSchema,
  ShareCodeOptionsSchema,
  validateUserData,
  validateUserDataSafe,
  validateUserDataPartial,
  validateAuthState,
  validateAuthStateSafe,
  validateAuthResult,
  validateAuthResultSafe,
  validateSecurityContext,
  validateSecurityContextSafe,
  validatePasswordValidationResult,
  validatePasswordValidationResultSafe,
  validateLocalOnlyUser,
  validateLocalOnlyUserSafe,
  validateLocalOnlyModeResult,
  validateLocalOnlyModeResultSafe,
  validateJoinBudgetData,
  validateJoinBudgetDataSafe,
  validateKeyDerivationResult,
  validateKeyDerivationResultSafe,
  validateShareCodeOptions,
  validateShareCodeOptionsSafe,
  type AuthMode,
  type SetupStep,
  type UserData,
  type UserDataPartial,
  type SecurityContext,
  type AuthState,
  type AuthResult,
  type PasswordValidationResult,
  type LocalOnlyUser,
  type LocalOnlyModeResult,
  type JoinBudgetData,
  type KeyDerivationResult,
  type ShareCodeOptions,
} from "./auth";

// Core Finance Schemas & Types
export {
  EnvelopeSchema,
  EnvelopePartialSchema,
  validateEnvelope,
  validateEnvelopeSafe,
  validateEnvelopePartial,
  type Envelope,
  type EnvelopePartial,
} from "./envelope";

export {
  TransactionSchema,
  TransactionTypeSchema,
  TransactionPartialSchema,
  validateTransaction,
  validateTransactionSafe,
  validateTransactionPartial,
  type Transaction,
  type TransactionPartial,
  type TransactionType,
} from "./transaction";

export {
  BillSchema,
  BillFrequencySchema,
  BillPartialSchema,
  validateBill,
  validateBillSafe,
  validateBillPartial,
  type Bill,
  type BillPartial,
  type BillFrequency,
} from "./bill";

export {
  SavingsGoalSchema,
  PrioritySchema,
  SavingsGoalPartialSchema,
  validateSavingsGoal,
  validateSavingsGoalSafe,
  validateSavingsGoalPartial,
  type SavingsGoal,
  type SavingsGoalPartial,
  type Priority,
} from "./savings-goal";

export {
  DebtSchema,
  DebtTypeSchema,
  DebtStatusSchema,
  DebtPartialSchema,
  validateDebt,
  validateDebtSafe,
  validateDebtPartial,
  type Debt,
  type DebtPartial,
  type DebtType,
  type DebtStatus,
} from "./debt";

export {
  PaycheckHistorySchema,
  PaycheckHistoryPartialSchema,
  validatePaycheckHistory,
  validatePaycheckHistorySafe,
  validatePaycheckHistoryPartial,
  type PaycheckHistory,
  type PaycheckHistoryPartial,
} from "./paycheck-history";

// Database Infrastructure Schemas & Types
export {
  BudgetRecordSchema,
  BudgetRecordPartialSchema,
  validateBudgetRecord,
  validateBudgetRecordSafe,
  validateBudgetRecordPartial,
  type BudgetRecord,
  type BudgetRecordPartial,
} from "./budget-record";

export {
  AuditLogEntrySchema,
  AuditLogEntryPartialSchema,
  validateAuditLogEntry,
  validateAuditLogEntrySafe,
  validateAuditLogEntryPartial,
  type AuditLogEntry,
  type AuditLogEntryPartial,
} from "./audit-log";

export {
  CacheEntrySchema,
  CacheEntryPartialSchema,
  validateCacheEntry,
  validateCacheEntrySafe,
  validateCacheEntryPartial,
  type CacheEntry,
  type CacheEntryPartial,
} from "./cache";

export {
  AutoBackupSchema,
  BackupTypeSchema,
  SyncTypeSchema,
  AutoBackupPartialSchema,
  validateAutoBackup,
  validateAutoBackupSafe,
  validateAutoBackupPartial,
  type AutoBackup,
  type AutoBackupPartial,
  type BackupType,
  type SyncType,
} from "./backup";

// Version Control Schemas & Types
export {
  BudgetCommitSchema,
  BudgetChangeSchema,
  BudgetBranchSchema,
  BudgetTagSchema,
  validateBudgetCommit,
  validateBudgetCommitSafe,
  validateBudgetChange,
  validateBudgetChangeSafe,
  validateBudgetBranch,
  validateBudgetBranchSafe,
  validateBudgetTag,
  validateBudgetTagSafe,
  type BudgetCommit,
  type BudgetChange,
  type BudgetBranch,
  type BudgetTag,
} from "./version-control";

// Utility Schemas & Types
export {
  DateRangeSchema,
  BulkUpdateTypeSchema,
  BulkUpdateSchema,
  DatabaseStatsSchema,
  validateDateRange,
  validateDateRangeSafe,
  validateBulkUpdate,
  validateBulkUpdateSafe,
  validateDatabaseStats,
  validateDatabaseStatsSafe,
  type DateRange,
  type BulkUpdateType,
  type BulkUpdate,
  type DatabaseStats,
<<<<<<< HEAD
} from "./utility";
=======
} from "./utility";

// Bug Report Schemas & Types
export {
  BugReportSchema,
  BugReportPartialSchema,
  BugSeveritySchema,
  SystemInfoSchema,
  ContextInfoSchema,
  validateBugReport,
  validateBugReportSafe,
  validateBugReportPartial,
  type BugReport,
  type BugReportPartial,
  type BugSeverity,
  type SystemInfo,
  type ContextInfo,
} from "./bug-report";
>>>>>>> f6e58929
<|MERGE_RESOLUTION|>--- conflicted
+++ resolved
@@ -207,9 +207,6 @@
   type BulkUpdateType,
   type BulkUpdate,
   type DatabaseStats,
-<<<<<<< HEAD
-} from "./utility";
-=======
 } from "./utility";
 
 // Bug Report Schemas & Types
@@ -227,5 +224,4 @@
   type BugSeverity,
   type SystemInfo,
   type ContextInfo,
-} from "./bug-report";
->>>>>>> f6e58929
+} from "./bug-report";