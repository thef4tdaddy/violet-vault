/**
 * Helper functions for transaction operations
 * Extracted to reduce hook complexity
 */
import { budgetDb } from "@/db/budgetDb";
import type { Transaction as DbTransaction } from "@/db/types";
import {
  validateTransactionData,
  prepareTransactionForStorage,
  categorizeTransaction,
  createTransferPair,
} from "@/utils/transactions/operations";
import logger from "@/utils/common/logger";

interface WindowWithCloudSync extends Window {
  cloudSyncService?: {
    triggerSyncForCriticalChange: (changeType: string) => void;
  };
}

// Helper to trigger sync for transaction changes
export const triggerTransactionSync = (changeType: string) => {
  const windowObj = window as WindowWithCloudSync;
  if (typeof window !== "undefined" && windowObj.cloudSyncService) {
    windowObj.cloudSyncService.triggerSyncForCriticalChange(`transaction_${changeType}`);
  }
};

/**
 * Convert app transaction to database transaction
 */
const appTransactionToDbTransaction = (
  appTxn: ReturnType<typeof prepareTransactionForStorage>
): DbTransaction => {
  return {
    id: String(appTxn.id),
    date: new Date(appTxn.date),
    amount: appTxn.amount,
    envelopeId: String(appTxn.envelopeId || ""),
    category: appTxn.category || "",
    type: appTxn.type || "expense",
    lastModified: Date.now(),
    createdAt: Date.now(),
    description: appTxn.description,
    merchant: appTxn.description,
    receiptUrl: appTxn.metadata?.receiptUrl as string | undefined,
  };
};

/**
 * Helper to cast unknown data to TransactionBase type
 */
// eslint-disable-next-line @typescript-eslint/no-explicit-any
const toTransactionBase = (data: any): Parameters<typeof prepareTransactionForStorage>[0] => {
  return data as Parameters<typeof prepareTransactionForStorage>[0];
};

/**
 * Add transaction to database
 */
export const addTransactionToDB = async (
  transactionData: Record<string, unknown>,
<<<<<<< HEAD
  categoryRules: unknown[] = []
=======
  categoryRules: Array<{ keywords: string[]; category: string; name?: string }> = []
>>>>>>> e01e4512
) => {
  logger.debug("Adding transaction", { id: transactionData.id });

  const validation = validateTransactionData(transactionData);
  if (!validation.isValid) {
    throw new Error("Invalid transaction data: " + validation.errors.join(", "));
  }

  const categorized = categorizeTransaction(toTransactionBase(transactionData), categoryRules);
  const prepared = prepareTransactionForStorage(categorized);
  const dbTransaction = appTransactionToDbTransaction(prepared);
  const result = await budgetDb.transactions.add(dbTransaction);
  triggerTransactionSync("add");

  return result;
};

/**
 * Update transaction in database
 */
export const updateTransactionInDB = async (id: string, updates: Record<string, unknown>) => {
  logger.debug("Updating transaction", { id, updates });

  const current = await budgetDb.transactions.get(id);
  if (!current) {
    throw new Error(`Transaction not found: ${id}`);
  }

  const updatedData = { ...current, ...updates } as Record<string, unknown>;
  const validation = validateTransactionData(updatedData);
  if (!validation.isValid) {
    throw new Error("Invalid transaction data: " + validation.errors.join(", "));
  }

  const prepared = prepareTransactionForStorage(toTransactionBase(updatedData));
  const dbTransaction = appTransactionToDbTransaction(prepared);
  await budgetDb.transactions.put(dbTransaction);
  triggerTransactionSync("update");

  return dbTransaction;
};

/**
 * Delete transaction from database
 */
export const deleteTransactionFromDB = async (transactionId: string) => {
  logger.debug("Deleting transaction", { id: transactionId });
  await budgetDb.transactions.delete(transactionId);
  triggerTransactionSync("delete");
  return { id: transactionId };
};

/**
 * Split transaction in database
 */
export const splitTransactionInDB = async (
  originalTransaction: Record<string, unknown>,
  splitTransactions: Record<string, unknown>[]
) => {
  logger.debug("Splitting transaction", {
    originalId: originalTransaction.id,
    splitCount: splitTransactions.length,
  });

  // Validate all split transactions
  for (const splitTxn of splitTransactions) {
    const validation = validateTransactionData(splitTxn);
    if (!validation.isValid) {
      throw new Error(`Invalid split transaction data: ${validation.errors.join(", ")}`);
    }
  }

  const results = [];

  // Mark original transaction as split
  const updatedOriginal = {
    ...originalTransaction,
    isSplit: true,
    splitInto: splitTransactions.map((t) => t.id),
    metadata: {
      ...(originalTransaction.metadata as Record<string, unknown> | undefined),
      splitAt: new Date().toISOString(),
      splitIntoTransactions: splitTransactions.length,
    },
  };

  const preparedOriginal = prepareTransactionForStorage(toTransactionBase(updatedOriginal));
  const dbOriginal = appTransactionToDbTransaction(preparedOriginal);
  await budgetDb.transactions.put(dbOriginal);

  // Add all split transactions
  for (const splitTxn of splitTransactions) {
    const prepared = prepareTransactionForStorage(toTransactionBase(splitTxn));
    const dbTransaction = appTransactionToDbTransaction(prepared);
    const result = await budgetDb.transactions.add(dbTransaction);
    results.push(result);
  }

  triggerTransactionSync("split");

  return {
    originalTransaction: dbOriginal,
    splitTransactions: results,
  };
};

/**
 * Transfer funds between envelopes
 */
export const transferFundsInDB = async (transferData: Record<string, unknown>) => {
  logger.debug("Creating transfer", transferData);

  const baseTransfer = toTransactionBase(transferData) as Parameters<typeof createTransferPair>[0];
  const [outgoingTxn, incomingTxn] = createTransferPair(baseTransfer);

  const dbOutgoing = appTransactionToDbTransaction(
    prepareTransactionForStorage(toTransactionBase(outgoingTxn))
  );
  const dbIncoming = appTransactionToDbTransaction(
    prepareTransactionForStorage(toTransactionBase(incomingTxn))
  );

  const outgoingResult = await budgetDb.transactions.add(dbOutgoing);
  const incomingResult = await budgetDb.transactions.add(dbIncoming);

  triggerTransactionSync("transfer");

  return {
    outgoing: outgoingResult,
    incoming: incomingResult,
    transferId: outgoingTxn.metadata?.transferId,
  };
};

/**
 * Perform bulk operation on transactions
 */
export const bulkOperationOnTransactions = async (
  operation: string,
  transactions: Record<string, unknown>[],
  updates: Record<string, unknown>,
  categoryRules: Array<{ keywords: string[]; category: string; name?: string }> = []
) => {
  logger.debug(`Bulk ${operation} operation`, { count: transactions.length });

  const results = [];

  switch (operation) {
    case "delete":
      for (const txn of transactions) {
        await budgetDb.transactions.delete(String(txn.id));
        results.push({ id: txn.id, operation: "deleted" });
      }
      break;

    case "update":
      for (const txn of transactions) {
        const updatedData = { ...txn, ...updates };
        const prepared = prepareTransactionForStorage(toTransactionBase(updatedData));
        const dbTransaction = appTransactionToDbTransaction(prepared);
        await budgetDb.transactions.put(dbTransaction);
        results.push(dbTransaction);
      }
      break;

    case "categorize":
      for (const txn of transactions) {
        const categorized = categorizeTransaction(
          toTransactionBase({ ...txn, ...updates }),
<<<<<<< HEAD
          categoryRules
=======
          categoryRules as Array<{ keywords: string[]; category: string; name?: string }>
>>>>>>> e01e4512
        );
        const prepared = prepareTransactionForStorage(toTransactionBase(categorized));
        const dbTransaction = appTransactionToDbTransaction(prepared);
        await budgetDb.transactions.put(dbTransaction);
        results.push(dbTransaction);
      }
      break;

    default:
      throw new Error(`Unknown bulk operation: ${operation}`);
  }

  triggerTransactionSync(`bulk_${operation}`);
  return results;
};<|MERGE_RESOLUTION|>--- conflicted
+++ resolved
@@ -60,11 +60,7 @@
  */
 export const addTransactionToDB = async (
   transactionData: Record<string, unknown>,
-<<<<<<< HEAD
-  categoryRules: unknown[] = []
-=======
   categoryRules: Array<{ keywords: string[]; category: string; name?: string }> = []
->>>>>>> e01e4512
 ) => {
   logger.debug("Adding transaction", { id: transactionData.id });
 
@@ -234,11 +230,7 @@
       for (const txn of transactions) {
         const categorized = categorizeTransaction(
           toTransactionBase({ ...txn, ...updates }),
-<<<<<<< HEAD
-          categoryRules
-=======
           categoryRules as Array<{ keywords: string[]; category: string; name?: string }>
->>>>>>> e01e4512
         );
         const prepared = prepareTransactionForStorage(toTransactionBase(categorized));
         const dbTransaction = appTransactionToDbTransaction(prepared);
