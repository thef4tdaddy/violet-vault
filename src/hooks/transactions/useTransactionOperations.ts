--- conflicted
+++ resolved
@@ -33,17 +33,6 @@
   const { categoryRules = [] } = options;
 
   // Create mutation configurations
-<<<<<<< HEAD
-  const addTransactionMutation = useMutation(
-    createAddTransactionMutationConfig(queryClient, categoryRules)
-  );
-  const updateTransactionMutation = useMutation(createUpdateTransactionMutationConfig(queryClient));
-  const deleteTransactionMutation = useMutation(createDeleteTransactionMutationConfig(queryClient));
-  const splitTransactionMutation = useMutation(createSplitTransactionMutationConfig(queryClient));
-  const transferFundsMutation = useMutation(createTransferFundsMutationConfig(queryClient));
-  const bulkOperationMutation = useMutation(
-    createBulkOperationMutationConfig(queryClient, categoryRules)
-=======
   const addTransactionMutation = useMutation<{ id: string }, Error, Partial<Transaction>>({
     ...createAddTransactionMutationConfig(queryClient, categoryRules),
   });
@@ -86,7 +75,6 @@
     {
       ...createBulkOperationMutationConfig(queryClient, categoryRules),
     }
->>>>>>> e01e4512
   );
 
   // Convenience methods
