/**
 * Helper functions for useTransactionOperations hook
 * Extracted to reduce function complexity (Issue #761 - Batch 5)
 */
import { QueryClient } from "@tanstack/react-query";
import { queryKeys } from "@/utils/common/queryClient";
import logger from "@/utils/common/logger";

/**
 * Create mutation configuration for adding transactions
 */
export type CategoryRule = { keywords?: string[]; pattern?: string; category: string; name?: string; envelopeId?: string | number };

const normalizeCategoryRules = (rules: CategoryRule[]) =>
  rules.map((r) => ({
    keywords: r.keywords ?? (r.pattern ? [String(r.pattern)] : []),
    category: r.category,
    name: r.name,
  }));

export const createAddTransactionMutationConfig = (
  queryClient: QueryClient,
  categoryRules: CategoryRule[]
) => {
  return {
    mutationKey: ["transactions", "add"],
    mutationFn: async (transactionData: unknown) => {
      const { addTransactionToDB } = await import("./helpers/transactionOperationsHelpers");
      const normalized = normalizeCategoryRules(categoryRules || []);
      const result = await addTransactionToDB(transactionData as Record<string, unknown>, normalized);
      // normalize to { id: string } for downstream handlers
      return { id: String(result) };
    },
    onSuccess: (data: { id: string }) => {
      queryClient.invalidateQueries({ queryKey: queryKeys.transactionsList() });
      queryClient.invalidateQueries({ queryKey: queryKeys.envelopesList() });
      logger.info("Transaction added successfully", { id: data.id });
    },
    onError: (error: Error) => {
      logger.error("Failed to add transaction", error);
    },
  };
};

/**
 * Create mutation configuration for updating transactions
 */
export const createUpdateTransactionMutationConfig = (queryClient: QueryClient) => {
  return {
    mutationKey: ["transactions", "update"],
    mutationFn: async ({ id, updates }: { id: string; updates: unknown }) => {
      const { updateTransactionInDB } = await import("./helpers/transactionOperationsHelpers");
      return updateTransactionInDB(id, updates as Record<string, unknown>);
    },
    onSuccess: (_data: unknown, variables: { id: string; updates?: unknown }) => {
      queryClient.invalidateQueries({ queryKey: queryKeys.transactionsList() });
      queryClient.invalidateQueries({ queryKey: queryKeys.envelopesList() });
      logger.info("Transaction updated successfully", { id: variables.id });
    },
    onError: (error: Error, variables: { id: string; updates?: unknown }) => {
      logger.error("Failed to update transaction", { error, id: variables.id });
    },
  };
};

/**
 * Create mutation configuration for deleting transactions
 */
export const createDeleteTransactionMutationConfig = (queryClient: QueryClient) => {
  return {
    mutationKey: ["transactions", "delete"],
    mutationFn: async (transactionId: string) => {
      const { deleteTransactionFromDB } = await import("./helpers/transactionOperationsHelpers");
      return deleteTransactionFromDB(transactionId);
    },
    onSuccess: (data: { id: string }) => {
      queryClient.invalidateQueries({ queryKey: queryKeys.transactionsList() });
      queryClient.invalidateQueries({ queryKey: queryKeys.envelopesList() });
      logger.info("Transaction deleted successfully", { id: data.id });
    },
    onError: (error: Error, variables: string) => {
      logger.error("Failed to delete transaction", { error, id: variables });
    },
  };
};

/**
 * Create mutation configuration for splitting transactions
 */
export const createSplitTransactionMutationConfig = (queryClient: QueryClient) => {
  return {
    mutationKey: ["transactions", "split"],
    mutationFn: async ({
      originalTransaction,
      splitTransactions,
    }: {
      originalTransaction: unknown;
      splitTransactions: unknown[];
    }) => {
      const { splitTransactionInDB } = await import("./helpers/transactionOperationsHelpers");
      return splitTransactionInDB(
        originalTransaction as Record<string, unknown>,
        splitTransactions as Record<string, unknown>[]
      );
    },
    onSuccess: (data: { originalTransaction: { id: string }; splitTransactions: unknown[] }) => {
      queryClient.invalidateQueries({ queryKey: queryKeys.transactionsList() });
      queryClient.invalidateQueries({ queryKey: queryKeys.envelopesList() });
      logger.info("Transaction split successfully", {
        originalId: data.originalTransaction.id,
        splitCount: data.splitTransactions.length,
      });
    },
    onError: (error: Error) => {
      logger.error("Failed to split transaction", error);
    },
  };
};

/**
 * Create mutation configuration for transferring funds
 */
export const createTransferFundsMutationConfig = (queryClient: QueryClient) => {
  return {
    mutationKey: ["transactions", "transfer"],
    mutationFn: async (transferData: unknown) => {
      const { transferFundsInDB } = await import("./helpers/transactionOperationsHelpers");
      return transferFundsInDB(transferData as Record<string, unknown>);
    },
    onSuccess: (data: { transferId?: unknown; outgoing: unknown; incoming: unknown }) => {
      queryClient.invalidateQueries({ queryKey: queryKeys.transactionsList() });
      queryClient.invalidateQueries({ queryKey: queryKeys.envelopesList() });
      logger.info("Transfer created successfully", {
        transferId: data.transferId,
        // outgoing may be an object or id; guard access and extract numeric amount safely
        amount: ((): number | undefined => {
          const out = data.outgoing;
          if (out && typeof out === "object") {
            const o = out as Record<string, unknown>;
            const val = o.amount;
            if (typeof val === "number") return val;
            if (typeof val === "string" && val.trim() !== "") {
              const n = Number(val);
              return Number.isFinite(n) ? n : undefined;
            }
          }
          return undefined;
        })(),
      });
    },
    onError: (error: Error) => {
      logger.error("Failed to create transfer", error);
    },
  };
};

/**
 * Create mutation configuration for bulk operations
 */
export const createBulkOperationMutationConfig = (
  queryClient: QueryClient,
  categoryRules: CategoryRule[]
) => {
  return {
    mutationKey: ["transactions", "bulk"],
    mutationFn: async ({
      operation,
      transactions,
      updates = {},
    }: {
      operation: string;
      transactions: unknown[];
      updates?: unknown;
    }) => {
      const { bulkOperationOnTransactions } = await import(
        "./helpers/transactionOperationsHelpers"
      );
<<<<<<< HEAD
=======
      const normalized = normalizeCategoryRules(categoryRules || []);
>>>>>>> e01e4512
      return bulkOperationOnTransactions(
        operation,
        transactions as Record<string, unknown>[],
        updates as Record<string, unknown>,
<<<<<<< HEAD
        categoryRules
=======
        normalized
>>>>>>> e01e4512
      );
    },
    onSuccess: (data: unknown[], variables: { operation: string; transactions?: unknown[]; updates?: unknown }) => {
      queryClient.invalidateQueries({ queryKey: queryKeys.transactionsList() });
      queryClient.invalidateQueries({ queryKey: queryKeys.envelopesList() });
      logger.info(`Bulk ${variables.operation} completed`, { count: data.length });
    },
    onError: (error: Error, variables: { operation: string; transactions?: unknown[]; updates?: unknown }) => {
      logger.error(`Bulk ${variables.operation} failed`, error);
    },
  };
};<|MERGE_RESOLUTION|>--- conflicted
+++ resolved
@@ -175,19 +175,12 @@
       const { bulkOperationOnTransactions } = await import(
         "./helpers/transactionOperationsHelpers"
       );
-<<<<<<< HEAD
-=======
       const normalized = normalizeCategoryRules(categoryRules || []);
->>>>>>> e01e4512
       return bulkOperationOnTransactions(
         operation,
         transactions as Record<string, unknown>[],
         updates as Record<string, unknown>,
-<<<<<<< HEAD
-        categoryRules
-=======
         normalized
->>>>>>> e01e4512
       );
     },
     onSuccess: (data: unknown[], variables: { operation: string; transactions?: unknown[]; updates?: unknown }) => {
