--- conflicted
+++ resolved
@@ -152,12 +152,8 @@
 
   // Event handlers
   const handleSubmitTransaction = async (): Promise<void> => {
-<<<<<<< HEAD
-    const newTransaction = createTransaction(currentUser as never);
-=======
     const user = currentUser as { userName: string };
     const newTransaction = createTransaction(user);
->>>>>>> 0a202335
 
     if (ledgerState.editingTransaction) {
       const transactionWithId = {
@@ -207,11 +203,7 @@
   };
 
   const startEdit = (transaction: FinanceTransaction): void => {
-<<<<<<< HEAD
-    populateForm(transaction as never);
-=======
     populateForm(transaction as unknown as Parameters<typeof populateForm>[0]);
->>>>>>> 0a202335
     ledgerState.setEditingTransaction(transaction);
     ledgerState.setShowAddModal(true);
   };
