--- conflicted
+++ resolved
@@ -155,36 +155,6 @@
   }, [executeSync, queryClient]);
 
   const forceFullSync = useCallback(async (): Promise<SyncResult> => {
-<<<<<<< HEAD
-    if (isUploadingSyncInProgress || isDownloadingSyncInProgress) {
-      logger.warn("Sync already in progress, skipping full sync");
-      return { success: false, error: "Sync already in progress" };
-    }
-    try {
-      const syncResult = await cloudSyncService.forceSync();
-      if (syncResult && syncResult.success) {
-        await queryClient.invalidateQueries();
-        setLastSyncTime(new Date());
-        const direction = "direction" in syncResult ? syncResult.direction : "full";
-        const counts =
-          "counts" in syncResult ? (syncResult.counts as Record<string, number>) : undefined;
-        logger.info("✅ Full bidirectional sync completed successfully:", syncResult);
-        return {
-          success: true,
-          direction,
-          counts,
-          message: `Full sync completed (${direction})`,
-        };
-      }
-      throw new Error(("error" in syncResult ? syncResult.error : undefined) || "Full sync failed");
-    } catch (error) {
-      logger.error("❌ Full sync failed:", error);
-      setSyncError((error as Error).message);
-      return {
-        success: false,
-        error: (error as Error).message,
-      };
-=======
     const invalidateAll = async () => {
       await queryClient.invalidateQueries();
     };
@@ -193,7 +163,6 @@
       logger.info("✅ Full bidirectional sync completed successfully");
     } else {
       logger.error("❌ Full sync failed:", result.error);
->>>>>>> 677e2d3e
     }
     return result;
   }, [executeSync, queryClient]);
