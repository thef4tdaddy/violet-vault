--- conflicted
+++ resolved
@@ -244,17 +244,10 @@
       description?: string;
     }) => {
       const results = [];
-<<<<<<< HEAD
-      const totalAmount = Object.values(distribution).reduce(
-        (sum, amount) => sum + (typeof amount === "string" ? parseFloat(amount) : amount) || 0,
-        0
-      );
-=======
       const totalAmount = Object.values(distribution).reduce<number>((sum, amount) => {
         const numAmount = Number(amount);
         return sum + (isNaN(numAmount) ? 0 : numAmount);
       }, 0);
->>>>>>> e01e4512
 
       if (totalAmount <= 0) {
         throw new Error("No funds to distribute");
