--- conflicted
+++ resolved
@@ -411,12 +411,8 @@
         try {
           logger.info("🚀 Forcing push of imported data to Firebase...");
 
-<<<<<<< HEAD
           // Wait for Dexie transaction to fully commit before syncing
           await new Promise((resolve) => setTimeout(resolve, 500));
-
-=======
->>>>>>> 66f0a438
           // Force sync TO Firebase without pulling FROM Firebase
           if (cloudSyncService.forcePushToCloud) {
             await cloudSyncService.forcePushToCloud();
