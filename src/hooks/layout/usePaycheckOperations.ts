import { useCallback } from "react";
import logger from "../../utils/common/logger";
import {
  validatePaycheckDeletion,
  calculateReversedBalances,
  deletePaycheckRecord,
  invalidatePaycheckCaches,
} from "../../utils/layout/paycheckDeletionUtils";

interface PaycheckHistory {
  id: string | number;
  amount?: number;
  allocations?: unknown[];
}

interface BudgetDb {
  paycheckHistory: {
    delete: (id: string | number) => Promise<void>;
  };
}

interface QueryClient {
  invalidateQueries: (opts: unknown) => Promise<void>;
}

/**
 * Paycheck operations hook
 * Extracts complex paycheck deletion logic from ViewRenderer
 * Handles proper balance reversal and UI updates
 *
 * @returns {Object} Paycheck operation handlers
 */
export const usePaycheckOperations = () => {
  const handleDeletePaycheck = useCallback(
    async (paycheckId: string | number, paycheckHistory: PaycheckHistory[]) => {
      try {
        logger.info("Starting paycheck deletion process", {
          paycheckId,
          paycheckIdType: typeof paycheckId,
        });

        // Validate and find paycheck
        const paycheckToDelete = validatePaycheckDeletion(paycheckId, paycheckHistory);

        // Import required database functions
        const { budgetDb, getBudgetMetadata, setBudgetMetadata } = await import(
          "../../db/budgetDb"
        );

<<<<<<< HEAD
      // Calculate new balances and handle envelope reversals
      const balances = await calculateReversedBalances(
        paycheckToDelete,
        budgetDb as unknown as {
          envelopes: {
            get: (id: string | number) => Promise<unknown>;
            update: (id: string | number, data: unknown) => Promise<void>;
          };
        },
        getBudgetMetadata as unknown as () => Promise<{
          actualBalance?: number;
          unassignedCash?: number;
        }>
      );
=======
        // Calculate new balances and handle envelope reversals
        const balances = await calculateReversedBalances(
          paycheckToDelete,
          budgetDb,
          getBudgetMetadata
        );
>>>>>>> 02ab1c48

        // Update budget metadata
        logger.info("Updating budget metadata", {
          oldActualBalance: balances.currentActualBalance,
          newActualBalance: balances.newActualBalance,
          oldUnassignedCash: balances.currentUnassignedCash,
          newUnassignedCash: balances.newUnassignedCash,
        });

        await setBudgetMetadata({
          actualBalance: balances.newActualBalance,
          unassignedCash: balances.newUnassignedCash,
        });

        // Delete paycheck record
        await deletePaycheckRecord(paycheckId, budgetDb as BudgetDb);

        // Invalidate caches
        const { queryClient, queryKeys } = await import("../../utils/common/queryClient");
        await invalidatePaycheckCaches(queryClient as QueryClient, queryKeys);

        logger.info("Paycheck deleted successfully with proper balance reversal", {
          paycheckId,
          actualBalanceChange: balances.newActualBalance - balances.currentActualBalance,
          unassignedCashChange: balances.newUnassignedCash - balances.currentUnassignedCash,
        });
      } catch (error: unknown) {
        const errorMessage = error instanceof Error ? error.message : "Unknown error";
        const errorStack = error instanceof Error ? error.stack : undefined;
        logger.error("Failed to delete paycheck with proper balance reversal", error, {
          paycheckId,
          errorMessage,
          errorStack,
        });
        throw error;
      }
    },
    []
  );

  return {
    handleDeletePaycheck,
  };
};

export default usePaycheckOperations;<|MERGE_RESOLUTION|>--- conflicted
+++ resolved
@@ -47,29 +47,12 @@
           "../../db/budgetDb"
         );
 
-<<<<<<< HEAD
-      // Calculate new balances and handle envelope reversals
-      const balances = await calculateReversedBalances(
-        paycheckToDelete,
-        budgetDb as unknown as {
-          envelopes: {
-            get: (id: string | number) => Promise<unknown>;
-            update: (id: string | number, data: unknown) => Promise<void>;
-          };
-        },
-        getBudgetMetadata as unknown as () => Promise<{
-          actualBalance?: number;
-          unassignedCash?: number;
-        }>
-      );
-=======
         // Calculate new balances and handle envelope reversals
         const balances = await calculateReversedBalances(
           paycheckToDelete,
           budgetDb,
           getBudgetMetadata
         );
->>>>>>> 02ab1c48
 
         // Update budget metadata
         logger.info("Updating budget metadata", {
