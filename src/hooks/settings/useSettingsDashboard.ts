import { useState, useCallback } from "react";
import { useBudgetStore } from "../../stores/ui/uiStore";
import { globalToast } from "../../stores/ui/toastStore";
import logger from "../../utils/common/logger";

/**
 * Hook for managing Settings Dashboard UI state and navigation
 * Extracts settings navigation and modal management logic
 */
export const useSettingsDashboardUI = () => {
  const [activeSection, setActiveSection] = useState("general");
  const [showPasswordModal, setShowPasswordModal] = useState(false);
  const [showActivityFeed, setShowActivityFeed] = useState(false);
  const [showLocalOnlySettings, setShowLocalOnlySettings] = useState(false);
  const [showSecuritySettings, setShowSecuritySettings] = useState(false);
  const [showResetConfirm, setShowResetConfirm] = useState(false);
  const [showEnvelopeChecker, setShowEnvelopeChecker] = useState(false);

  const handleSectionChange = useCallback((sectionId: string) => {
    setActiveSection(sectionId);
  }, []);

  const openPasswordModal = useCallback(() => {
    setShowPasswordModal(true);
  }, []);

  const closePasswordModal = useCallback(() => {
    setShowPasswordModal(false);
  }, []);

  const openActivityFeed = useCallback(() => {
    setShowActivityFeed(true);
  }, []);

  const closeActivityFeed = useCallback(() => {
    setShowActivityFeed(false);
  }, []);

  const openLocalOnlySettings = useCallback(() => {
    setShowLocalOnlySettings(true);
  }, []);

  const closeLocalOnlySettings = useCallback(() => {
    setShowLocalOnlySettings(false);
  }, []);

  const openSecuritySettings = useCallback(() => {
    setShowSecuritySettings(true);
  }, []);

  const closeSecuritySettings = useCallback(() => {
    setShowSecuritySettings(false);
  }, []);

  const openResetConfirm = useCallback(() => {
    setShowResetConfirm(true);
  }, []);

  const closeResetConfirm = useCallback(() => {
    setShowResetConfirm(false);
  }, []);

  const openEnvelopeChecker = useCallback(() => {
    setShowEnvelopeChecker(true);
  }, []);

  const closeEnvelopeChecker = useCallback(() => {
    setShowEnvelopeChecker(false);
  }, []);

  return {
    // State
    activeSection,
    showPasswordModal,
    showActivityFeed,
    showLocalOnlySettings,
    showSecuritySettings,
    showResetConfirm,
    showEnvelopeChecker,

    // Actions
    handleSectionChange,
    openPasswordModal,
    closePasswordModal,
    openActivityFeed,
    closeActivityFeed,
    openLocalOnlySettings,
    closeLocalOnlySettings,
    openSecuritySettings,
    closeSecuritySettings,
    openResetConfirm,
    closeResetConfirm,
    openEnvelopeChecker,
    closeEnvelopeChecker,
  };
};

/**
 * Hook for managing cloud sync functionality
 * Extracts cloud sync toggle and manual sync operations
 */
export const useCloudSyncManager = () => {
  const cloudSyncEnabled = useBudgetStore((state) => state.cloudSyncEnabled);
  const setCloudSyncEnabled = useBudgetStore((state) => state.setCloudSyncEnabled);
  const [isSyncing, setIsSyncing] = useState(false);

  const handleToggleCloudSync = useCallback(async () => {
    const newValue = !cloudSyncEnabled;
    setCloudSyncEnabled(newValue);

    if (newValue) {
      logger.debug("🌩️ Cloud sync enabled - starting background sync");
      try {
        const { cloudSyncService } = await import("../../services/cloudSyncService");
<<<<<<< HEAD
        // Note: Auth data should come from the component level context
        logger.warn("Cloud sync toggle called - auth validation skipped due to hook context limitations");
=======
        // Get auth data from AuthContext instead of old Zustand store
        const { useAuth } = await import("../../contexts/AuthContext");
        // Note: useAuth is a hook and can only be called from components, not from event handlers
        // This is a limitation - for now we'll skip auth validation in settings
        logger.warn(
          "Cloud sync toggle called - auth validation skipped due to hook context limitations"
        );
>>>>>>> 479dc2a3

        cloudSyncService.start({});
      } catch (error) {
        logger.error("Failed to start cloud sync:", error);
      }
    } else {
      logger.debug("💾 Cloud sync disabled - stopping background sync");
      try {
        const { cloudSyncService } = await import("../../services/cloudSyncService");
        cloudSyncService.stop();
      } catch (error) {
        logger.error("Failed to stop cloud sync:", error);
      }
    }
  }, [cloudSyncEnabled, setCloudSyncEnabled]);

  const handleManualSync = useCallback(async () => {
    if (!cloudSyncEnabled || isSyncing) return;

    setIsSyncing(true);
    try {
      logger.debug("🔄 Manual sync triggered from settings");
      const { cloudSyncService } = await import("../../services/cloudSyncService");

      if (!(cloudSyncService as { isRunning?: boolean }).isRunning) {
        logger.warn("⚠️ Cloud sync service not running, starting temporarily...");
        // Note: Auth data should come from the component level context
        // For now, just try to start sync - it will use existing auth if available
        await cloudSyncService.start({});
      }

      const result = await cloudSyncService.forceSync();

      if (result.success) {
        logger.info("✅ Manual sync completed", result);
        // TODO: Could add a success toast notification here
      } else {
        logger.error("❌ Manual sync failed", result.error);
        // TODO: Could add an error toast notification here
      }
    } catch (error) {
      logger.error("❌ Manual sync failed:", error);
    } finally {
      setIsSyncing(false);
    }
  }, [cloudSyncEnabled, isSyncing]);

  return {
    // State
    cloudSyncEnabled,
    isSyncing,

    // Actions
    handleToggleCloudSync,
    handleManualSync,
  };
};

/**
 * Hook for settings sections configuration and navigation
 */
export const useSettingsSections = () => {
  // Check if we're in development mode for dev tools section
  const isDevelopmentMode = () => {
    return (
      typeof window !== "undefined" &&
      (import.meta.env.MODE === "development" ||
        window.location.hostname.includes("dev.") ||
        window.location.hostname.includes("localhost") ||
        window.location.hostname === "127.0.0.1")
    );
  };

  const baseSections = [
    { id: "general", label: "General", icon: "Settings" },
    { id: "account", label: "Account", icon: "User" },
    { id: "security", label: "Security", icon: "Shield" },
    { id: "data", label: "Data", icon: "Cloud" },
    { id: "notifications", label: "Notifications", icon: "Bell" },
  ];

  // Add Dev Tools section in development mode only
  const sections = isDevelopmentMode()
    ? [...baseSections, { id: "devtools", label: "Dev Tools", icon: "Wrench" }]
    : baseSections;

  return { sections };
};

/**
 * Hook for handling settings dashboard actions
 * Manages test history creation and other data operations
 */
export const useSettingsActions = () => {
  const handleCreateTestHistory = useCallback(async () => {
    try {
      const { createTestBudgetHistory } = await import("../../utils/common/testBudgetHistory");
      await createTestBudgetHistory();
      globalToast.showSuccess(
        "✅ Test budget history created! Check console for details.",
        "Test History Created",
        undefined
      );
    } catch (error) {
      globalToast.showError(
        "❌ Failed to create test history: " + (error as Error).message,
        "Test Failed",
        8000
      );
    }
  }, []);

  const handleResetConfirmAction = useCallback((onClose: () => void, onResetEncryption: () => void) => {
    return () => {
      onClose();
      onResetEncryption();
    };
  }, []);

  return {
    handleCreateTestHistory,
    handleResetConfirmAction,
  };
};<|MERGE_RESOLUTION|>--- conflicted
+++ resolved
@@ -112,18 +112,12 @@
       logger.debug("🌩️ Cloud sync enabled - starting background sync");
       try {
         const { cloudSyncService } = await import("../../services/cloudSyncService");
-<<<<<<< HEAD
-        // Note: Auth data should come from the component level context
-        logger.warn("Cloud sync toggle called - auth validation skipped due to hook context limitations");
-=======
         // Get auth data from AuthContext instead of old Zustand store
-        const { useAuth } = await import("../../contexts/AuthContext");
         // Note: useAuth is a hook and can only be called from components, not from event handlers
         // This is a limitation - for now we'll skip auth validation in settings
         logger.warn(
           "Cloud sync toggle called - auth validation skipped due to hook context limitations"
         );
->>>>>>> 479dc2a3
 
         cloudSyncService.start({});
       } catch (error) {
