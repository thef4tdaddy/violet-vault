--- conflicted
+++ resolved
@@ -112,14 +112,9 @@
       logger.debug("🌩️ Cloud sync enabled - starting background sync");
       try {
         const { cloudSyncService } = await import("../../services/cloudSyncService");
-<<<<<<< HEAD
-        // Note: Auth validation is skipped here because useAuth is a hook
-        // and can only be called from components, not from event handlers
-=======
         // Get auth data from AuthContext instead of old Zustand store
         // Note: useAuth is a hook and can only be called from components, not from event handlers
         // This is a limitation - for now we'll skip auth validation in settings
->>>>>>> 5ab64744
         logger.warn(
           "Cloud sync toggle called - auth validation skipped due to hook context limitations"
         );
