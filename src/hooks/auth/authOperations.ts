import logger from "../../utils/common/logger";
import type { UseMutationResult } from "@tanstack/react-query";

/**
 * Auth operation functions for useAuthManager
 * Separated to reduce function complexity and improve maintainability
 */

interface LoginData {
  password: string;
  userData?: unknown;
}

interface LoginResult {
  success: boolean;
  user?: {
    userName?: string;
    userColor?: string;
    uid?: string;
  };
  error?: string;
}

interface JoinBudgetData {
  budgetId: string;
  password: string;
  userInfo: {
    userName?: string;
    email?: string;
    userColor?: string;
    [key: string]: unknown;
  };
  sharedBy: string;
  shareCode?: string;
}

interface JoinBudgetResult {
  success: boolean;
  error?: string;
}

interface ChangePasswordData {
  oldPassword: string;
  newPassword: string;
}

interface ChangePasswordResult {
  success: boolean;
  newKey?: CryptoKey;
  newSalt?: Uint8Array;
  error?: string;
}

interface UpdateProfileData {
  userName?: string;
  userColor?: string;
  email?: string;
  displayName?: string;
}

interface UpdateProfileResult {
  success: boolean;
  error?: string;
}

interface AuthContext {
  user?: {
    userName?: string;
    userColor?: string;
    uid?: string;
  };
  setAuthenticated: (user: unknown, credentials: unknown) => void;
  updateActivity: () => void;
  lockSession: () => void;
  updateUser: (updatedUser: unknown) => void;
  [key: string]: unknown;
}

/**
 * Login with password and optional user data (for new users)
 */
export const createLoginOperation =
<<<<<<< HEAD
  (loginMutation: {
    mutateAsync: (args: {
      password: string;
      userData: unknown | null;
    }) => Promise<{
      success: boolean;
      user?: { userName?: string };
      error?: string;
      [key: string]: unknown;
    }>;
  }) =>
  async (password: string, userData: unknown | null = null) => {
=======
  (loginMutation: UseMutationResult<LoginResult, Error, LoginData, unknown>) =>
  async (password: string, userData: unknown = null) => {
>>>>>>> 26ec93ec
    try {
      logger.auth("AuthManager: Starting login", {
        hasPassword: !!password,
        hasUserData: !!userData,
        isNewUser: !!userData,
      });

      const result = await loginMutation.mutateAsync({ password, userData });

      if (result.success) {
        logger.auth("AuthManager: Login successful", {
          userName: result.user?.userName,
          isNewUser: !!userData,
        });
        return { success: true, data: result };
      } else {
        logger.auth("AuthManager: Login failed", { error: result.error });
        return { success: false, error: result.error, ...result };
      }
    } catch (error) {
      logger.error("AuthManager: Login error", error);
      const err = error as Error;
      return { success: false, error: err.message || "Login failed" };
    }
  };

/**
 * Join budget with share code
 */
export const createJoinBudgetOperation =
<<<<<<< HEAD
  (joinBudgetMutation: {
    mutateAsync: (joinData: {
      budgetId?: string;
      sharedBy?: string;
      [key: string]: unknown;
    }) => Promise<unknown>;
  }) =>
  async (joinData: { budgetId?: string; sharedBy?: string; [key: string]: unknown }) => {
    try {
      logger.auth("AuthManager: Starting budget join", {
        budgetId: joinData.budgetId?.substring(0, 8) + "...",
        sharedBy: joinData.sharedBy,
      });
=======
  (joinBudgetMutation: UseMutationResult<JoinBudgetResult, Error, JoinBudgetData, unknown>) =>
  async (joinData: JoinBudgetData) => {
  try {
    logger.auth("AuthManager: Starting budget join", {
      budgetId: joinData.budgetId?.substring(0, 8) + "...",
      sharedBy: joinData.sharedBy,
    });
>>>>>>> 26ec93ec

      const result = await joinBudgetMutation.mutateAsync(joinData);

      if (result.success) {
        logger.auth("AuthManager: Budget join successful");
        return { success: true, data: result };
      } else {
        return { success: false, error: result.error };
      }
    } catch (error) {
      logger.error("AuthManager: Budget join error", error);
      return {
        success: false,
        error: error.message || "Failed to join budget",
      };
    }
<<<<<<< HEAD
  };
=======
  } catch (error) {
    logger.error("AuthManager: Budget join error", error);
    const err = error as Error;
    return {
      success: false,
      error: err.message || "Failed to join budget",
    };
  }
};
>>>>>>> 26ec93ec

/**
 * Logout user and clear session
 */
export const createLogoutOperation =
  (logoutMutation: UseMutationResult<{ success: boolean }, Error, void, unknown>) => async () => {
  try {
    logger.auth("AuthManager: Starting logout");
    await logoutMutation.mutateAsync();
    logger.auth("AuthManager: Logout successful");
    return { success: true };
  } catch (error) {
    logger.error("AuthManager: Logout error", error);
    // Still return success since auth state is cleared
    return { success: true };
  }
};

/**
 * Change user password
 */
export const createChangePasswordOperation =
  (
    changePasswordMutation: UseMutationResult<
      ChangePasswordResult,
      Error,
      ChangePasswordData,
      unknown
    >,
    authContext: AuthContext
  ) =>
  async (oldPassword: string, newPassword: string) => {
    try {
      logger.auth("AuthManager: Starting password change");
      const result = await changePasswordMutation.mutateAsync({
        oldPassword,
        newPassword,
      });

      if (result.success) {
        logger.auth("AuthManager: Password change successful");
        // Update encryption context if needed
        authContext.setAuthenticated(authContext.user, {
          encryptionKey: result.newKey,
          salt: result.newSalt,
        });
        return { success: true };
      } else {
        return { success: false, error: result.error };
      }
    } catch (error) {
      logger.error("AuthManager: Password change error", error);
      const err = error as Error;
      return {
        success: false,
        error: err.message || "Failed to change password",
      };
    }
  };

/**
 * Update user profile
 */
export const createUpdateProfileOperation =
  (
    updateProfileMutation: UseMutationResult<UpdateProfileResult, Error, UpdateProfileData, unknown>
  ) =>
  async (updatedProfile: UpdateProfileData) => {
  try {
    logger.auth("AuthManager: Starting profile update", {
      userName: updatedProfile.userName,
    });

    const result = await updateProfileMutation.mutateAsync(updatedProfile);

    if (result.success) {
      logger.auth("AuthManager: Profile update successful");
      return { success: true };
    } else {
      return { success: false, error: result.error };
    }
  } catch (error) {
    logger.error("AuthManager: Profile update error", error);
    const err = error as Error;
    return {
      success: false,
      error: err.message || "Failed to update profile",
    };
  }
};

/**
 * Lock the current session (keep user data but require re-auth)
 */
export const createLockSessionOperation = (authContext: AuthContext) => () => {
  logger.auth("AuthManager: Locking session");
  authContext.lockSession();
};

/**
 * Update last activity timestamp
 */
export const createUpdateActivityOperation = (authContext: AuthContext) => () => {
  authContext.updateActivity();
};<|MERGE_RESOLUTION|>--- conflicted
+++ resolved
@@ -80,7 +80,6 @@
  * Login with password and optional user data (for new users)
  */
 export const createLoginOperation =
-<<<<<<< HEAD
   (loginMutation: {
     mutateAsync: (args: {
       password: string;
@@ -93,10 +92,6 @@
     }>;
   }) =>
   async (password: string, userData: unknown | null = null) => {
-=======
-  (loginMutation: UseMutationResult<LoginResult, Error, LoginData, unknown>) =>
-  async (password: string, userData: unknown = null) => {
->>>>>>> 26ec93ec
     try {
       logger.auth("AuthManager: Starting login", {
         hasPassword: !!password,
@@ -127,7 +122,6 @@
  * Join budget with share code
  */
 export const createJoinBudgetOperation =
-<<<<<<< HEAD
   (joinBudgetMutation: {
     mutateAsync: (joinData: {
       budgetId?: string;
@@ -141,15 +135,6 @@
         budgetId: joinData.budgetId?.substring(0, 8) + "...",
         sharedBy: joinData.sharedBy,
       });
-=======
-  (joinBudgetMutation: UseMutationResult<JoinBudgetResult, Error, JoinBudgetData, unknown>) =>
-  async (joinData: JoinBudgetData) => {
-  try {
-    logger.auth("AuthManager: Starting budget join", {
-      budgetId: joinData.budgetId?.substring(0, 8) + "...",
-      sharedBy: joinData.sharedBy,
-    });
->>>>>>> 26ec93ec
 
       const result = await joinBudgetMutation.mutateAsync(joinData);
 
@@ -166,19 +151,7 @@
         error: error.message || "Failed to join budget",
       };
     }
-<<<<<<< HEAD
-  };
-=======
-  } catch (error) {
-    logger.error("AuthManager: Budget join error", error);
-    const err = error as Error;
-    return {
-      success: false,
-      error: err.message || "Failed to join budget",
-    };
-  }
-};
->>>>>>> 26ec93ec
+  };
 
 /**
  * Logout user and clear session
