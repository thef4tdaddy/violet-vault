import logger from "../../utils/common/logger";
import type { UseMutationResult } from "@tanstack/react-query";

/**
 * Auth operation functions for useAuthManager
 * Separated to reduce function complexity and improve maintainability
 */

<<<<<<< HEAD
// Type definitions for auth operations
export interface LoginResult {
  success: boolean;
  user?: { userName?: string; [key: string]: unknown };
  error?: string;
  newKey?: string;
  newSalt?: string;
=======
interface LoginData {
  password: string;
  userData?: unknown;
}

interface LoginResult {
  success: boolean;
  user?: {
    userName?: string;
    userColor?: string;
    uid?: string;
  };
  error?: string;
}

interface JoinBudgetData {
  budgetId: string;
  password: string;
  userInfo: {
    userName?: string;
    email?: string;
    userColor?: string;
    [key: string]: unknown;
  };
  sharedBy: string;
  shareCode?: string;
>>>>>>> 26ec93ec
}

interface JoinBudgetResult {
  success: boolean;
  error?: string;
}

<<<<<<< HEAD
export interface AuthContext {
  user: { userName?: string; [key: string]: unknown } | null;
  setAuthenticated: (
    user: { userName?: string; [key: string]: unknown },
    authData: { encryptionKey?: string; salt?: string }
  ) => void;
  lockSession: () => void;
  updateActivity: () => void;
}

interface JoinData {
  budgetId?: string;
  sharedBy?: string;
}

interface UpdatedProfile {
  userName?: string;
=======
interface ChangePasswordData {
  oldPassword: string;
  newPassword: string;
}

interface ChangePasswordResult {
  success: boolean;
  newKey?: CryptoKey;
  newSalt?: Uint8Array;
  error?: string;
}

interface UpdateProfileData {
  userName?: string;
  userColor?: string;
  email?: string;
  displayName?: string;
}

interface UpdateProfileResult {
  success: boolean;
  error?: string;
}

interface AuthContext {
  user?: {
    userName?: string;
    userColor?: string;
    uid?: string;
  };
  setAuthenticated: (user: unknown, credentials: unknown) => void;
  updateActivity: () => void;
  lockSession: () => void;
  updateUser: (updatedUser: unknown) => void;
  [key: string]: unknown;
>>>>>>> 26ec93ec
}

/**
 * Login with password and optional user data (for new users)
 */

export const createLoginOperation =
<<<<<<< HEAD
  (
    loginMutation: UseMutationResult<
      LoginResult,
      Error,
      { password: string; userData?: Record<string, unknown> }
    >
  ) =>
  async (password: string, userData: Record<string, unknown> | null = null) => {
=======
  (loginMutation: UseMutationResult<LoginResult, Error, LoginData, unknown>) =>
  async (password: string, userData: unknown = null) => {
>>>>>>> 26ec93ec
    try {
      logger.auth("AuthManager: Starting login", {
        hasPassword: !!password,
        hasUserData: !!userData,
        isNewUser: !!userData,
      });

      const result = await loginMutation.mutateAsync({ password, userData });

      if (result.success) {
        logger.auth("AuthManager: Login successful", {
          userName: result.user?.userName,
          isNewUser: !!userData,
        });
        return { success: true, data: result };
      } else {
        logger.auth("AuthManager: Login failed", { error: result.error });
        return { success: false, error: result.error };
      }
    } catch (error: unknown) {
      logger.error("AuthManager: Login error", error);
<<<<<<< HEAD
      return { success: false, error: error instanceof Error ? error.message : "Login failed" };
=======
      const err = error as Error;
      return { success: false, error: err.message || "Login failed" };
>>>>>>> 26ec93ec
    }
  };

/**
 * Join budget with share code
 */
export const createJoinBudgetOperation =
<<<<<<< HEAD
  (joinBudgetMutation: UseMutationResult<JoinBudgetResult, Error, JoinData>) =>
  async (joinData: JoinData) => {
    try {
      logger.auth("AuthManager: Starting budget join", {
        budgetId: joinData.budgetId?.substring(0, 8) + "...",
        sharedBy: joinData.sharedBy,
      });

      const result = await joinBudgetMutation.mutateAsync(joinData);

      if (result.success) {
        logger.auth("AuthManager: Budget join successful");
        return { success: true, data: result };
      } else {
        return { success: false, error: result.error };
      }
    } catch (error: unknown) {
      logger.error("AuthManager: Budget join error", error);
      return {
        success: false,
        error: error instanceof Error ? error.message : "Failed to join budget",
      };
    }
  };
=======
  (joinBudgetMutation: UseMutationResult<JoinBudgetResult, Error, JoinBudgetData, unknown>) =>
  async (joinData: JoinBudgetData) => {
  try {
    logger.auth("AuthManager: Starting budget join", {
      budgetId: joinData.budgetId?.substring(0, 8) + "...",
      sharedBy: joinData.sharedBy,
    });

    const result = await joinBudgetMutation.mutateAsync(joinData);

    if (result.success) {
      logger.auth("AuthManager: Budget join successful");
      return { success: true, data: result };
    } else {
      return { success: false, error: result.error };
    }
  } catch (error) {
    logger.error("AuthManager: Budget join error", error);
    const err = error as Error;
    return {
      success: false,
      error: err.message || "Failed to join budget",
    };
  }
};
>>>>>>> 26ec93ec

/**
 * Logout user and clear session
 */
export const createLogoutOperation =
  (logoutMutation: UseMutationResult<{ success: boolean }, Error, void, unknown>) => async () => {
<<<<<<< HEAD
    try {
      logger.auth("AuthManager: Starting logout");
      await logoutMutation.mutateAsync();
      logger.auth("AuthManager: Logout successful");
      return { success: true };
    } catch (error: unknown) {
      logger.error("AuthManager: Logout error", error);
      // Still return success since auth state is cleared
      return { success: true };
    }
  };
=======
  try {
    logger.auth("AuthManager: Starting logout");
    await logoutMutation.mutateAsync();
    logger.auth("AuthManager: Logout successful");
    return { success: true };
  } catch (error) {
    logger.error("AuthManager: Logout error", error);
    // Still return success since auth state is cleared
    return { success: true };
  }
};
>>>>>>> 26ec93ec

/**
 * Change user password
 */
export const createChangePasswordOperation =
  (
    changePasswordMutation: UseMutationResult<
<<<<<<< HEAD
      LoginResult,
      Error,
      { oldPassword: string; newPassword: string }
=======
      ChangePasswordResult,
      Error,
      ChangePasswordData,
      unknown
>>>>>>> 26ec93ec
    >,
    authContext: AuthContext
  ) =>
  async (oldPassword: string, newPassword: string) => {
    try {
      logger.auth("AuthManager: Starting password change");
      const result = await changePasswordMutation.mutateAsync({
        oldPassword,
        newPassword,
      });

      if (result.success) {
        logger.auth("AuthManager: Password change successful");
        // Update encryption context if needed
        authContext.setAuthenticated(authContext.user, {
          encryptionKey: result.newKey,
          salt: result.newSalt,
        });
        return { success: true };
      } else {
        return { success: false, error: result.error };
      }
    } catch (error: unknown) {
      logger.error("AuthManager: Password change error", error);
      const err = error as Error;
      return {
        success: false,
<<<<<<< HEAD
        error: error instanceof Error ? error.message : "Failed to change password",
=======
        error: err.message || "Failed to change password",
>>>>>>> 26ec93ec
      };
    }
  };

/**
 * Update user profile
 */
export const createUpdateProfileOperation =
<<<<<<< HEAD
  (updateProfileMutation: UseMutationResult<JoinBudgetResult, Error, UpdatedProfile>) =>
  async (updatedProfile: UpdatedProfile) => {
    try {
      logger.auth("AuthManager: Starting profile update", {
        userName: updatedProfile.userName,
      });
=======
  (
    updateProfileMutation: UseMutationResult<UpdateProfileResult, Error, UpdateProfileData, unknown>
  ) =>
  async (updatedProfile: UpdateProfileData) => {
  try {
    logger.auth("AuthManager: Starting profile update", {
      userName: updatedProfile.userName,
    });
>>>>>>> 26ec93ec

      const result = await updateProfileMutation.mutateAsync(updatedProfile);

      if (result.success) {
        logger.auth("AuthManager: Profile update successful");
        return { success: true };
      } else {
        return { success: false, error: result.error };
      }
    } catch (error: unknown) {
      logger.error("AuthManager: Profile update error", error);
      return {
        success: false,
        error: error instanceof Error ? error.message : "Failed to update profile",
      };
    }
<<<<<<< HEAD
  };
=======
  } catch (error) {
    logger.error("AuthManager: Profile update error", error);
    const err = error as Error;
    return {
      success: false,
      error: err.message || "Failed to update profile",
    };
  }
};
>>>>>>> 26ec93ec

/**
 * Lock the current session (keep user data but require re-auth)
 */
export const createLockSessionOperation = (authContext: AuthContext) => () => {
  logger.auth("AuthManager: Locking session");
  authContext.lockSession();
};

/**
 * Update last activity timestamp
 */
export const createUpdateActivityOperation = (authContext: AuthContext) => () => {
  authContext.updateActivity();
};<|MERGE_RESOLUTION|>--- conflicted
+++ resolved
@@ -6,15 +6,6 @@
  * Separated to reduce function complexity and improve maintainability
  */
 
-<<<<<<< HEAD
-// Type definitions for auth operations
-export interface LoginResult {
-  success: boolean;
-  user?: { userName?: string; [key: string]: unknown };
-  error?: string;
-  newKey?: string;
-  newSalt?: string;
-=======
 interface LoginData {
   password: string;
   userData?: unknown;
@@ -41,7 +32,6 @@
   };
   sharedBy: string;
   shareCode?: string;
->>>>>>> 26ec93ec
 }
 
 interface JoinBudgetResult {
@@ -49,25 +39,6 @@
   error?: string;
 }
 
-<<<<<<< HEAD
-export interface AuthContext {
-  user: { userName?: string; [key: string]: unknown } | null;
-  setAuthenticated: (
-    user: { userName?: string; [key: string]: unknown },
-    authData: { encryptionKey?: string; salt?: string }
-  ) => void;
-  lockSession: () => void;
-  updateActivity: () => void;
-}
-
-interface JoinData {
-  budgetId?: string;
-  sharedBy?: string;
-}
-
-interface UpdatedProfile {
-  userName?: string;
-=======
 interface ChangePasswordData {
   oldPassword: string;
   newPassword: string;
@@ -103,27 +74,14 @@
   lockSession: () => void;
   updateUser: (updatedUser: unknown) => void;
   [key: string]: unknown;
->>>>>>> 26ec93ec
 }
 
 /**
  * Login with password and optional user data (for new users)
  */
-
 export const createLoginOperation =
-<<<<<<< HEAD
-  (
-    loginMutation: UseMutationResult<
-      LoginResult,
-      Error,
-      { password: string; userData?: Record<string, unknown> }
-    >
-  ) =>
-  async (password: string, userData: Record<string, unknown> | null = null) => {
-=======
   (loginMutation: UseMutationResult<LoginResult, Error, LoginData, unknown>) =>
   async (password: string, userData: unknown = null) => {
->>>>>>> 26ec93ec
     try {
       logger.auth("AuthManager: Starting login", {
         hasPassword: !!password,
@@ -141,16 +99,12 @@
         return { success: true, data: result };
       } else {
         logger.auth("AuthManager: Login failed", { error: result.error });
-        return { success: false, error: result.error };
-      }
-    } catch (error: unknown) {
+        return { success: false, error: result.error, ...result };
+      }
+    } catch (error) {
       logger.error("AuthManager: Login error", error);
-<<<<<<< HEAD
-      return { success: false, error: error instanceof Error ? error.message : "Login failed" };
-=======
       const err = error as Error;
       return { success: false, error: err.message || "Login failed" };
->>>>>>> 26ec93ec
     }
   };
 
@@ -158,9 +112,8 @@
  * Join budget with share code
  */
 export const createJoinBudgetOperation =
-<<<<<<< HEAD
-  (joinBudgetMutation: UseMutationResult<JoinBudgetResult, Error, JoinData>) =>
-  async (joinData: JoinData) => {
+  (joinBudgetMutation: UseMutationResult<JoinBudgetResult, Error, JoinBudgetData, unknown>) =>
+  async (joinData: JoinBudgetData) => {
     try {
       logger.auth("AuthManager: Starting budget join", {
         budgetId: joinData.budgetId?.substring(0, 8) + "...",
@@ -175,72 +128,32 @@
       } else {
         return { success: false, error: result.error };
       }
-    } catch (error: unknown) {
+    } catch (error) {
       logger.error("AuthManager: Budget join error", error);
+      const err = error as Error;
       return {
         success: false,
-        error: error instanceof Error ? error.message : "Failed to join budget",
+        error: err.message || "Failed to join budget",
       };
     }
   };
-=======
-  (joinBudgetMutation: UseMutationResult<JoinBudgetResult, Error, JoinBudgetData, unknown>) =>
-  async (joinData: JoinBudgetData) => {
-  try {
-    logger.auth("AuthManager: Starting budget join", {
-      budgetId: joinData.budgetId?.substring(0, 8) + "...",
-      sharedBy: joinData.sharedBy,
-    });
-
-    const result = await joinBudgetMutation.mutateAsync(joinData);
-
-    if (result.success) {
-      logger.auth("AuthManager: Budget join successful");
-      return { success: true, data: result };
-    } else {
-      return { success: false, error: result.error };
-    }
-  } catch (error) {
-    logger.error("AuthManager: Budget join error", error);
-    const err = error as Error;
-    return {
-      success: false,
-      error: err.message || "Failed to join budget",
-    };
-  }
-};
->>>>>>> 26ec93ec
 
 /**
  * Logout user and clear session
  */
 export const createLogoutOperation =
   (logoutMutation: UseMutationResult<{ success: boolean }, Error, void, unknown>) => async () => {
-<<<<<<< HEAD
     try {
       logger.auth("AuthManager: Starting logout");
       await logoutMutation.mutateAsync();
       logger.auth("AuthManager: Logout successful");
       return { success: true };
-    } catch (error: unknown) {
+    } catch (error) {
       logger.error("AuthManager: Logout error", error);
       // Still return success since auth state is cleared
       return { success: true };
     }
   };
-=======
-  try {
-    logger.auth("AuthManager: Starting logout");
-    await logoutMutation.mutateAsync();
-    logger.auth("AuthManager: Logout successful");
-    return { success: true };
-  } catch (error) {
-    logger.error("AuthManager: Logout error", error);
-    // Still return success since auth state is cleared
-    return { success: true };
-  }
-};
->>>>>>> 26ec93ec
 
 /**
  * Change user password
@@ -248,16 +161,10 @@
 export const createChangePasswordOperation =
   (
     changePasswordMutation: UseMutationResult<
-<<<<<<< HEAD
-      LoginResult,
-      Error,
-      { oldPassword: string; newPassword: string }
-=======
       ChangePasswordResult,
       Error,
       ChangePasswordData,
       unknown
->>>>>>> 26ec93ec
     >,
     authContext: AuthContext
   ) =>
@@ -280,16 +187,12 @@
       } else {
         return { success: false, error: result.error };
       }
-    } catch (error: unknown) {
+    } catch (error) {
       logger.error("AuthManager: Password change error", error);
       const err = error as Error;
       return {
         success: false,
-<<<<<<< HEAD
-        error: error instanceof Error ? error.message : "Failed to change password",
-=======
         error: err.message || "Failed to change password",
->>>>>>> 26ec93ec
       };
     }
   };
@@ -298,23 +201,14 @@
  * Update user profile
  */
 export const createUpdateProfileOperation =
-<<<<<<< HEAD
-  (updateProfileMutation: UseMutationResult<JoinBudgetResult, Error, UpdatedProfile>) =>
-  async (updatedProfile: UpdatedProfile) => {
-    try {
-      logger.auth("AuthManager: Starting profile update", {
-        userName: updatedProfile.userName,
-      });
-=======
   (
     updateProfileMutation: UseMutationResult<UpdateProfileResult, Error, UpdateProfileData, unknown>
   ) =>
   async (updatedProfile: UpdateProfileData) => {
-  try {
-    logger.auth("AuthManager: Starting profile update", {
-      userName: updatedProfile.userName,
-    });
->>>>>>> 26ec93ec
+    try {
+      logger.auth("AuthManager: Starting profile update", {
+        userName: updatedProfile.userName,
+      });
 
       const result = await updateProfileMutation.mutateAsync(updatedProfile);
 
@@ -324,26 +218,15 @@
       } else {
         return { success: false, error: result.error };
       }
-    } catch (error: unknown) {
+    } catch (error) {
       logger.error("AuthManager: Profile update error", error);
+      const err = error as Error;
       return {
         success: false,
-        error: error instanceof Error ? error.message : "Failed to update profile",
+        error: err.message || "Failed to update profile",
       };
     }
-<<<<<<< HEAD
-  };
-=======
-  } catch (error) {
-    logger.error("AuthManager: Profile update error", error);
-    const err = error as Error;
-    return {
-      success: false,
-      error: err.message || "Failed to update profile",
-    };
-  }
-};
->>>>>>> 26ec93ec
+  };
 
 /**
  * Lock the current session (keep user data but require re-auth)
