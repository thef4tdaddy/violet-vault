/**
 * Helper functions for debt management operations
 * Extracted to reduce complexity in useDebtManagement
 */
import logger from "@/utils/common/logger";
import {
  convertPaymentFrequency,
  calculateInterestPortion,
  enrichDebt,
} from "@/utils/debts/debtCalculations";
import { DEBT_STATUS } from "@/constants/debts";
import type { PaymentFrequency, DebtAccount } from "@/types/debt";

interface DebtData {
  name: string;
  minimumPayment: number;
  paymentDueDate: string;
  paymentFrequency: string;
  currentBalance?: number;
  interestRate?: number;
}

interface CreatedDebt {
  id: string;
}

interface Envelope {
  id: string;
}

interface Bill {
  id: string;
  debtId?: string;
  envelopeId?: string;
  amount?: number;
  dueDate?: string;
}

interface Debt {
  id: string;
  name: string;
  currentBalance: number;
  minimumPayment: number;
  paymentDueDate?: string;
  interestRate?: number;
  status?: string;
  envelopeId?: string;
  lastPaymentDate?: string;
  lastPaymentAmount?: number;
  paymentHistory?: Array<{
    date: string;
    amount: number;
    interestPortion: number;
    principalPortion: number;
    balanceAfter: number;
    notes: string;
  }>;
}

interface ConnectionData {
  paymentMethod?: string;
  createBill?: boolean;
  existingBillId?: string;
  newEnvelopeName?: string;
}

interface BillConnectionOptions {
  connectionData: ConnectionData | null;
  cleanDebtData: DebtData;
  createdDebt: CreatedDebt;
  createEnvelope: (data: {
    name: string;
    targetAmount: number;
    currentBalance: number;
    category: string;
  }) => Promise<Envelope>;
  createBill: (data: {
    name: string;
    amount: number;
    dueDate: string;
    frequency: string;
    envelopeId: string;
    debtId: string;
    isActive: boolean;
  }) => Promise<Bill>;
  updateBill: (id: string, data: { debtId: string }) => Promise<void>;
}

interface CreateDebtOptions {
  connectionData?: ConnectionData;
  createEnvelope: BillConnectionOptions["createEnvelope"];
  createBill: BillConnectionOptions["createBill"];
  updateBill: BillConnectionOptions["updateBill"];
  createDebtData: (data: DebtData) => Promise<CreatedDebt>;
}

interface RecordPaymentOptions {
  debt: Debt;
  paymentData: {
    amount: number;
    paymentDate: string;
    notes?: string;
  };
  updateDebtData: (params: { id: string; updates: Debt }) => Promise<void>;
  createTransaction: (data: {
    amount: number;
    description: string;
    category: string;
    debtId: string;
    date: string;
    notes: string;
  }) => Promise<void>;
}

interface LinkDebtToBillOptions {
  debtId: string;
  billId: string;
  debts: Debt[];
  bills: Bill[];
  updateBill: (id: string, data: { debtId: string; amount: number }) => Promise<void>;
  updateDebtData: (params: { id: string; updates: Partial<Debt> }) => Promise<void>;
}

interface SyncDebtDueDatesOptions {
  debts: Debt[];
  bills: Bill[];
  updateDebtData: (params: { id: string; updates: Partial<Debt> }) => Promise<void>;
}

interface UpdateDebtOptions {
  debtId: string;
  updates: Partial<Debt>;
  author?: string;
  updateDebtData: (params: {
    id: string;
    updates: Partial<Debt>;
    author?: string;
  }) => Promise<void>;
}

interface DeleteDebtOptions {
  debtId: string;
  bills: Bill[];
  deleteBill: (id: string) => Promise<void>;
  deleteDebtData: (params: { id: string }) => Promise<void>;
}

/**
 * Create envelope and bill for new debt
 */
export const createEnvelopeAndBillForDebt = async (
  cleanDebtData: DebtData,
  createdDebt: CreatedDebt,
  newEnvelopeName: string,
  createEnvelope: BillConnectionOptions["createEnvelope"],
  createBill: BillConnectionOptions["createBill"]
) => {
  const envelopeName = newEnvelopeName || `${cleanDebtData.name} Payment`;

  const newEnvelope = await createEnvelope({
    name: envelopeName,
    targetAmount: cleanDebtData.minimumPayment * 2,
    currentBalance: 0,
    category: "Fixed Expenses",
  });

  await createBill({
    name: `${cleanDebtData.name} Payment`,
    amount: cleanDebtData.minimumPayment,
    dueDate: cleanDebtData.paymentDueDate,
    frequency: convertPaymentFrequency(cleanDebtData.paymentFrequency as PaymentFrequency),
    envelopeId: newEnvelope.id,
    debtId: createdDebt.id,
    isActive: true,
  });

  logger.info("Created new envelope and bill for debt");
};

/**
 * Handle bill connections for debt
 */
export const handleBillConnectionsForDebt = async (options: BillConnectionOptions) => {
  const { connectionData, cleanDebtData, createdDebt, createEnvelope, createBill, updateBill } =
    options;

  if (!connectionData) return;

  const {
    paymentMethod,
    createBill: shouldCreateBill,
    existingBillId,
    newEnvelopeName,
  } = connectionData;

  if (paymentMethod === "create_new" && shouldCreateBill) {
    await createEnvelopeAndBillForDebt(
      cleanDebtData,
      createdDebt,
      newEnvelopeName || "",
      createEnvelope,
      createBill
    );
  } else if (paymentMethod === "connect_existing_bill" && existingBillId) {
    await updateBill(existingBillId, { debtId: createdDebt.id });
    logger.info("Connected debt to existing bill");
  }
};

/**
 * Build debt with payment history
 */
export const buildDebtWithPayment = (
  debt: Debt,
  paymentInfo: {
    amount: number;
    paymentDate: string;
    interestPortion: number;
    principalPortion: number;
    notes?: string;
  }
): Debt => {
  const { amount, paymentDate, interestPortion, principalPortion, notes } = paymentInfo;
  const newBalance = Math.max(0, debt.currentBalance - principalPortion);
  const updatedDebt: Debt = {
    ...debt,
    currentBalance: newBalance,
    lastPaymentDate: paymentDate,
    lastPaymentAmount: amount,
    status: newBalance === 0 ? DEBT_STATUS.PAID_OFF : debt.status,
  };

  if (!updatedDebt.paymentHistory) {
    updatedDebt.paymentHistory = [];
  }

  updatedDebt.paymentHistory.push({
    date: paymentDate,
    amount,
    interestPortion,
    principalPortion,
    balanceAfter: newBalance,
    notes: notes || "",
  });

  return updatedDebt;
};

/**
 * Create a new debt with optional bill and envelope integration
 */
export const createDebtOperation = async (
  debtData: DebtData & { connectionData?: ConnectionData },
  options: CreateDebtOptions
) => {
  const { connectionData, createEnvelope, createBill, updateBill, createDebtData } = options;

  try {
    logger.info("Creating debt with data", {
      debtData: debtData as unknown as Record<string, unknown>,
    });

    const { connectionData: _, ...cleanDebtData } = debtData;
    const createdDebt = await createDebtData(cleanDebtData);
    logger.info("Debt created", { createdDebt: createdDebt as unknown as Record<string, unknown> });

    await handleBillConnectionsForDebt({
      connectionData: connectionData || null,
      cleanDebtData,
      createdDebt,
      createEnvelope,
      createBill,
      updateBill,
    });

    return createdDebt;
  } catch (error) {
    logger.error("Error creating debt:", error);
    throw error;
  }
};

/**
 * Record a debt payment
 */
export const recordPaymentOperation = async (options: RecordPaymentOptions) => {
  const { debt, paymentData, updateDebtData, createTransaction } = options;

  try {
    const { amount, paymentDate, notes } = paymentData;

    const interestPortion = calculateInterestPortion(debt, amount);
    const principalPortion = amount - interestPortion;

    const updatedDebt = buildDebtWithPayment(debt, {
      amount,
      paymentDate,
      interestPortion,
      principalPortion,
      notes,
    });

    await updateDebtData({ id: debt.id, updates: updatedDebt });

    await createTransaction({
      amount: -amount,
      description: `${debt.name} Payment`,
      category: "Debt Payment",
      debtId: debt.id,
      date: paymentDate,
      notes: notes || "",
    });

    logger.info("Debt payment recorded successfully");
    return updatedDebt;
  } catch (error) {
    logger.error("Error recording debt payment:", error);
    throw error;
  }
};

/**
 * Link debt to an existing bill
 */
export const linkDebtToBillOperation = async (options: LinkDebtToBillOptions) => {
  const { debtId, billId, debts, bills, updateBill, updateDebtData } = options;

  try {
    const debt = debts.find((d) => d.id === debtId);
    const bill = bills.find((b) => b.id === billId);

    if (!debt || !bill) {
      throw new Error("Debt or bill not found");
    }

    // Update the bill to reference the debt
    await updateBill(billId, {
      debtId: debtId,
      amount: debt.minimumPayment, // Sync amount with debt
    });

    // Update debt with payment due date from bill
    await updateDebtData({
      id: debtId,
      updates: {
        paymentDueDate: bill.dueDate,
        envelopeId: bill.envelopeId, // Use bill's envelope
      },
    });

    logger.info("Debt linked to bill successfully");
  } catch (error) {
    logger.error("Error linking debt to bill:", error);
    throw error;
  }
};

/**
 * Sync debt due dates with linked bills
 */
export const syncDebtDueDatesOperation = async (options: SyncDebtDueDatesOptions) => {
  const { debts, bills, updateDebtData } = options;

  try {
    const syncPromises = debts.map(async (debt) => {
      const linkedBill = bills.find((bill) => bill.debtId === debt.id);
      if (linkedBill && debt.paymentDueDate !== linkedBill.dueDate) {
        await updateDebtData({
          id: debt.id,
          updates: {
            paymentDueDate: linkedBill.dueDate,
            minimumPayment: linkedBill.amount,
          },
        });
      }
    });

    await Promise.all(syncPromises);
    logger.info("Debt due dates synced with bills");
  } catch (error) {
    logger.error("Error syncing debt due dates:", error);
  }
};

/**
 * Update a debt with proper parameter formatting
 */
export const updateDebtOperation = async (options: UpdateDebtOptions) => {
  const { debtId, updates, author = "Unknown User", updateDebtData } = options;

  try {
    if (!debtId) {
      throw new Error("Debt ID is required for update");
    }

    logger.debug("Updating debt:", { debtId, updates, author });

    return await updateDebtData({
      id: debtId,
      updates,
      author,
    });
  } catch (error) {
    logger.error("Error updating debt:", error);
    throw error;
  }
};

/**
 * Delete a debt and its related connections
 */
export const deleteDebtOperation = async (options: DeleteDebtOptions): Promise<void> => {
  const { debtId, bills, deleteBill, deleteDebtData } = options;

  try {
    // Find and delete related bill
    const relatedBill = bills.find((bill) => bill.debtId === debtId);
    if (relatedBill) {
      await deleteBill(relatedBill.id);
      logger.info("Deleted related bill for debt");
    }

    // Delete the debt
    await deleteDebtData({ id: debtId });
    logger.info("Debt deleted successfully");
  } catch (error) {
    logger.error("Error deleting debt:", error);
    throw error;
  }
};

/**
 * Enrich debts with related data and calculations
 */
export const enrichDebtsWithRelations = (
  debts: Debt[],
  bills: Bill[],
  envelopes: Envelope[],
  transactions: Array<{ debtId?: string }>
) => {
  if (!debts?.length) return [];

  logger.debug("🔧 Enriching debts:", {
    rawDebtsCount: debts.length,
    billsCount: bills.length,
    envelopesCount: envelopes.length,
    transactionsCount: transactions.length,
    sampleDebt: debts[0],
  });

  const enriched = debts.map((debt, index) => {
    // Find related bill and envelope
    const relatedBill = bills.find((bill) => bill.debtId === debt.id);
    const relatedEnvelope = relatedBill
      ? envelopes.find((env) => env.id === relatedBill.envelopeId)
      : debt.envelopeId
        ? envelopes.find((env) => env.id === debt.envelopeId)
        : null;

    // Find related transactions
    const relatedTransactions = transactions.filter(
      (transaction) => transaction.debtId === debt.id
    );

    // Enrich the debt with calculated properties
    const enrichedDebt = enrichDebt(
      debt as unknown as DebtAccount,
<<<<<<< HEAD
      relatedBill || null,
      relatedEnvelope,
      relatedTransactions
=======
      (relatedBill as unknown as import("@/db/types").Bill) || null,
      relatedEnvelope as unknown as import("@/db/types").Envelope,
      relatedTransactions as unknown as import("@/db/types").Transaction[]
>>>>>>> e01e4512
    );

    // Log first debt enrichment details
    if (index === 0) {
      logger.debug("🔧 First debt enrichment details:", {
        originalDebt: {
          id: debt.id,
          name: debt.name,
          currentBalance: debt.currentBalance,
          minimumPayment: debt.minimumPayment,
          interestRate: debt.interestRate,
        },
        enrichedDebt: {
          id: enrichedDebt.id,
          name: enrichedDebt.name,
          status: enrichedDebt.status,
          currentBalance:
            (enrichedDebt as unknown as { currentBalance?: number }).currentBalance ??
            enrichedDebt.balance,
          minimumPayment: enrichedDebt.minimumPayment,
          interestRate: enrichedDebt.interestRate,
          payoffInfo: enrichedDebt.payoffInfo,
          nextPaymentDate: enrichedDebt.nextPaymentDate,
        },
        relatedBill,
        relatedEnvelope,
        relatedTransactionsCount: relatedTransactions.length,
      });
    }

    return enrichedDebt;
  });

  logger.debug("🔧 Debt enrichment complete:", {
    enrichedCount: enriched.length,
  });

  return enriched;
};<|MERGE_RESOLUTION|>--- conflicted
+++ resolved
@@ -465,15 +465,9 @@
     // Enrich the debt with calculated properties
     const enrichedDebt = enrichDebt(
       debt as unknown as DebtAccount,
-<<<<<<< HEAD
-      relatedBill || null,
-      relatedEnvelope,
-      relatedTransactions
-=======
       (relatedBill as unknown as import("@/db/types").Bill) || null,
       relatedEnvelope as unknown as import("@/db/types").Envelope,
       relatedTransactions as unknown as import("@/db/types").Transaction[]
->>>>>>> e01e4512
     );
 
     // Log first debt enrichment details
