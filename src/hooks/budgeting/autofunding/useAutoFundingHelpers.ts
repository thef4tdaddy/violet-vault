/**
 * Helper functions for useAutoFunding
 * Extracted to reduce file size and complexity
 */
import { TRIGGER_TYPES } from "@/utils/budgeting/autofunding/rules";
import logger from "@/utils/common/logger";
import type { Transaction } from "@/types/finance";
import type {
  UseAutoFundingRulesReturn,
  UseAutoFundingHistoryReturn,
  UseAutoFundingDataReturn,
  UseAutoFundingExecutionReturn,
  BudgetContext,
  ExecutionResult,
  RuleExecutionResult,
  ExecutionHistoryEntry,
} from "./types";

/**
 * Check if a transaction looks like income
 */
export const isLikelyIncome = (transaction: Transaction): boolean => {
  return transaction.amount > 0 && transaction.amount >= 100;
};

/**
 * Handle income detection trigger
 */
export const handleIncomeDetection = async (
  transaction: Transaction,
  rulesHook: UseAutoFundingRulesReturn,
  executeRules: (trigger: string, data: Record<string, unknown>) => Promise<ExecutionResult>
): Promise<void> => {
  const incomeRules = rulesHook.getRulesByTrigger(TRIGGER_TYPES.INCOME_DETECTED);

  if (incomeRules.length > 0) {
    const result = await executeRules(TRIGGER_TYPES.INCOME_DETECTED, {
      newIncomeAmount: transaction.amount,
      triggerTransaction: transaction,
    });

    if (result.success) {
      logger.info("Auto-funding triggered by income detection", {
        transactionAmount: transaction.amount,
        rulesExecuted: result.execution.rulesExecuted,
        totalFunded: result.execution.totalFunded,
      });
    }
  }
};

/**
 * Get scheduled triggers list
 */
export const getScheduledTriggers = () => [
  TRIGGER_TYPES.MONTHLY,
  TRIGGER_TYPES.WEEKLY,
  TRIGGER_TYPES.BIWEEKLY,
  TRIGGER_TYPES.PAYDAY,
];

/**
 * Check and execute scheduled rules
 */
export const checkScheduledRules = async (
  rulesHook: UseAutoFundingRulesReturn,
  budget: BudgetContext,
  executeRules: (trigger: string, triggerData?: Record<string, unknown>) => Promise<ExecutionResult>
): Promise<void> => {
  const now = new Date();
  const scheduledTriggers = getScheduledTriggers();

  for (const trigger of scheduledTriggers) {
    const scheduledRules = rulesHook.getRulesByTrigger(trigger);

    if (scheduledRules.length > 0) {
      const context = {
        trigger,
        currentDate: now.toISOString(),
        data: {
          envelopes: budget.envelopes || [],
          unassignedCash: budget.unassignedCash || 0,
          transactions: budget.allTransactions || [],
        },
      };

      const executableRules = rulesHook.getExecutableRules(context);

      if (executableRules.length > 0) {
        logger.info("Scheduled rules ready for execution", {
          trigger,
          rulesCount: executableRules.length,
        });

        // we don't need the result here, but support ExecutionResult-returning executeRules
        await executeRules(trigger);
      }
    }
  }
};

/**
 * Get comprehensive statistics
 */
export const getStatistics = (
  rulesHook: UseAutoFundingRulesReturn,
  historyHook: UseAutoFundingHistoryReturn,
  budget: BudgetContext,
  dataHook: UseAutoFundingDataReturn,
  executionHook: UseAutoFundingExecutionReturn
) => {
  try {
    const ruleStats = rulesHook.getRulesStatistics();
    const executionStats = historyHook.getExecutionStatistics();

    return {
      rules: ruleStats,
      executions: executionStats,
      budget: {
        availableCash: budget.unassignedCash || 0,
        totalEnvelopes: budget.envelopes?.length || 0,
      },
      system: {
        isInitialized: dataHook.isInitialized,
        hasUnsavedChanges: dataHook.hasUnsavedChanges,
        lastSaved: dataHook.lastSaved,
        isExecuting: executionHook.isExecuting,
      },
    };
  } catch (error) {
    logger.error("Failed to get statistics", error);
    return {
      rules: { total: 0, enabled: 0, disabled: 0 },
      executions: { totalExecutions: 0, totalFunded: 0 },
      budget: { availableCash: 0, totalEnvelopes: 0 },
      system: { isInitialized: false, hasUnsavedChanges: false },
    };
  }
};

/**
 * Export current data state
 */
export const exportCurrentData = (
  rulesHook: UseAutoFundingRulesReturn,
  historyHook: UseAutoFundingHistoryReturn,
  dataHook: UseAutoFundingDataReturn
) => {
  try {
    const currentData = {
      rules: rulesHook.rules,
      executionHistory: historyHook.executionHistory,
      undoStack: historyHook.undoStack,
    };

    return dataHook.exportData(currentData);
  } catch (error) {
    logger.error("Failed to export auto-funding data", error);
    throw error;
  }
};

/**
 * Import and update data
 */
export const importAndUpdateData = (
  importData: Record<string, unknown>,
  dataHook: UseAutoFundingDataReturn,
  rulesHook: UseAutoFundingRulesReturn
) => {
  try {
    const data = dataHook.importData(importData);

    if (data.rules) {
      rulesHook.setAllRules(data.rules);
    }

    logger.info("Auto-funding data import completed");
  } catch (error) {
    logger.error("Failed to import auto-funding data", error);
    throw error;
  }
};

/**
 * Process execution results and update state
 */
export const processExecutionResults = (
  result: ExecutionResult,
  historyHook: UseAutoFundingHistoryReturn,
  rulesHook: UseAutoFundingRulesReturn,
  dataHook: UseAutoFundingDataReturn
): void => {
  if (result.success) {
    // Ensure the history entry has a `timestamp` field (required by ExecutionHistoryEntry)
    const historyEntry: ExecutionHistoryEntry = {
      ...result.execution,
      // execution.executedAt exists on ExecutionDetails; use it for timestamp if timestamp is missing
      timestamp: result.execution.timestamp ?? result.execution.executedAt,
    };

    historyHook.addToHistory(historyEntry);

    if (result.execution.totalFunded > 0) {
      historyHook.addToUndoStack(result.execution, result.results);
    }

    result.results
      .filter((r: RuleExecutionResult) => r.success)
      .forEach((ruleResult: RuleExecutionResult) => {
        rulesHook.updateRule(ruleResult.ruleId, {
          lastExecuted: result.execution.executedAt,
          executionCount: (rulesHook.getRuleById(ruleResult.ruleId)?.executionCount || 0) + 1,
        });
      });

    dataHook.markUnsavedChanges();
  }
};

/**
 * Enhanced rule execution with history tracking
 */
export const createExecuteRules =
  (
    rulesHook: UseAutoFundingRulesReturn,
    executionHook: UseAutoFundingExecutionReturn,
    historyHook: UseAutoFundingHistoryReturn,
    dataHook: UseAutoFundingDataReturn
  ) =>
<<<<<<< HEAD
  async (trigger = TRIGGER_TYPES.MANUAL, triggerData: Record<string, unknown> = {}) => {
    try {
      const result = await executionHook.executeRules(rulesHook.rules, trigger, triggerData);
      processExecutionResults(result, historyHook, rulesHook, dataHook);
      return result;
    } catch (error) {
      logger.error("Enhanced rule execution failed", error);
      return { success: false, error: error.message };
    }
  };
=======
   async (trigger = TRIGGER_TYPES.MANUAL, triggerData: Record<string, unknown> = {}) => {
     try {
       const result = await executionHook.executeRules(rulesHook.rules, trigger, triggerData);
       processExecutionResults(result, historyHook, rulesHook, dataHook);
       return result;
     } catch (error) {
       logger.error("Enhanced rule execution failed", error);
      // Return a shaped ExecutionResult even on error so callers have a consistent type
      const execution = {
        id: `err-${Date.now()}`,
        executedAt: new Date().toISOString(),
        trigger,
        rulesExecuted: 0,
        totalFunded: 0,
      };
      return {
        success: false,
        execution,
        results: [],
        error: String((error as Error)?.message || error),
      };
     }
   };
>>>>>>> e01e4512

/**
 * Get current data for auto-save
 */
export const getCurrentDataForSave = (
  rulesHook: UseAutoFundingRulesReturn,
  historyHook: UseAutoFundingHistoryReturn
) => ({
  rules: rulesHook.rules,
  executionHistory: historyHook.executionHistory,
  undoStack: historyHook.undoStack,
});

/**
 * Initialize auto-funding system
 */
export const initializeAutoFundingSystem = async (
  dataHook: UseAutoFundingDataReturn,
  rulesHook: UseAutoFundingRulesReturn
): Promise<void> => {
  try {
    const savedData = await dataHook.initialize();

    if (savedData?.rules) {
      rulesHook.setAllRules(savedData.rules);
    }

    logger.info("Complete auto-funding system initialized");
  } catch (error) {
    logger.error("Failed to initialize auto-funding system", error);
  }
};<|MERGE_RESOLUTION|>--- conflicted
+++ resolved
@@ -228,18 +228,6 @@
     historyHook: UseAutoFundingHistoryReturn,
     dataHook: UseAutoFundingDataReturn
   ) =>
-<<<<<<< HEAD
-  async (trigger = TRIGGER_TYPES.MANUAL, triggerData: Record<string, unknown> = {}) => {
-    try {
-      const result = await executionHook.executeRules(rulesHook.rules, trigger, triggerData);
-      processExecutionResults(result, historyHook, rulesHook, dataHook);
-      return result;
-    } catch (error) {
-      logger.error("Enhanced rule execution failed", error);
-      return { success: false, error: error.message };
-    }
-  };
-=======
    async (trigger = TRIGGER_TYPES.MANUAL, triggerData: Record<string, unknown> = {}) => {
      try {
        const result = await executionHook.executeRules(rulesHook.rules, trigger, triggerData);
@@ -263,7 +251,6 @@
       };
      }
    };
->>>>>>> e01e4512
 
 /**
  * Get current data for auto-save
