--- conflicted
+++ resolved
@@ -207,13 +207,7 @@
       testDate.setHours(0, 0, 0, 0);
       const expiryDate = new Date("2024-02-15");
       expiryDate.setHours(0, 0, 0, 0);
-<<<<<<< HEAD
-      const expectedDays = Math.ceil(
-        (expiryDate.getTime() - testDate.getTime()) / (1000 * 60 * 60 * 24)
-      );
-=======
       Math.ceil((expiryDate.getTime() - testDate.getTime()) / (1000 * 60 * 60 * 24));
->>>>>>> e01e4512
 
       // The actual function uses current date, so let's test with a known scenario
       expect(typeof result).toBe("number");
