--- conflicted
+++ resolved
@@ -192,15 +192,10 @@
       expect(related).toContain(queryKeys.budgetMetadata);
     });
 
-<<<<<<< HEAD
-    it("should return undefined for unknown entity", () => {
-      const related = queryKeyUtils.getRelatedKeys("unknown");
-      expect(related).toEqual([undefined]);
-=======
-    it("should return base key for unknown entity", () => {
-      const related = queryKeyUtils.getRelatedKeys("unknown" as never);
-      expect(related).toEqual([]);
->>>>>>> ee2a68b0
+  it("should return base key for unknown entity", () => {
+    const related = queryKeyUtils.getRelatedKeys("unknown");
+    expect(related).toEqual([queryKeys.unknown]);
+  });
     });
   });
 
