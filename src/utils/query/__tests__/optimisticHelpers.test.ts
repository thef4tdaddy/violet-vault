// Optimistic Helpers Tests
<<<<<<< HEAD
import { describe, it, expect, beforeEach, afterEach, vi } from "vitest";
import type { Mock } from "vitest";
=======
import { describe, it, expect, beforeEach, afterEach, vi, type Mock } from "vitest";
>>>>>>> 0667ef52
import { optimisticHelpers } from "../optimisticHelpers";
import { budgetDb } from "@/db/budgetDb";
import { budgetDatabaseService } from "@/services/budgetDatabaseService";
import { queryKeys } from "../queryKeys";

// Mock dependencies
vi.mock("@/db/budgetDb", () => ({
  budgetDb: {
    envelopes: {
      update: vi.fn(),
      add: vi.fn(),
      delete: vi.fn(),
    },
    transactions: {
      update: vi.fn(),
      add: vi.fn(),
    },
    bills: {
      update: vi.fn(),
    },
  },
}));

vi.mock("@/services/budgetDatabaseService", () => ({
  default: {
    saveBudgetMetadata: vi.fn(),
  },
}));

// Type the mocked functions
const mockEnvelopesUpdate = budgetDb.envelopes.update as unknown as Mock;
const mockEnvelopesAdd = budgetDb.envelopes.add as unknown as Mock;
const mockEnvelopesDelete = budgetDb.envelopes.delete as unknown as Mock;
const mockTransactionsUpdate = budgetDb.transactions.update as unknown as Mock;
const mockTransactionsAdd = budgetDb.transactions.add as unknown as Mock;
const mockBillsUpdate = budgetDb.bills.update as unknown as Mock;
const mockSaveBudgetMetadata = budgetDatabaseService.saveBudgetMetadata as unknown as Mock;

describe("optimisticHelpers", () => {
  let mockQueryClient: {
    setQueryData: Mock;
    setQueriesData: Mock;
    removeQueries: Mock;
    invalidateQueries: Mock;
    cancelQueries: Mock;
    getQueryData: Mock;
  };

  beforeEach(() => {
    mockQueryClient = {
      setQueryData: vi.fn(),
      setQueriesData: vi.fn(),
      removeQueries: vi.fn(),
      invalidateQueries: vi.fn(),
      cancelQueries: vi.fn(),
      getQueryData: vi.fn(),
    };
    vi.clearAllMocks();
  });

  afterEach(() => {
    vi.resetAllMocks();
  });

  describe("updateEnvelope", () => {
    it("should update envelope optimistically", async () => {
      const envelopeId = "env1";
      const updates = { name: "Updated Food", balance: 500 };
      const existingEnvelope = { id: envelopeId, name: "Food", balance: 300 };

      mockQueryClient.setQueryData.mockImplementation((_key, updater) => {
        if (typeof updater === "function") {
          return updater(existingEnvelope);
        }
        return updater;
      });

<<<<<<< HEAD
      (budgetDb.envelopes.update as Mock).mockResolvedValue(true);
=======
      mockEnvelopesUpdate.mockResolvedValue(true);
>>>>>>> 0667ef52

      await optimisticHelpers.updateEnvelope(mockQueryClient, envelopeId, updates);

      // Should update individual envelope query
      expect(mockQueryClient.setQueryData).toHaveBeenCalledWith(
        queryKeys.envelopeById(envelopeId),
        expect.any(Function)
      );

      // Should update envelope list query
      expect(mockQueryClient.setQueryData).toHaveBeenCalledWith(
        queryKeys.envelopesList(),
        expect.any(Function)
      );

      // Should update database
      expect(budgetDb.envelopes.update).toHaveBeenCalledWith(
        envelopeId,
        expect.objectContaining({
          ...updates,
          lastModified: expect.any(Number),
        })
      );
    });

    it("should handle database update failures gracefully", async () => {
      const envelopeId = "env1";
      const updates = { name: "Updated Food" };
      const error = new Error("Database update failed");

<<<<<<< HEAD
      (budgetDb.envelopes.update as Mock).mockRejectedValue(error);
=======
      mockEnvelopesUpdate.mockRejectedValue(error);
>>>>>>> 0667ef52

      // Should not throw error
      await optimisticHelpers.updateEnvelope(mockQueryClient, envelopeId, updates);

      expect(mockQueryClient.setQueryData).toHaveBeenCalled();
    });

    it("should update envelope list correctly", async () => {
      const envelopeId = "env1";
      const updates = { name: "Updated Food" };
      const existingEnvelopes = [
        { id: "env1", name: "Food", balance: 300 },
        { id: "env2", name: "Gas", balance: 100 },
      ];

      mockQueryClient.setQueryData.mockImplementation((_key, updater) => {
        if (_key === queryKeys.envelopesList() && typeof updater === "function") {
          return updater(existingEnvelopes);
        }
        return updater;
      });

      await optimisticHelpers.updateEnvelope(mockQueryClient, envelopeId, updates);

      // Verify the updater function works correctly
      const updateFn = mockQueryClient.setQueryData.mock.calls.find(
        (call) => call[0] === queryKeys.envelopesList()
      )[1];

      const updatedList = updateFn(existingEnvelopes);
      expect(updatedList[0]).toMatchObject({
        id: "env1",
        name: "Updated Food",
        balance: 300,
        lastModified: expect.any(Number),
      });
      expect(updatedList[1]).toEqual(existingEnvelopes[1]);
    });
  });

  describe("addEnvelope", () => {
    it("should add envelope optimistically", async () => {
      const newEnvelope = { id: "env3", name: "Entertainment", balance: 200 };
      const existingEnvelopes = [
        { id: "env1", name: "Food", balance: 300 },
        { id: "env2", name: "Gas", balance: 100 },
      ];

      mockQueryClient.setQueryData.mockImplementation((_key, updater) => {
        if (typeof updater === "function") {
          return updater(existingEnvelopes);
        }
        return updater;
      });

<<<<<<< HEAD
      (budgetDb.envelopes.add as Mock).mockResolvedValue(true);
=======
      mockEnvelopesAdd.mockResolvedValue(true);
>>>>>>> 0667ef52

      await optimisticHelpers.addEnvelope(mockQueryClient, newEnvelope);

      expect(mockQueryClient.setQueryData).toHaveBeenCalledWith(
        queryKeys.envelopesList(),
        expect.any(Function)
      );

      expect(budgetDb.envelopes.add).toHaveBeenCalledWith(
        expect.objectContaining({
          ...newEnvelope,
          createdAt: expect.any(Number),
          lastModified: expect.any(Number),
        })
      );
    });

    it("should handle adding to empty list", async () => {
      const newEnvelope = { id: "env1", name: "Food", balance: 300 };

      mockQueryClient.setQueryData.mockImplementation((_key, updater) => {
        if (typeof updater === "function") {
          return updater(null);
        }
        return updater;
      });

      await optimisticHelpers.addEnvelope(mockQueryClient, newEnvelope);

      const updateFn = mockQueryClient.setQueryData.mock.calls[0][1];
      const result = updateFn(null);

      expect(result).toEqual([
        expect.objectContaining({
          ...newEnvelope,
          createdAt: expect.any(Number),
          lastModified: expect.any(Number),
        }),
      ]);
    });
  });

  describe("removeEnvelope", () => {
    it("should remove envelope optimistically", async () => {
      const envelopeId = "env2";
      const existingEnvelopes = [
        { id: "env1", name: "Food", balance: 300 },
        { id: "env2", name: "Gas", balance: 100 },
      ];

      mockQueryClient.setQueryData.mockImplementation((_key, updater) => {
        if (typeof updater === "function") {
          return updater(existingEnvelopes);
        }
        return updater;
      });

<<<<<<< HEAD
      (budgetDb.envelopes.delete as Mock).mockResolvedValue(true);
=======
      mockEnvelopesDelete.mockResolvedValue(true);
>>>>>>> 0667ef52

      await optimisticHelpers.removeEnvelope(mockQueryClient, envelopeId);

      expect(mockQueryClient.setQueryData).toHaveBeenCalledWith(
        queryKeys.envelopesList(),
        expect.any(Function)
      );

      expect(mockQueryClient.removeQueries).toHaveBeenCalledWith({
        queryKey: queryKeys.envelopeById(envelopeId),
      });

      expect(budgetDb.envelopes.delete).toHaveBeenCalledWith(envelopeId);

      // Test the filter function
      const updateFn = mockQueryClient.setQueryData.mock.calls[0][1];
      const result = updateFn(existingEnvelopes);
      expect(result).toEqual([{ id: "env1", name: "Food", balance: 300 }]);
    });
  });

  describe("updateTransaction", () => {
    it("should update transaction optimistically", async () => {
      const transactionId = "tx1";
      const updates = { amount: 150, description: "Updated transaction" };
      const existingTransaction = { id: transactionId, amount: 100 };

      mockQueryClient.setQueryData.mockImplementation((_key, updater) => {
        if (typeof updater === "function") {
          return updater(existingTransaction);
        }
        return updater;
      });

<<<<<<< HEAD
      (budgetDb.transactions.update as Mock).mockResolvedValue(true);
=======
      mockTransactionsUpdate.mockResolvedValue(true);
>>>>>>> 0667ef52

      await optimisticHelpers.updateTransaction(mockQueryClient, transactionId, updates);

      expect(mockQueryClient.setQueryData).toHaveBeenCalledWith(
        queryKeys.transactionById(transactionId),
        expect.any(Function)
      );

      expect(mockQueryClient.setQueriesData).toHaveBeenCalledWith(
        { queryKey: queryKeys.transactions },
        expect.any(Function)
      );

      expect(budgetDb.transactions.update).toHaveBeenCalledWith(
        transactionId,
        expect.objectContaining({
          ...updates,
          lastModified: expect.any(Number),
        })
      );
    });
  });

  describe("addTransaction", () => {
    it("should add transaction optimistically", async () => {
      const newTransaction = {
        id: "tx3",
        amount: 75,
        description: "Coffee",
        envelopeId: "env1",
      };

<<<<<<< HEAD
      (budgetDb.transactions.add as Mock).mockResolvedValue(true);
=======
      mockTransactionsAdd.mockResolvedValue(true);
>>>>>>> 0667ef52

      await optimisticHelpers.addTransaction(mockQueryClient, newTransaction);

      expect(mockQueryClient.setQueriesData).toHaveBeenCalledWith(
        { queryKey: queryKeys.transactions },
        expect.any(Function)
      );

      expect(mockQueryClient.invalidateQueries).toHaveBeenCalledWith({
        queryKey: queryKeys.analytics,
      });

      expect(mockQueryClient.invalidateQueries).toHaveBeenCalledWith({
        queryKey: queryKeys.dashboard,
      });

      expect(budgetDb.transactions.add).toHaveBeenCalledWith(
        expect.objectContaining({
          ...newTransaction,
          createdAt: expect.any(Number),
          lastModified: expect.any(Number),
        })
      );
    });
  });

  describe("updateBill", () => {
    it("should update bill optimistically", async () => {
      const billId = "bill1";
      const updates = { isPaid: true, paidDate: new Date() };

<<<<<<< HEAD
      (budgetDb.bills.update as Mock).mockResolvedValue(true);
=======
      mockBillsUpdate.mockResolvedValue(true);
>>>>>>> 0667ef52

      await optimisticHelpers.updateBill(mockQueryClient, billId, updates);

      expect(mockQueryClient.setQueryData).toHaveBeenCalledWith(
        queryKeys.billById(billId),
        expect.any(Function)
      );

      expect(mockQueryClient.setQueriesData).toHaveBeenCalledWith(
        { queryKey: queryKeys.bills },
        expect.any(Function)
      );

      expect(budgetDb.bills.update).toHaveBeenCalledWith(
        billId,
        expect.objectContaining({
          ...updates,
          lastModified: expect.any(Number),
        })
      );
    });
  });

  describe("updateBudgetMetadata", () => {
    it("should update budget metadata optimistically", async () => {
      const updates = { unassignedCash: 1500, actualBalance: 6000 };

<<<<<<< HEAD
      (budgetDatabaseService.saveBudgetMetadata as Mock).mockResolvedValue(true);
=======
      mockSaveBudgetMetadata.mockResolvedValue(true);
>>>>>>> 0667ef52

      await optimisticHelpers.updateBudgetMetadata(mockQueryClient, updates);

      expect(mockQueryClient.setQueryData).toHaveBeenCalledWith(
        queryKeys.budgetMetadata,
        expect.any(Function)
      );

      expect(mockQueryClient.setQueryData).toHaveBeenCalledWith(
        queryKeys.unassignedCash(),
        updates.unassignedCash
      );

      expect(mockQueryClient.setQueryData).toHaveBeenCalledWith(
        queryKeys.actualBalance(),
        updates.actualBalance
      );

      expect(mockQueryClient.invalidateQueries).toHaveBeenCalledWith({
        queryKey: queryKeys.dashboard,
      });

      expect(budgetDatabaseService.saveBudgetMetadata).toHaveBeenCalledWith(updates);
    });

    it("should handle partial metadata updates", async () => {
      const updates = { unassignedCash: 1500 };

      await optimisticHelpers.updateBudgetMetadata(mockQueryClient, updates);

      expect(mockQueryClient.setQueryData).toHaveBeenCalledWith(
        queryKeys.unassignedCash(),
        updates.unassignedCash
      );

      // Should not call actualBalance setter if not in updates
      const actualBalanceCalls = mockQueryClient.setQueryData.mock.calls.filter(
        (call) => call[0] === queryKeys.actualBalance()
      );
      expect(actualBalanceCalls).toHaveLength(0);
    });
  });

  describe("batchUpdate", () => {
    it("should perform batch updates", async () => {
      const updates = {
        envelopes: [{ id: "env1", balance: 500 }],
        transactions: [{ id: "tx1", amount: 150 }],
        bills: [{ id: "bill1", isPaid: true }],
      };

      // Mock the individual update functions
      vi.spyOn(optimisticHelpers, "updateEnvelope").mockResolvedValue();
      vi.spyOn(optimisticHelpers, "updateTransaction").mockResolvedValue();
      vi.spyOn(optimisticHelpers, "updateBill").mockResolvedValue();

      await optimisticHelpers.batchUpdate(mockQueryClient, updates);

      expect(optimisticHelpers.updateEnvelope).toHaveBeenCalledWith(mockQueryClient, "env1", {
        id: "env1",
        balance: 500,
      });

      expect(optimisticHelpers.updateTransaction).toHaveBeenCalledWith(mockQueryClient, "tx1", {
        id: "tx1",
        amount: 150,
      });

      expect(optimisticHelpers.updateBill).toHaveBeenCalledWith(mockQueryClient, "bill1", {
        id: "bill1",
        isPaid: true,
      });

      expect(mockQueryClient.invalidateQueries).toHaveBeenCalledWith({
        queryKey: queryKeys.dashboard,
      });

      expect(mockQueryClient.invalidateQueries).toHaveBeenCalledWith({
        queryKey: queryKeys.analytics,
      });
    });

    it("should skip items without IDs", async () => {
      const updates = {
        envelopes: [{ name: "No ID Envelope" }],
        transactions: [],
        bills: [],
      };

      vi.spyOn(optimisticHelpers, "updateEnvelope").mockResolvedValue();

      await optimisticHelpers.batchUpdate(mockQueryClient, updates);

      expect(optimisticHelpers.updateEnvelope).not.toHaveBeenCalled();
    });
  });

  describe("rollbackUpdate", () => {
    it("should rollback with previous data", async () => {
      const queryKey = ["envelopes", "list"];
      const previousData = [{ id: "env1", name: "Food" }];

      await optimisticHelpers.rollbackUpdate(mockQueryClient, queryKey, previousData);

      expect(mockQueryClient.setQueryData).toHaveBeenCalledWith(queryKey, previousData);
    });

    it("should invalidate when no previous data", async () => {
      const queryKey = ["envelopes", "list"];

      await optimisticHelpers.rollbackUpdate(mockQueryClient, queryKey, undefined);

      expect(mockQueryClient.invalidateQueries).toHaveBeenCalledWith({
        queryKey,
      });
    });
  });

  describe("createOptimisticMutation", () => {
    it("should create mutation config with optimistic updates", () => {
      const mutationKey = ["envelopes", "update"];
      const queryKey = ["envelopes", "list"];
      const updateFn = vi.fn((old, variables) => [...old, variables.newItem]);
      const rollbackFn = vi.fn();

      const config = optimisticHelpers.createOptimisticMutation(mockQueryClient, {
        mutationKey,
        queryKey,
        updateFn,
        rollbackFn,
      });

      expect(config).toHaveProperty("mutationKey", mutationKey);
      expect(config).toHaveProperty("onMutate");
      expect(config).toHaveProperty("onError");
      expect(config).toHaveProperty("onSettled");
      expect(typeof config.onMutate).toBe("function");
      expect(typeof config.onError).toBe("function");
      expect(typeof config.onSettled).toBe("function");
    });

    it("should handle onMutate correctly", async () => {
      const queryKey = ["envelopes", "list"];
      const previousData = [{ id: "env1" }];
      const updateFn = (old, variables) => [...old, variables.newItem];

      mockQueryClient.cancelQueries.mockResolvedValue(undefined);
      mockQueryClient.getQueryData.mockReturnValue(previousData);

      const config = optimisticHelpers.createOptimisticMutation(mockQueryClient, {
        mutationKey: ["test"],
        queryKey,
        updateFn,
        rollbackFn: vi.fn(),
      });

      const variables = { newItem: { id: "env2" } };
      const context = await config.onMutate(variables);

      expect(mockQueryClient.cancelQueries).toHaveBeenCalledWith({ queryKey });
      expect(mockQueryClient.getQueryData).toHaveBeenCalledWith(queryKey);
      expect(mockQueryClient.setQueryData).toHaveBeenCalledWith(queryKey, expect.any(Function));
      expect(context.previousData).toEqual(previousData);
    });

    it("should handle onError correctly", () => {
      const queryKey = ["envelopes", "list"];
      const previousData = [{ id: "env1" }];
      const rollbackFn = vi.fn();

      const config = optimisticHelpers.createOptimisticMutation(mockQueryClient, {
        mutationKey: ["test"],
        queryKey,
        updateFn: vi.fn(),
        rollbackFn,
      });

      const error = new Error("Mutation failed");
      const variables = { id: "env1" };
      const context = { previousData };

      config.onError(error, variables, context);

      expect(mockQueryClient.setQueryData).toHaveBeenCalledWith(queryKey, previousData);
      expect(rollbackFn).toHaveBeenCalledWith(error, variables, context);
    });

    it("should handle onSettled correctly", () => {
      const queryKey = ["envelopes", "list"];

      const config = optimisticHelpers.createOptimisticMutation(mockQueryClient, {
        mutationKey: ["test"],
        queryKey,
        updateFn: vi.fn(),
        rollbackFn: vi.fn(),
      });

      config.onSettled();

      expect(mockQueryClient.invalidateQueries).toHaveBeenCalledWith({
        queryKey,
      });
    });
  });
});<|MERGE_RESOLUTION|>--- conflicted
+++ resolved
@@ -1,17 +1,12 @@
 // Optimistic Helpers Tests
-<<<<<<< HEAD
-import { describe, it, expect, beforeEach, afterEach, vi } from "vitest";
-import type { Mock } from "vitest";
-=======
 import { describe, it, expect, beforeEach, afterEach, vi, type Mock } from "vitest";
->>>>>>> 0667ef52
 import { optimisticHelpers } from "../optimisticHelpers";
 import { budgetDb } from "@/db/budgetDb";
 import { budgetDatabaseService } from "@/services/budgetDatabaseService";
 import { queryKeys } from "../queryKeys";
 
 // Mock dependencies
-vi.mock("@/db/budgetDb", () => ({
+vi.mock("../../../db/budgetDb", () => ({
   budgetDb: {
     envelopes: {
       update: vi.fn(),
@@ -28,7 +23,7 @@
   },
 }));
 
-vi.mock("@/services/budgetDatabaseService", () => ({
+vi.mock("../../../services/budgetDatabaseService", () => ({
   default: {
     saveBudgetMetadata: vi.fn(),
   },
@@ -44,14 +39,7 @@
 const mockSaveBudgetMetadata = budgetDatabaseService.saveBudgetMetadata as unknown as Mock;
 
 describe("optimisticHelpers", () => {
-  let mockQueryClient: {
-    setQueryData: Mock;
-    setQueriesData: Mock;
-    removeQueries: Mock;
-    invalidateQueries: Mock;
-    cancelQueries: Mock;
-    getQueryData: Mock;
-  };
+  let mockQueryClient;
 
   beforeEach(() => {
     mockQueryClient = {
@@ -82,11 +70,7 @@
         return updater;
       });
 
-<<<<<<< HEAD
-      (budgetDb.envelopes.update as Mock).mockResolvedValue(true);
-=======
       mockEnvelopesUpdate.mockResolvedValue(true);
->>>>>>> 0667ef52
 
       await optimisticHelpers.updateEnvelope(mockQueryClient, envelopeId, updates);
 
@@ -117,11 +101,7 @@
       const updates = { name: "Updated Food" };
       const error = new Error("Database update failed");
 
-<<<<<<< HEAD
-      (budgetDb.envelopes.update as Mock).mockRejectedValue(error);
-=======
       mockEnvelopesUpdate.mockRejectedValue(error);
->>>>>>> 0667ef52
 
       // Should not throw error
       await optimisticHelpers.updateEnvelope(mockQueryClient, envelopeId, updates);
@@ -137,8 +117,8 @@
         { id: "env2", name: "Gas", balance: 100 },
       ];
 
-      mockQueryClient.setQueryData.mockImplementation((_key, updater) => {
-        if (_key === queryKeys.envelopesList() && typeof updater === "function") {
+      mockQueryClient.setQueryData.mockImplementation((key, updater) => {
+        if (key === queryKeys.envelopesList() && typeof updater === "function") {
           return updater(existingEnvelopes);
         }
         return updater;
@@ -177,11 +157,7 @@
         return updater;
       });
 
-<<<<<<< HEAD
-      (budgetDb.envelopes.add as Mock).mockResolvedValue(true);
-=======
       mockEnvelopesAdd.mockResolvedValue(true);
->>>>>>> 0667ef52
 
       await optimisticHelpers.addEnvelope(mockQueryClient, newEnvelope);
 
@@ -239,11 +215,7 @@
         return updater;
       });
 
-<<<<<<< HEAD
-      (budgetDb.envelopes.delete as Mock).mockResolvedValue(true);
-=======
       mockEnvelopesDelete.mockResolvedValue(true);
->>>>>>> 0667ef52
 
       await optimisticHelpers.removeEnvelope(mockQueryClient, envelopeId);
 
@@ -278,11 +250,7 @@
         return updater;
       });
 
-<<<<<<< HEAD
-      (budgetDb.transactions.update as Mock).mockResolvedValue(true);
-=======
       mockTransactionsUpdate.mockResolvedValue(true);
->>>>>>> 0667ef52
 
       await optimisticHelpers.updateTransaction(mockQueryClient, transactionId, updates);
 
@@ -315,11 +283,7 @@
         envelopeId: "env1",
       };
 
-<<<<<<< HEAD
-      (budgetDb.transactions.add as Mock).mockResolvedValue(true);
-=======
       mockTransactionsAdd.mockResolvedValue(true);
->>>>>>> 0667ef52
 
       await optimisticHelpers.addTransaction(mockQueryClient, newTransaction);
 
@@ -351,11 +315,7 @@
       const billId = "bill1";
       const updates = { isPaid: true, paidDate: new Date() };
 
-<<<<<<< HEAD
-      (budgetDb.bills.update as Mock).mockResolvedValue(true);
-=======
       mockBillsUpdate.mockResolvedValue(true);
->>>>>>> 0667ef52
 
       await optimisticHelpers.updateBill(mockQueryClient, billId, updates);
 
@@ -383,11 +343,7 @@
     it("should update budget metadata optimistically", async () => {
       const updates = { unassignedCash: 1500, actualBalance: 6000 };
 
-<<<<<<< HEAD
-      (budgetDatabaseService.saveBudgetMetadata as Mock).mockResolvedValue(true);
-=======
       mockSaveBudgetMetadata.mockResolvedValue(true);
->>>>>>> 0667ef52
 
       await optimisticHelpers.updateBudgetMetadata(mockQueryClient, updates);
 
@@ -534,7 +490,7 @@
       const previousData = [{ id: "env1" }];
       const updateFn = (old, variables) => [...old, variables.newItem];
 
-      mockQueryClient.cancelQueries.mockResolvedValue(undefined);
+      mockQueryClient.cancelQueries.mockResolvedValue();
       mockQueryClient.getQueryData.mockReturnValue(previousData);
 
       const config = optimisticHelpers.createOptimisticMutation(mockQueryClient, {
