--- conflicted
+++ resolved
@@ -71,11 +71,7 @@
     const prepared = {
       id: transactionData.id || `txn_${Date.now()}_${Math.random().toString(36).substr(2, 9)}`,
       description: (transactionData.description || "").trim(),
-<<<<<<< HEAD
-      amount: typeof transactionData.amount === "number" ? transactionData.amount : parseFloat(String(transactionData.amount)) || 0,
-=======
       amount: Number(transactionData.amount) || 0,
->>>>>>> 0667ef52
       date: new Date(transactionData.date).toISOString(),
       category: (transactionData.category || "").trim(),
       account: (transactionData.account || "").trim() || "default",
@@ -93,7 +89,7 @@
     return prepared;
   } catch (error) {
     logger.error("Error preparing transaction for storage", error);
-    throw new Error("Failed to prepare transaction data: " + (error as Error).message);
+    throw new Error("Failed to prepare transaction data: " + error.message);
   }
 };
 
@@ -393,11 +389,6 @@
   amountDisplay?: string;
   formattedDate?: string;
   formattedTime?: string;
-  isIncome?: boolean;
-  isExpense?: boolean;
-  isTransfer?: boolean;
-  categoryDisplay?: string;
-  accountDisplay?: string;
 }
 
 /**
