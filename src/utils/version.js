// src/utils/version.js
import packageJson from "../../package.json";
import logger from "./logger";

export const APP_VERSION = packageJson.version;
export const APP_NAME = packageJson.name;

// Enhanced cache for release-please version data with localStorage persistence
// Optimized for Saturday releases - cache expires Sunday to catch new release PRs
let versionCache = {
  data: null,
  timestamp: null,
  ttl: 7 * 24 * 60 * 60 * 1000, // 7 days cache (releases updated Saturdays)
};

// Cache key for localStorage
const CACHE_KEY = "violet-vault-version-cache";

// Initialize cache from localStorage on load
const initializeCache = () => {
  try {
    const stored = localStorage.getItem(CACHE_KEY);
    if (stored) {
      const parsed = JSON.parse(stored);
      const now = Date.now();

      // Only use cached data if it's still valid
      if (parsed.timestamp && now - parsed.timestamp < versionCache.ttl) {
        versionCache = parsed;
        logger.debug("Loaded version cache from localStorage", {
          version: versionCache.data,
        });
        return true;
      } else {
        // Cache expired, remove it
        localStorage.removeItem(CACHE_KEY);
      }
    }
  } catch (error) {
    logger.warn("Failed to load milestone cache:", error);
  }
  return false;
};

// Save cache to localStorage
const saveCache = (data) => {
  try {
    versionCache = {
      data,
      timestamp: Date.now(),
    };
    localStorage.setItem(CACHE_KEY, JSON.stringify(versionCache));
    logger.debug("Cached version data", { version: data });
  } catch (error) {
    logger.warn("Failed to save version cache:", error);
  }
};

// Fetch target version from release-please API with smart caching
export const fetchTargetVersion = async () => {
  // Initialize cache from localStorage if not already done
  if (!versionCache.timestamp) {
    initializeCache();
  }

  // Check in-memory cache first
  const now = Date.now();
  if (
    versionCache.data &&
    versionCache.timestamp &&
    now - versionCache.timestamp < versionCache.ttl
  ) {
    logger.debug("Using cached target version", { version: versionCache.data });
    return versionCache.data;
  }

  logger.debug("Fetching fresh release-please data from API");

  try {
    // Use our Cloudflare Worker endpoint to fetch release-please data (more accurate than milestones)
    const endpoint =
      import.meta.env.VITE_BUG_REPORT_ENDPOINT?.replace("/report-issue", "/releases") ||
      "https://violet-vault-bug-reporter.fragrant-fog-c708.workers.dev/releases";

    const response = await fetch(endpoint, {
      // Add cache-control headers to prevent browser caching
      headers: {
        "Cache-Control": "no-cache",
        Pragma: "no-cache",
      },
    });

    const data = await response.json();

    if (data.success && data.nextVersion) {
      // Save to cache
      saveCache(data.nextVersion);
      logger.info("Fetched next version from release-please", {
        version: data.nextVersion,
      });
      return data.nextVersion;
    } else if (data.fallback?.nextVersion) {
      // Use fallback but don't cache it (so we retry next time)
      logger.warn("Using fallback next version", {
        version: data.fallback.nextVersion,
      });
      return data.fallback.nextVersion;
    }
  } catch (error) {
    logger.warn("Failed to fetch milestone data", error);
  }

  // Fallback logic if API fails
  const fallbackVersion = getTargetVersionFallback();
  logger.debug("Using local fallback version", { version: fallbackVersion });
  return fallbackVersion;
};

// Get actual commit timestamp from git (injected at build time)
const getActualCommitTimestamp = () => {
  // Priority 1: Try git commit date first (injected by Vite build) - this is the actual commit timestamp
  const gitCommitDate = import.meta.env.VITE_GIT_COMMIT_DATE;
  if (gitCommitDate && gitCommitDate !== "undefined") {
    logger.debug("✅ Using git commit date:", gitCommitDate);
    const commitDate = new Date(gitCommitDate);

    // Fix for incorrect system clock showing 2025 instead of 2024
    if (commitDate.getFullYear() === 2025) {
      const correctedDate = new Date(commitDate);
      correctedDate.setFullYear(2024);
      logger.debug("🔧 Corrected commit date from 2025 to 2024:", correctedDate.toISOString());
      return correctedDate;
    }

    return commitDate;
  }

  // Priority 2: Try git author date as alternative
  const gitAuthorDate = import.meta.env.VITE_GIT_AUTHOR_DATE;
  if (gitAuthorDate && gitAuthorDate !== "undefined") {
    logger.debug("✅ Using git author date:", gitAuthorDate);
    const authorDate = new Date(gitAuthorDate);

    // Fix for incorrect system clock showing 2025 instead of 2024
    if (authorDate.getFullYear() === 2025) {
      const correctedDate = new Date(authorDate);
      correctedDate.setFullYear(2024);
      logger.debug("🔧 Corrected author date from 2025 to 2024:", correctedDate.toISOString());
      return correctedDate;
    }

    return authorDate;
  }

  // Priority 3: Fallback to Vercel git environment variables
  const vercelCommitDate = import.meta.env.VITE_VERCEL_GIT_COMMIT_AUTHOR_DATE;
  if (vercelCommitDate && vercelCommitDate !== "undefined") {
    logger.debug("✅ Using Vercel git commit date:", vercelCommitDate);
    const vercelDate = new Date(vercelCommitDate);

    // Fix for incorrect system clock showing 2025 instead of 2024
    if (vercelDate.getFullYear() === 2025) {
      const correctedDate = new Date(vercelDate);
      correctedDate.setFullYear(2024);
      logger.debug("🔧 Corrected Vercel date from 2025 to 2024:", correctedDate.toISOString());
      return correctedDate;
    }

    return vercelDate;
  }

  // Priority 4: Use build time only as last resort (not preferred for git commit display)
  const buildTime = import.meta.env.VITE_BUILD_TIME;
  if (buildTime && buildTime !== "undefined") {
    logger.warn(
      "⚠️ Using build time as fallback for git commit (no git timestamp found):",
      buildTime
    );
    const buildDate = new Date(buildTime);

    // Fix for incorrect system clock showing 2025 instead of 2024
    if (buildDate.getFullYear() === 2025) {
      const correctedDate = new Date(buildDate);
      correctedDate.setFullYear(2024);
      logger.debug("🔧 Corrected build time from 2025 to 2024:", correctedDate.toISOString());
      return correctedDate;
    }

    return buildDate;
  }

  // Final fallback: use current time (should rarely happen)
<<<<<<< HEAD
  console.error("❌ No git or build timestamp found, using current time. Environment variables:", {
=======
  logger.error("❌ No git or build timestamp found, using current time. Environment variables:", {
>>>>>>> c4c6dfde
    VITE_GIT_COMMIT_DATE: import.meta.env.VITE_GIT_COMMIT_DATE,
    VITE_GIT_AUTHOR_DATE: import.meta.env.VITE_GIT_AUTHOR_DATE,
    VITE_VERCEL_GIT_COMMIT_AUTHOR_DATE: import.meta.env.VITE_VERCEL_GIT_COMMIT_AUTHOR_DATE,
    VITE_BUILD_TIME: import.meta.env.VITE_BUILD_TIME,
    DEV: import.meta.env.DEV,
  });

<<<<<<< HEAD
  return new Date();
=======
  const currentDate = new Date();

  // Fix for incorrect system clock showing 2025 instead of 2024
  if (currentDate.getFullYear() === 2025) {
    const correctedDate = new Date(currentDate);
    correctedDate.setFullYear(2024);
    logger.debug("🔧 Corrected current time from 2025 to 2024:", correctedDate.toISOString());
    return correctedDate;
  }

  return currentDate;
>>>>>>> c4c6dfde
};

// Format commit timestamp for display
const formatCommitTimestamp = (timestamp, environment) => {
  const date = new Date(timestamp);

  // For production, show just the date
  if (environment === "production") {
    return date.toISOString().split("T")[0];
  }

  // For all dev/preview builds, show as "Last commit" since we prioritize git timestamp
  return date.toLocaleString("en-US", {
    year: "numeric",
    month: "short",
    day: "numeric",
    hour: "2-digit",
    minute: "2-digit",
    timeZoneName: "short",
  });
};

// Fallback target version detection (used when API is unavailable)
const getTargetVersionFallback = () => {
  const currentVersion = APP_VERSION;
  const [major, minor] = currentVersion.split(".").map(Number);

  // Smart fallback based on current version
  if (major === 1 && minor === 6) {
    return "1.8.0"; // Known completed milestone (legacy support)
  } else if (major === 1 && minor === 8) {
    return "1.9.0"; // Current target milestone (v1.8.0 completed)
  } else if (major === 1 && minor === 9) {
    return "1.10.0"; // Next milestone after 1.9.0
  } else {
    // Generic fallback: increment minor version
    return `${major}.${minor + 1}.0`;
  }
};

// Branch and environment detection with actual git branch info
export const getBranchInfo = (targetVersion = null) => {
  // Get actual git branch from build-time injection
  const actualGitBranch = import.meta.env.VITE_GIT_BRANCH;

  // Check multiple environment detection methods
  const appEnv = import.meta.env.VITE_APP_ENV;
  const isDev = import.meta.env.DEV;

  // Vercel environment detection
  const vercelEnv = import.meta.env.VITE_VERCEL_ENV; // production, preview, development
  const isVercelProduction = vercelEnv === "production";
  const isVercelPreview = vercelEnv === "preview";

  // Alternative detection: Check for Vercel URL patterns as fallback
  const isVercelDeploy =
    typeof window !== "undefined" &&
    (window.location.hostname.includes("vercel.app") ||
      window.location.hostname.includes(".vercel.app"));
  const isMainBranchOnVercel =
    isVercelDeploy &&
    window.location.hostname.startsWith("violet-vault-") &&
    !window.location.hostname.includes("git-");
  const isPreviewBranchOnVercel =
    isVercelDeploy &&
    (window.location.hostname.includes("git-") || window.location.hostname.includes("-git-"));

  // Other common environment indicators
  const nodeEnv = import.meta.env.NODE_ENV;

  const fallbackVersion = targetVersion || getTargetVersionFallback();

  // Determine branch: Use actual git branch if available, otherwise fall back to environment detection
  let branch = actualGitBranch || "unknown";

  // Environment detection priority:
  // 1. Local development (npm run dev)
  // 2. Vercel Preview (PR/branch deploys)
  // 3. Vercel Production (main branch deploy)

  if (isDev || appEnv === "development") {
    return {
      branch: branch,
      environment: "development",
      futureVersion: fallbackVersion,
      isDevelopment: true,
      platform: "local",
    };
  } else if (isVercelPreview || isPreviewBranchOnVercel || appEnv === "preview") {
    return {
      branch: branch || "develop", // Default to develop for preview
      environment: "preview",
      futureVersion: fallbackVersion,
      isDevelopment: true, // Preview shows dev features
      platform: "vercel-preview",
    };
  } else if (
    isVercelProduction ||
    isMainBranchOnVercel ||
    appEnv === "production" ||
    nodeEnv === "production"
  ) {
    return {
      branch: branch || "main", // Default to main for production
      environment: "production",
      futureVersion: null,
      isDevelopment: false,
      platform: isVercelProduction ? "vercel-production" : "production",
    };
  } else {
    // Default to production for safety
    return {
      branch: branch || "main",
      environment: "production",
      futureVersion: null,
      isDevelopment: false,
      platform: "unknown",
    };
  }
};

// Format version for display with branch differentiation (sync - immediate)
export const getVersionInfo = (targetVersion = null) => {
  const branchInfo = getBranchInfo(targetVersion);

  let displayVersion = APP_VERSION; // Always start with package.json version
  let environmentLabel = "";

  // Add branch-specific version formatting
  if (branchInfo.environment === "development") {
    displayVersion = branchInfo.futureVersion
      ? `${branchInfo.futureVersion}-dev`
      : `${APP_VERSION}-dev`;
    environmentLabel = "🚧 Development Build";
  } else if (branchInfo.environment === "preview") {
    displayVersion = branchInfo.futureVersion
      ? `${branchInfo.futureVersion}-preview`
      : `${APP_VERSION}-preview`;
    environmentLabel = "🔄 Preview Build";
  } else {
    // Production: Use actual package.json version (always authoritative)
    displayVersion = APP_VERSION;
    environmentLabel = "✅ Production";
  }

  // Get actual commit timestamp (injected at build time)
  const commitTimestamp = getActualCommitTimestamp();
  const formattedCommitTime = formatCommitTimestamp(commitTimestamp, branchInfo.environment);

  // Get additional git info for better debugging
  const gitCommitHash = import.meta.env.VITE_GIT_COMMIT_HASH || "unknown";
  const gitCommitMessage = import.meta.env.VITE_GIT_COMMIT_MESSAGE || "";

  return {
    version: displayVersion,
    baseVersion: APP_VERSION, // Always from package.json
    name: APP_NAME,
    displayName: "VioletVault",
    buildDate: formattedCommitTime, // Now shows actual git commit timestamp
    commitTimestamp: commitTimestamp, // Raw timestamp for other uses
    commitHash: gitCommitHash, // Short git commit hash
    commitMessage: gitCommitMessage, // First line of commit message
    branch: branchInfo.branch,
    environment: branchInfo.environment,
    environmentLabel,
    isDevelopment: branchInfo.isDevelopment,
    futureVersion: branchInfo.futureVersion,
    packageVersion: APP_VERSION, // Explicitly show package.json version
  };
};

// Async version that fetches from GitHub API
export const getVersionInfoAsync = async () => {
  try {
    const targetVersion = await fetchTargetVersion();
    return getVersionInfo(targetVersion);
  } catch (error) {
    logger.warn("Failed to fetch async version info, using fallback:", error);
    return getVersionInfo();
  }
};

// Utility functions for cache management
export const clearVersionCache = () => {
  try {
    localStorage.removeItem(CACHE_KEY);
    versionCache = {
      data: null,
      timestamp: null,
      ttl: 7 * 24 * 60 * 60 * 1000,
    };
    logger.debug("Version cache cleared");
  } catch (error) {
    logger.warn("Failed to clear cache:", error);
  }
};

export const getCacheStatus = () => {
  const now = Date.now();
  const isValid =
    versionCache.data && versionCache.timestamp && now - versionCache.timestamp < versionCache.ttl;

  const timeUntilExpiry = isValid ? versionCache.timestamp + versionCache.ttl - now : 0;
  const daysUntilExpiry = Math.round(timeUntilExpiry / (24 * 60 * 60 * 1000));
  const hoursUntilExpiry = Math.round(timeUntilExpiry / (60 * 60 * 1000));

  return {
    hasData: !!versionCache.data,
    isValid,
    version: versionCache.data,
    cachedAt: versionCache.timestamp ? new Date(versionCache.timestamp) : null,
    expiresAt: versionCache.timestamp ? new Date(versionCache.timestamp + versionCache.ttl) : null,
    daysUntilExpiry: isValid ? daysUntilExpiry : 0,
    hoursUntilExpiry: isValid ? hoursUntilExpiry : 0,
    // Legacy support
    minutesUntilExpiry: isValid ? Math.round(timeUntilExpiry / (60 * 1000)) : 0,
  };
};

// Development utility for testing version transitions
export const simulateVersionTransition = (newTargetVersion) => {
  logger.debug("Simulating version transition", {
    targetVersion: newTargetVersion,
  });
  clearVersionCache();

  // Temporarily override the cache with new version for testing
  try {
    versionCache = {
      data: newTargetVersion,
      timestamp: Date.now(),
    };
    localStorage.setItem(CACHE_KEY, JSON.stringify(versionCache));
    logger.debug("Cached new target version", { version: newTargetVersion });
  } catch (error) {
    logger.warn("Failed to save simulated cache:", error);
  }

  logger.info("Simulated transition complete. Run getVersionInfoAsync() to test.");
  return newTargetVersion;
};

// Quick check for current milestone status
export const getCurrentMilestoneInfo = async () => {
  const versionInfo = await getVersionInfoAsync();
  const cacheStatus = getCacheStatus();

  return {
    currentBaseVersion: versionInfo.baseVersion,
    targetVersion: versionInfo.futureVersion,
    displayVersion: versionInfo.version,
    isDevelopment: versionInfo.isDevelopment,
    cacheValid: cacheStatus.isValid,
    cacheExpiresIn:
      cacheStatus.daysUntilExpiry > 0
        ? `${cacheStatus.daysUntilExpiry} days`
        : `${cacheStatus.hoursUntilExpiry} hours`,
  };
};<|MERGE_RESOLUTION|>--- conflicted
+++ resolved
@@ -190,11 +190,7 @@
   }
 
   // Final fallback: use current time (should rarely happen)
-<<<<<<< HEAD
-  console.error("❌ No git or build timestamp found, using current time. Environment variables:", {
-=======
   logger.error("❌ No git or build timestamp found, using current time. Environment variables:", {
->>>>>>> c4c6dfde
     VITE_GIT_COMMIT_DATE: import.meta.env.VITE_GIT_COMMIT_DATE,
     VITE_GIT_AUTHOR_DATE: import.meta.env.VITE_GIT_AUTHOR_DATE,
     VITE_VERCEL_GIT_COMMIT_AUTHOR_DATE: import.meta.env.VITE_VERCEL_GIT_COMMIT_AUTHOR_DATE,
@@ -202,9 +198,6 @@
     DEV: import.meta.env.DEV,
   });
 
-<<<<<<< HEAD
-  return new Date();
-=======
   const currentDate = new Date();
 
   // Fix for incorrect system clock showing 2025 instead of 2024
@@ -216,7 +209,6 @@
   }
 
   return currentDate;
->>>>>>> c4c6dfde
 };
 
 // Format commit timestamp for display
