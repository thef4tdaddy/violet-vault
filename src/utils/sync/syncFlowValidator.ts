/**
 * Comprehensive Sync Flow Validator
 * Tests all sync data flows and scenarios
 */

import { budgetDb } from "../../db/budgetDb";
import { cloudSyncService } from "../../services/cloudSyncService";
import logger from "../common/logger";
import type { Envelope, Transaction, Bill, Debt } from "../../db/types";

interface TestData {
  envelope: Partial<Envelope>;
  transaction: Partial<Transaction>;
  bill: Partial<Bill>;
  debt: Partial<Debt>;
}

interface ValidationResult {
  flow: string;
  status: string;
  details?: string;
  error?: string;
}

export const validateAllSyncFlows = async (): Promise<ValidationResult[]> => {
  logger.info("🔄 VALIDATING ALL SYNC FLOWS...");
  const results: ValidationResult[] = [];

  // Flow 1: Create → Sync → Validate
  try {
    logger.info("🧪 Testing complete data flow: Create → Sync → Validate");

    const testData: TestData = {
      envelope: {
        id: "flow-test-env-" + Date.now(),
        name: "Flow Test Envelope",
        category: "Test",
        currentBalance: 100,
        lastModified: Date.now(),
        archived: false,
      },
      transaction: {
        id: "flow-test-txn-" + Date.now(),
        description: "Flow Test Transaction",
        amount: -25.5,
        date: new Date(),
        lastModified: Date.now(),
        envelopeId: "",
        category: "test",
        type: "expense",
      },
      bill: {
        id: "flow-test-bill-" + Date.now(),
        name: "Flow Test Bill",
        amount: 75,
        dueDate: new Date(),
        lastModified: Date.now(),
        category: "test",
        isPaid: false,
        isRecurring: false,
      },
      debt: {
        id: "flow-test-debt-" + Date.now(),
        name: "Flow Test Debt",
        creditor: "Test Bank",
        currentBalance: 1000,
        lastModified: Date.now(),
        type: "other",
        status: "active",
        minimumPayment: 50,
      },
    };

    // Add test data
    await budgetDb.envelopes.add(testData.envelope as Envelope);
    await budgetDb.transactions.add(testData.transaction as Transaction);
    await budgetDb.bills.add(testData.bill as Bill);
    await budgetDb.debts.add(testData.debt as Debt);

    // Update metadata
    await budgetDb.budget.put({
      id: "metadata",
      unassignedCash: 500,
      actualBalance: 2000,
      lastEditedBy: "Flow Test User",
      lastEditedAt: new Date().toISOString(),
      lastModified: Date.now(),
    });

    // Fetch sync data
    const syncData = await cloudSyncService.fetchDexieData();

    // Validate all data types are present
    const validations = [
      {
        name: "Envelope in sync",
        test: syncData.envelopes.some((e) => e.id === testData.envelope.id),
      },
      {
        name: "Transaction in sync",
        test: syncData.transactions.some((t) => t.id === testData.transaction.id),
      },
      {
        name: "Bill in sync",
        test: syncData.bills.some((b) => b.id === testData.bill.id),
      },
      {
        name: "Debt in sync",
        test: syncData.debts.some((d) => d.id === testData.debt.id),
      },
      {
        name: "Metadata synced",
        test: syncData.unassignedCash === 500 && syncData.actualBalance === 2000,
      },
      {
        name: "Timestamp valid",
        test: !isNaN(syncData.lastModified) && syncData.lastModified > 0,
      },
    ];

    const allPassed = validations.every((v) => v.test);

    results.push({
      flow: "Complete Data Flow",
      status: allPassed ? "✅ PASSED" : "❌ FAILED",
      details: validations.map((v) => `${v.name}: ${v.test ? "✅" : "❌"}`).join(", "),
    });

    // Cleanup
    await budgetDb.envelopes.where("id").equals(testData.envelope.id).delete();
    await budgetDb.transactions.where("id").equals(testData.transaction.id).delete();
    await budgetDb.bills.where("id").equals(testData.bill.id).delete();
    await budgetDb.debts.where("id").equals(testData.debt.id).delete();
  } catch (error) {
    results.push({
      flow: "Complete Data Flow",
      status: "❌ FAILED",
      error: (error as Error).message,
    });
  }

  // Flow 2: Bulk Operations
  try {
    logger.info("🧪 Testing bulk operations flow");

    const bulkEnvelopes = Array.from({ length: 10 }, (_, i) => ({
      id: `bulk-env-${i}-${Date.now()}`,
      name: `Bulk Envelope ${i}`,
      lastModified: Date.now() + i,
      category: "test",
      archived: false,
    }));

    const bulkTransactions = Array.from({ length: 20 }, (_, i) => ({
      id: `bulk-txn-${i}-${Date.now()}`,
      description: `Bulk Transaction ${i}`,
      amount: Math.random() * 100,
      lastModified: Date.now() + i,
      date: new Date(),
      envelopeId: "",
      category: "test",
      type: "expense" as const,
    }));

    // Add bulk data
    await budgetDb.bulkUpsertEnvelopes(bulkEnvelopes as Envelope[]);
    await budgetDb.bulkUpsertTransactions(bulkTransactions as Transaction[]);

    // Fetch and validate
    const syncData = await cloudSyncService.fetchDexieData();

    const bulkValidations = [
      {
        name: "All envelopes synced",
        test: bulkEnvelopes.every((e) => syncData.envelopes.some((se) => se.id === e.id)),
      },
      {
        name: "All transactions synced",
        test: bulkTransactions.every((t) => syncData.transactions.some((st) => st.id === t.id)),
      },
      {
        name: "Counts correct",
        test: syncData.envelopes.length >= 10 && syncData.transactions.length >= 20,
      },
    ];

    const bulkPassed = bulkValidations.every((v) => v.test);

    results.push({
      flow: "Bulk Operations",
      status: bulkPassed ? "✅ PASSED" : "❌ FAILED",
      details: bulkValidations.map((v) => `${v.name}: ${v.test ? "✅" : "❌"}`).join(", "),
    });

    // Cleanup
    await budgetDb.envelopes.where("id").startsWith("bulk-env-").delete();
    await budgetDb.transactions.where("id").startsWith("bulk-txn-").delete();
  } catch (error) {
    results.push({
      flow: "Bulk Operations",
      status: "❌ FAILED",
      error: (error as Error).message,
    });
  }

  // Flow 3: Sync Direction Logic
  try {
    logger.info("🧪 Testing sync direction logic flows");

    const scenarios = [
      {
        name: "Local newer than cloud",
        firestore: { lastModified: Date.now() - 10000, envelopes: [] },
        dexie: { lastModified: Date.now(), envelopes: [{ id: "test" }] },
        expected: "toFirestore",
      },
      {
        name: "Cloud newer than local",
        firestore: { lastModified: Date.now(), envelopes: [{ id: "test" }] },
        dexie: { lastModified: Date.now() - 10000, envelopes: [] },
        expected: "fromFirestore",
      },
      {
        name: "Equal timestamps",
        firestore: { lastModified: Date.now(), envelopes: [{ id: "test" }] },
        dexie: { lastModified: Date.now(), envelopes: [{ id: "test" }] },
        expected: "bidirectional", // Same timestamp, need full sync
      },
      {
        name: "Local only data",
        firestore: null,
        dexie: { lastModified: Date.now(), envelopes: [{ id: "test" }] },
        expected: "toFirestore",
      },
      {
        name: "Cloud only data",
        firestore: { lastModified: Date.now(), envelopes: [{ id: "test" }] },
        dexie: { lastModified: 0, envelopes: [] },
        expected: "fromFirestore",
      },
    ];

    const directionResults = [];
    for (const scenario of scenarios) {
      try {
        const result = await cloudSyncService.determineSyncDirection(
          scenario.dexie,
          scenario.firestore
        );
        const correct = result.direction === scenario.expected;
        directionResults.push(`${scenario.name}: ${correct ? "✅" : "❌"}`);
      } catch {
        directionResults.push(`${scenario.name}: ❌ Error`);
      }
    }

    const allDirectionsCorrect = directionResults.every((r) => r.includes("✅"));

    results.push({
      flow: "Sync Direction Logic",
      status: allDirectionsCorrect ? "✅ PASSED" : "❌ FAILED",
      details: directionResults.join(", "),
    });
  } catch (error) {
    results.push({
      flow: "Sync Direction Logic",
      status: "❌ FAILED",
      error: (error as Error).message,
    });
  }

  // Flow 4: Service Lifecycle
  try {
    logger.info("🧪 Testing service lifecycle flow");

    const initialStatus = cloudSyncService.getStatus();

    // Test config
    const testConfig = {
      budgetId: "test-budget-" + Date.now(),
      encryptionKey: new ArrayBuffer(32),
      currentUser: { userName: "Test User", userColor: "#123456" },
    };

    // Start service
    await cloudSyncService.start(testConfig);
    const runningStatus = cloudSyncService.getStatus();

    // Stop service
    cloudSyncService.stop();
    const stoppedStatus = cloudSyncService.getStatus();

    const lifecycleChecks = [
      {
        name: "Initial state valid",
        test: typeof initialStatus.isRunning === "boolean",
      },
      { name: "Service starts", test: runningStatus.isRunning === true },
      { name: "Service stops", test: stoppedStatus.isRunning === false },
      { name: "Config managed", test: runningStatus.hasConfig === true },
    ];

    const lifecyclePassed = lifecycleChecks.every((c) => c.test);

    results.push({
      flow: "Service Lifecycle",
      status: lifecyclePassed ? "✅ PASSED" : "❌ FAILED",
      details: lifecycleChecks.map((c) => `${c.name}: ${c.test ? "✅" : "❌"}`).join(", "),
    });
  } catch (error) {
    results.push({
      flow: "Service Lifecycle",
      status: "❌ FAILED",
      error: (error as Error).message,
    });
  }

  // Print Results
  const totalFlows = results.length;
  const passedFlows = results.filter((r) => r.status.includes("✅")).length;
  const passRate = Math.round((passedFlows / totalFlows) * 100);

  logger.info("🔄 SYNC FLOW VALIDATION COMPLETE:", {
    totalFlows,
    passed: passedFlows,
    failed: totalFlows - passedFlows,
    passRate: `${passRate}%`,
  });

  results.forEach((result) => {
    logger.info(`${result.status} ${result.flow}: ${result.details || result.error || ""}`);
  });

  if (passedFlows === totalFlows) {
    logger.info("🎉 ALL SYNC FLOWS VALIDATED! System is fully operational.");
  } else {
    logger.warn(`⚠️ ${totalFlows - passedFlows} flow(s) failed validation.`);
  }

  return results;
};

// Expose to window
if (typeof window !== "undefined") {
<<<<<<< HEAD
  (window as Window & { validateAllSyncFlows?: typeof validateAllSyncFlows }).validateAllSyncFlows =
    validateAllSyncFlows;
=======
  (
    window as unknown as Window & { validateAllSyncFlows?: typeof validateAllSyncFlows }
  ).validateAllSyncFlows = validateAllSyncFlows;
>>>>>>> e01e4512
}

export default validateAllSyncFlows;<|MERGE_RESOLUTION|>--- conflicted
+++ resolved
@@ -342,14 +342,9 @@
 
 // Expose to window
 if (typeof window !== "undefined") {
-<<<<<<< HEAD
-  (window as Window & { validateAllSyncFlows?: typeof validateAllSyncFlows }).validateAllSyncFlows =
-    validateAllSyncFlows;
-=======
   (
     window as unknown as Window & { validateAllSyncFlows?: typeof validateAllSyncFlows }
   ).validateAllSyncFlows = validateAllSyncFlows;
->>>>>>> e01e4512
 }
 
 export default validateAllSyncFlows;