--- conflicted
+++ resolved
@@ -317,11 +317,7 @@
 
 // Expose to window for immediate testing
 if (typeof window !== "undefined") {
-<<<<<<< HEAD
-  (window as { runSyncHealthCheck?: () => Promise<unknown> }).runSyncHealthCheck =
-=======
   (window as unknown as { runSyncHealthCheck?: () => Promise<unknown> }).runSyncHealthCheck =
->>>>>>> e01e4512
     runImmediateSyncHealthCheck;
 }
 
